--- conflicted
+++ resolved
@@ -2787,13 +2787,8 @@
             'maintenanceMarginPercentage': this.parseNumber (maintenanceMarginPercentageString),
             'marginRatio': this.parseNumber (marginRatio),
             'datetime': undefined,
-<<<<<<< HEAD
-            'marginType': undefined, // deprecated
-            'marginMode': undefined,
-=======
             'marginMode': undefined,
             'marginType': undefined, // deprecated
->>>>>>> 10b03591
             'side': side,
             'hedged': false,
             'percentage': this.parseNumber (percentage),

--- conflicted
+++ resolved
@@ -1,9 +1,5 @@
 import Exchange from './abstract/gate.js';
-<<<<<<< HEAD
-import { Int, OrderSide, OrderType, OHLCV, Trade, FundingRateHistory, OpenInterest, Order, Balances, OrderRequest } from './base/types.js';
-=======
 import { Int, OrderSide, OrderType, OHLCV, Trade, FundingRateHistory, OpenInterest, Order, Balances, OrderRequest, FundingHistory } from './base/types.js';
->>>>>>> 47700a47
 /**
  * @class gate
  * @extends Exchange

--- conflicted
+++ resolved
@@ -239,19 +239,12 @@
     fetchOpenInterestHistory(symbol: string, timeframe?: string, since?: Int, limit?: Int, params?: {}): Promise<import("./base/types.js").OpenInterest[]>;
     fetchOpenInterest(symbol: string, params?: {}): Promise<import("./base/types.js").OpenInterest>;
     parseOpenInterest(interest: any, market?: Market): import("./base/types.js").OpenInterest;
-<<<<<<< HEAD
-    borrowMargin(code: string, amount: any, symbol?: Str, params?: {}): Promise<any>;
-    repayMargin(code: string, amount: any, symbol?: Str, params?: {}): Promise<any>;
-    parseMarginLoan(info: any, currency?: Currency): {
-        id: number;
-=======
     borrowIsolatedMargin(symbol: string, code: string, amount: any, params?: {}): Promise<any>;
     borrowCrossMargin(code: string, amount: any, params?: {}): Promise<any>;
     repayIsolatedMargin(symbol: string, code: string, amount: any, params?: {}): Promise<any>;
     repayCrossMargin(code: string, amount: any, params?: {}): Promise<any>;
     parseMarginLoan(info: any, currency?: Currency): {
         id: string;
->>>>>>> 7c7171fe
         currency: string;
         amount: any;
         symbol: any;

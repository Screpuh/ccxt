--- conflicted
+++ resolved
@@ -64,7 +64,7 @@
                 'fetchLedger': undefined,
                 'fetchLedgerEntry': undefined,
                 'fetchLeverage': true,
-                'fetchLeverageTiers': true,
+                'fetchLeverageTiers': false,
                 'fetchMarkets': true,
                 'fetchMarkOHLCV': false,
                 'fetchMyTrades': true,
@@ -1332,7 +1332,6 @@
         return this.safeString (types, type, type);
     }
 
-<<<<<<< HEAD
     async fetchLeverage (symbol, params = {}) {
         await this.loadMarkets ();
         const market = this.market (symbol);
@@ -1349,42 +1348,6 @@
         return this.safeNumber (response, 'value');
     }
 
-    async fetchLeverageTiers (symbol = undefined, params = {}) {
-        await this.loadMarkets ();
-        if (symbol === undefined) {
-            throw new ArgumentsRequired (this.id + ' fetchLeverageTiers() requires a symbol argument');
-        }
-        const market = this.market (symbol);
-        const request = {
-            'symbol': market['id'],
-        };
-        const response = await this.privateGetV2LeverageSettings (this.extend (request, params));
-        //
-        // {
-        //     "values": [ 1, 2, 5, 10, ],
-        //     "value": "10",
-        // }
-        //
-        const data = this.safeValue (response, 'values');
-        const result = {};
-        result[symbol] = [];
-        for (let i = 0; i < data.length; i++) {
-            const value = data[i];
-            result[symbol].push ({
-                'tier': undefined,
-                'notionalCurrency': undefined,
-                'notionalFloor': undefined,
-                'notionalCap': undefined,
-                'maintenanceMarginRate': undefined,
-                'maxLeverage': value,
-                'info': value,
-            });
-        }
-        return result;
-    }
-
-=======
->>>>>>> 33277e2d
     sign (path, api = 'public', method = 'GET', params = {}, headers = undefined, body = undefined) {
         let url = this.urls['api'][api] + '/' + path;
         if (path === 'historicalTrades') {

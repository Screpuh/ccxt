--- conflicted
+++ resolved
@@ -196,11 +196,10 @@
                 'type': 'spot',
                 'spot': isSpot,
                 'margin': false,
-<<<<<<< HEAD
                 'swap': false,
                 'future': false,
                 'option': false,
-                'active': status === 'trading',
+                'active': (status === 'trading'),
                 'contract': false,
                 'linear': undefined,
                 'inverse': undefined,
@@ -234,22 +233,6 @@
                     },
                 },
                 'info': entry,
-=======
-                'future': false,
-                'swap': false,
-                'option': false,
-                'optionType': undefined,
-                'strike': undefined,
-                'linear': undefined,
-                'inverse': undefined,
-                'contract': false,
-                'contractSize': undefined,
-                'settle': undefined,
-                'settleId': undefined,
-                'expiry': undefined,
-                'expiryDatetime': undefined,
-                'active': active,
->>>>>>> 897f245d
             });
         }
         return result;

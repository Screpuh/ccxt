--- conflicted
+++ resolved
@@ -197,13 +197,11 @@
         for (let i = 0; i < currencies.length; i++) {
             let currency = currencies[i];
             let account = this.account ();
-<<<<<<< HEAD
-            let coinBalance = undefined;
-            for (let j = 0; i < coins.length; j++) {
-                let coin = coins[j];
-                coin['key'] = coin['key'].toUpperCase ();
-                if (coin['key'] === 'BCC') {
-=======
+            // let coinBalance = undefined;
+            // for (let j = 0; i < coins.length; j++) {
+            //     let coin = coins[j];
+            //     coin['key'] = coin['key'].toUpperCase ();
+            //     if (coin['key'] === 'BCC') {
             //---------------------------------------------------------------------
             // old code
             account['free'] = parseFloat (balance['available']);
@@ -217,7 +215,6 @@
                 let coin = balances.coins[j];
                 coin['key'] = coin['key'].toUpperCase ();
                 if (coin['key'] == 'BCC') {
->>>>>>> d75e07bf
                     coin['key'] = 'BCH';
                     coin['cnName'] = 'BCH';
                     coin['enName'] = 'BCH';
@@ -230,11 +227,8 @@
             }
             account['free'] = parseFloat (coinBalance['available']);
             account['used'] = parseFloat (coinBalance['freez']);
-<<<<<<< HEAD
-=======
             // end of new code
             //---------------------------------------------------------------------
->>>>>>> d75e07bf
             account['total'] = this.sum (account['free'], account['used']);
             result[currency] = account;
         }
@@ -347,16 +341,14 @@
 
     async createOrder (symbol, type, side, amount, price = undefined, params = {}) {
         await this.loadMarkets ();
-<<<<<<< HEAD
-        let order = {
-            'price': price.toString (),
-            'amount': amount.toString (),
-            'tradeType': (side === 'buy') ? '1' : '0',
-            'currency': this.marketId (symbol),
-        };
-        order = this.extend (order, params);
-        let response = await this.privateGetOrder (order);
-=======
+        // let order = {
+        //     'price': price.toString (),
+        //     'amount': amount.toString (),
+        //     'tradeType': (side === 'buy') ? '1' : '0',
+        //     'currency': this.marketId (symbol),
+        // };
+        // order = this.extend (order, params);
+        // let response = await this.privateGetOrder (order);
         //---------------------------------------------------------------------
         // old code
         let paramString = '&price=' + price.toString ();
@@ -379,7 +371,6 @@
         let response = await this.privatePostOrder (order);
         // end of new code
         //---------------------------------------------------------------------
->>>>>>> d75e07bf
         return {
             'info': response,
             'id': response['id'],
@@ -393,11 +384,7 @@
             'currency': this.marketId (symbol),
         };
         order = this.extend (order, params);
-<<<<<<< HEAD
         return await this.privateGetCancelOrder (order);
-=======
-        return await this.privatePostCancelOrder (order);
->>>>>>> d75e07bf
     }
 
     async fetchOrder (id, symbol = undefined, params = {}) {
@@ -407,11 +394,7 @@
             'currency': this.marketId (symbol),
         };
         order = this.extend (order, params);
-<<<<<<< HEAD
         let response = await this.privateGetGetOrder (order);
-=======
-        let response = await this.privatePostGetOrder (order);
->>>>>>> d75e07bf
         return this.parseOrder (response, undefined, true);
     }
 
@@ -429,7 +412,6 @@
             'pageSize': 50,
         };
         // 默认请求方法，不分买卖类型 (default method GetOrdersIgnoreTradeType)
-<<<<<<< HEAD
         let method = 'privateGetGetOrdersIgnoreTradeType';
         // 如果传入了status，则查未完成的订单；如果传入了tradeType，则查买单或者卖单(if status in parmas,change method to GetUnfinishedOrdersIgnoreTradeType); status === 1表示完成的订单,zb api不提供这样的查询.(status ===1 means get finished orders, the zb exchange did not support query finished orders )
         let hasStatus = ('status' in params);
@@ -438,24 +420,11 @@
             defaultParams['pageSize'] = 10; // fixed to 10
         } else if ('tradeType' in params) {
             method = 'privateGetGetOrdersNew';
-=======
-        let method = 'privatePostGetOrdersIgnoreTradeType';
-        // 如果传入了status，则查未完成的订单；如果传入了tradeType，则查买单或者卖单(if status in parmas,change method to GetUnfinishedOrdersIgnoreTradeType); status === 1表示完成的订单,zb api不提供这样的查询.(status ===1 means get finished orders, the zb exchange did not support query finished orders )
-        if ('status' in params && params['status'] == 0) {
-            method = 'privatePostGetUnfinishedOrdersIgnoreTradeType';
-            defaultParams['pageSize'] = 10; // fixed to 10
-        } else if ('tradeType' in params) {
-            method = 'privatePostGetOrdersNew';
->>>>>>> d75e07bf
             // tradeType 交易类型1/0[buy/sell]
             request['tradeType'] = params['tradeType'];
         }
         request = this.extend (request, defaultParams, params);
-<<<<<<< HEAD
         let response = await this[method] (request);
-=======
-        let response = await this[method](request);
->>>>>>> d75e07bf
         return this.parseOrders (response, market, since, limit);
     }
 
@@ -467,11 +436,7 @@
     }
 
     parseOrder (order, market = undefined, isSingle = false) {
-<<<<<<< HEAD
         let side = order['type'] === 1 ? 'buy' : 'sell';
-=======
-        let side = order['type'] == 1 ? 'buy' : 'sell';
->>>>>>> d75e07bf
         let type = 'limit'; // market order is not availalbe in ZB
         let timestamp = undefined;
         let createDateField = this.getCreateDateField ();
@@ -512,7 +477,6 @@
     }
 
     parseOrderStatus (status, filled, isSingle) {
-<<<<<<< HEAD
         if (status === 1)
             return 'canceled';
         if (status === 3 && isSingle) {
@@ -524,19 +488,6 @@
         if (status === 0)
             return 'open';
         if (status === 2)
-=======
-        if (status == 1)
-            return 'canceled';
-        if (status == 3 && isSingle) {
-            // when fetch single order detail, status == 3 means partial or open
-            return filled == 0 ? 'open' : 'partial';
-        }
-        if (status == 3)
-            return 'partial';
-        if (status == 0)
-            return 'open';
-        if (status == 2)
->>>>>>> d75e07bf
             return 'closed';
         return status;
     }
@@ -556,15 +507,13 @@
             if (Object.keys (params).length)
                 url += '?' + this.urlencode (params);
         } else {
-<<<<<<< HEAD
-            let query = this.keysort (this.extend ({
-                'method': path,
-                'accesskey': this.apiKey,
-            }, params));
-            let nonce = this.nonce ();
-            query = this.keysort (query);
-            let auth = this.rawencode (query);
-=======
+            // let query = this.keysort (this.extend ({
+            //     'method': path,
+            //     'accesskey': this.apiKey,
+            // }, params));
+            // let nonce = this.nonce ();
+            // query = this.keysort (query);
+            // let auth = this.rawencode (query);
             //---------------------------------------------------------------------
             // old code
             this.checkRequiredCredentials ();
@@ -584,7 +533,6 @@
             let auth = this.rawencode (query);
             // end of new code
             //---------------------------------------------------------------------
->>>>>>> d75e07bf
             let secret = this.hash (this.encode (this.secret), 'sha1');
             let signature = this.hmac (this.encode (auth), this.encode (secret), 'md5');
             let suffix = 'sign=' + signature + '&reqTime=' + nonce.toString ();
@@ -617,33 +565,31 @@
 
     async request (path, api = 'public', method = 'GET', params = {}, headers = undefined, body = undefined) {
         let response = await this.fetch2 (path, api, method, params, headers, body);
-<<<<<<< HEAD
-        if (api === 'private') {
-            if ('code' in response) {
-                let code = response['code'];
-                if (this.errors[code]) {
-                    response['message'] = this.errors[code];
-                }
-                if (code !== 1000) {
-                    throw new ExchangeError (this.id + ' ' + this.json (response));
-                }
-            }
-        }
-=======
+        // if (api === 'private') {
+        //     if ('code' in response) {
+        //         let code = response['code'];
+        //         if (this.errors[code]) {
+        //             response['message'] = this.errors[code];
+        //         }
+        //         if (code !== 1000) {
+        //             throw new ExchangeError (this.id + ' ' + this.json (response));
+        //         }
+        //     }
+        // }
         //---------------------------------------------------------------------
         // old code
         if (api === 'private')
             if ('code' in response)
+                throw new ExchangeError (this.id + ' ' + this.json (response));
         // end of old code
         //---------------------------------------------------------------------
         //---------------------------------------------------------------------
         // new code
         if (api == 'private')
             if ('code' in response && response['code'] !== 1000)
+                throw new ExchangeError (this.id + ' ' + this.json (response));
         // end of new code
         //---------------------------------------------------------------------
-                throw new ExchangeError (this.id + ' ' + this.json (response));
->>>>>>> d75e07bf
         return response;
     }
 };
--- conflicted
+++ resolved
@@ -41,13 +41,10 @@
                 'fetchFundingRate': true,
                 'fetchFundingRateHistory': true,
                 'fetchFundingRates': true,
-<<<<<<< HEAD
                 'fetchLeverage': false,
                 'fetchLeverageTiers': false,
+                'fetchLedger': true,
                 'fetchMarketLeverageTiers': false,
-=======
-                'fetchLedger': true,
->>>>>>> e08af1e9
                 'fetchMarkets': true,
                 'fetchOHLCV': true,
                 'fetchOpenOrders': true,
@@ -64,12 +61,9 @@
                 'fetchWithdrawals': true,
                 'reduceMargin': true,
                 'setLeverage': true,
-<<<<<<< HEAD
                 'setMarginMode': false,
                 'setPositionMode': false,
-=======
                 'transfer': true,
->>>>>>> e08af1e9
                 'withdraw': true,
             },
             'timeframes': {

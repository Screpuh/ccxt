--- conflicted
+++ resolved
@@ -2509,12 +2509,7 @@
         const initialMargin = this.safeString (position, 'collateralUsed');
         const maintenanceMarginPercentageString = this.safeString (position, 'maintenanceMarginRequirement');
         const maintenanceMarginString = Precise.stringMul (notionalString, maintenanceMarginPercentageString);
-<<<<<<< HEAD
         const unrealizedPnlString = this.safeString (position, 'unrealizedPnl');
-=======
-        const unrealizedPnlString = this.safeString (position, 'recentPnl');
-        const percentage = this.parseNumber (Precise.stringMul (Precise.stringDiv (unrealizedPnlString, initialMargin, 4), '100'));
->>>>>>> 70bddca4
         const entryPriceString = this.safeString (position, 'recentAverageOpenPrice');
         let difference = undefined;
         let collateral = undefined;

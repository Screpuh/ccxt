'use strict';

//  ---------------------------------------------------------------------------

const Exchange = require ('./base/Exchange');
const { TICK_SIZE } = require ('./base/functions/number');
const { ExchangeError, InvalidOrder, BadRequest, InsufficientFunds, OrderNotFound, AuthenticationError, RateLimitExceeded, ExchangeNotAvailable, CancelPending, ArgumentsRequired, PermissionDenied, BadSymbol, DuplicateOrderId } = require ('./base/errors');
const Precise = require ('./base/Precise');

//  ---------------------------------------------------------------------------

module.exports = class ftx extends Exchange {
    describe () {
        return this.deepExtend (super.describe (), {
            'id': 'ftx',
            'name': 'FTX',
            'countries': [ 'HK' ],
            'rateLimit': 100,
            'certified': true,
            'pro': true,
            'hostname': 'ftx.com', // or ftx.us
            'urls': {
                'logo': 'https://user-images.githubusercontent.com/1294454/67149189-df896480-f2b0-11e9-8816-41593e17f9ec.jpg',
                'www': 'https://ftx.com',
                'api': {
                    'public': 'https://{hostname}',
                    'private': 'https://{hostname}',
                },
                'doc': 'https://github.com/ftexchange/ftx',
                'fees': 'https://ftexchange.zendesk.com/hc/en-us/articles/360024479432-Fees',
                'referral': {
                    'url': 'https://ftx.com/#a=ccxt',
                    'discount': 0.05,
                },
            },
            'has': {
                'cancelAllOrders': true,
                'cancelOrder': true,
                'createOrder': true,
                'editOrder': true,
                'fetchBalance': true,
                'fetchClosedOrders': undefined,
                'fetchCurrencies': true,
                'fetchDepositAddress': true,
                'fetchDeposits': true,
                'fetchFundingFees': undefined,
                'fetchFundingRate': undefined,
                'fetchFundingHistory': true,
                'fetchFundingRateHistory': true,
                'fetchFundingRates': undefined,
                'fetchIndexOHLCV': true,
                'fetchMarkets': true,
                'fetchMarkOHLCV': false,
                'fetchMyTrades': true,
                'fetchOHLCV': true,
                'fetchOpenOrders': true,
                'fetchOrder': true,
                'fetchOrderBook': true,
                'fetchOrders': true,
                'fetchPositions': true,
                'fetchPremiumIndexOHLCV': false,
                'fetchTicker': true,
                'fetchTickers': true,
                'fetchTime': false,
                'fetchTrades': true,
                'fetchTradingFees': true,
                'fetchWithdrawals': true,
                'setLeverage': true,
                'setMarginMode': false, // FTX only supports cross margin
                'withdraw': true,
            },
            'timeframes': {
                '15s': '15',
                '1m': '60',
                '5m': '300',
                '15m': '900',
                '1h': '3600',
                '4h': '14400',
                '1d': '86400',
                '3d': '259200',
                '1w': '604800',
                '2w': '1209600',
                '1M': '2592000',
            },
            'api': {
                'public': {
                    'get': [
                        'coins',
                        // markets
                        'markets',
                        'markets/{market_name}',
                        'markets/{market_name}/orderbook', // ?depth={depth}
                        'markets/{market_name}/trades', // ?limit={limit}&start_time={start_time}&end_time={end_time}
                        'markets/{market_name}/candles', // ?resolution={resolution}&limit={limit}&start_time={start_time}&end_time={end_time}
                        // futures
                        'futures',
                        'futures/{future_name}',
                        'futures/{future_name}/stats',
                        'funding_rates',
                        'indexes/{index_name}/weights',
                        'expired_futures',
                        'indexes/{market_name}/candles', // ?resolution={resolution}&limit={limit}&start_time={start_time}&end_time={end_time}
                        // wallet
                        'wallet/coins',
                        // leverage tokens
                        'lt/tokens',
                        'lt/{token_name}',
                        // etfs
                        'etfs/rebalance_info',
                        // options
                        'options/requests',
                        'options/trades',
                        'options/historical_volumes/BTC',
                        'stats/24h_options_volume',
                        'options/open_interest/BTC',
                        'options/historical_open_interest/BTC',
                        // spot margin
                        'spot_margin/history',
                        'spot_margin/borrow_summary',
                        // nfts
                        'nft/nfts',
                        'nft/{nft_id}',
                        'nft/{nft_id}/trades',
                        'nft/all_trades',
                        'nft/{nft_id}/account_info',
                        'nft/collections',
                        // ftx pay
                        'ftxpay/apps/{user_specific_id}/details',
                    ],
                    'post': [
                        'ftxpay/apps/{user_specific_id}/orders',
                    ],
                },
                'private': {
                    'get': [
                        // subaccounts
                        'subaccounts',
                        'subaccounts/{nickname}/balances',
                        // account
                        'account',
                        'positions',
                        // wallet
                        'wallet/balances',
                        'wallet/all_balances',
                        'wallet/deposit_address/{coin}', // ?method={method}
                        'wallet/deposits',
                        'wallet/withdrawals',
                        'wallet/airdrops',
                        'wallet/withdrawal_fee',
                        'wallet/saved_addresses',
                        // orders
                        'orders', // ?market={market}
                        'orders/history', // ?market={market}
                        'orders/{order_id}',
                        'orders/by_client_id/{client_order_id}',
                        // conditional orders
                        'conditional_orders', // ?market={market}
                        'conditional_orders/{conditional_order_id}/triggers',
                        'conditional_orders/history', // ?market={market}
                        'fills', // ?market={market}
                        'funding_payments',
                        // leverage tokens
                        'lt/balances',
                        'lt/creations',
                        'lt/redemptions',
                        // options
                        'options/my_requests',
                        'options/requests/{request_id}/quotes',
                        'options/my_quotes',
                        'options/account_info',
                        'options/positions',
                        'options/fills',
                        // staking
                        'staking/stakes',
                        'staking/unstake_requests',
                        'staking/balances',
                        'staking/staking_rewards',
                        // otc
                        'otc/quotes/{quoteId}',
                        // spot margin
                        'spot_margin/borrow_rates',
                        'spot_margin/lending_rates',
                        'spot_margin/market_info', // ?market={market}
                        'spot_margin/borrow_history',
                        'spot_margin/lending_history',
                        'spot_margin/offers',
                        'spot_margin/lending_info',
                        // nfts
                        'nft/balances',
                        'nft/bids',
                        'nft/deposits',
                        'nft/withdrawals',
                        'nft/fills',
                        'nft/gallery/{gallery_id}',
                        'nft/gallery_settings',
                        // latency statistics
                        'stats/latency_stats',
                    ],
                    'post': [
                        // subaccounts
                        'subaccounts',
                        'subaccounts/update_name',
                        'subaccounts/transfer',
                        // account
                        'account/leverage',
                        // wallet
                        'wallet/withdrawals',
                        'wallet/saved_addresses',
                        // orders
                        'orders',
                        'conditional_orders',
                        'orders/{order_id}/modify',
                        'orders/by_client_id/{client_order_id}/modify',
                        'conditional_orders/{order_id}/modify',
                        // leverage tokens
                        'lt/{token_name}/create',
                        'lt/{token_name}/redeem',
                        // options
                        'options/requests',
                        'options/requests/{request_id}/quotes',
                        'options/quotes/{quote_id}/accept',
                        // staking
                        'staking/unstake_requests',
                        'srm_stakes/stakes',
                        // otc
                        'otc/quotes/{quote_id}/accept',
                        'otc/quotes',
                        // spot margin
                        'spot_margin/offers',
                        // nfts
                        'nft/offer',
                        'nft/buy',
                        'nft/auction',
                        'nft/edit_auction',
                        'nft/cancel_auction',
                        'nft/bids',
                        'nft/redeem',
                        'nft/gallery_settings',
                        // ftx pay
                        'ftxpay/apps/{user_specific_id}/orders',
                    ],
                    'delete': [
                        // subaccounts
                        'subaccounts',
                        // wallet
                        'wallet/saved_addresses/{saved_address_id}',
                        // orders
                        'orders/{order_id}',
                        'orders/by_client_id/{client_order_id}',
                        'orders',
                        'conditional_orders/{order_id}',
                        // options
                        'options/requests/{request_id}',
                        'options/quotes/{quote_id}',
                        // staking
                        'staking/unstake_requests/{request_id}',
                    ],
                },
            },
            'fees': {
                'trading': {
                    'tierBased': true,
                    'percentage': true,
                    'maker': this.parseNumber ('0.0002'),
                    'taker': this.parseNumber ('0.0007'),
                    'tiers': {
                        'taker': [
                            [ this.parseNumber ('0'), this.parseNumber ('0.0007') ],
                            [ this.parseNumber ('2000000'), this.parseNumber ('0.0006') ],
                            [ this.parseNumber ('5000000'), this.parseNumber ('0.00055') ],
                            [ this.parseNumber ('10000000'), this.parseNumber ('0.0005') ],
                            [ this.parseNumber ('25000000'), this.parseNumber ('0.045') ],
                            [ this.parseNumber ('50000000'), this.parseNumber ('0.0004') ],
                        ],
                        'maker': [
                            [ this.parseNumber ('0'), this.parseNumber ('0.0002') ],
                            [ this.parseNumber ('2000000'), this.parseNumber ('0.00015') ],
                            [ this.parseNumber ('5000000'), this.parseNumber ('0.0001') ],
                            [ this.parseNumber ('10000000'), this.parseNumber ('0.00005') ],
                            [ this.parseNumber ('25000000'), this.parseNumber ('0') ],
                            [ this.parseNumber ('50000000'), this.parseNumber ('0') ],
                        ],
                    },
                },
                'funding': {
                    'withdraw': {},
                },
            },
            'exceptions': {
                'exact': {
                    'Please slow down': RateLimitExceeded, // {"error":"Please slow down","success":false}
                    'Size too small for provide': InvalidOrder, // {"error":"Size too small for provide","success":false}
                    'Not logged in': AuthenticationError, // {"error":"Not logged in","success":false}
                    'Not enough balances': InsufficientFunds, // {"error":"Not enough balances","success":false}
                    'InvalidPrice': InvalidOrder, // {"error":"Invalid price","success":false}
                    'Size too small': InvalidOrder, // {"error":"Size too small","success":false}
                    'Size too large': InvalidOrder, // {"error":"Size too large","success":false}
                    'Missing parameter price': InvalidOrder, // {"error":"Missing parameter price","success":false}
                    'Order not found': OrderNotFound, // {"error":"Order not found","success":false}
                    'Order already closed': InvalidOrder, // {"error":"Order already closed","success":false}
                    'Trigger price too high': InvalidOrder, // {"error":"Trigger price too high","success":false}
                    'Trigger price too low': InvalidOrder, // {"error":"Trigger price too low","success":false}
                    'Order already queued for cancellation': CancelPending, // {"error":"Order already queued for cancellation","success":false}
                    'Duplicate client order ID': DuplicateOrderId, // {"error":"Duplicate client order ID","success":false}
                    'Spot orders cannot be reduce-only': InvalidOrder, // {"error":"Spot orders cannot be reduce-only","success":false}
                    'Invalid reduce-only order': InvalidOrder, // {"error":"Invalid reduce-only order","success":false}
                    'Account does not have enough balances': InsufficientFunds, // {"success":false,"error":"Account does not have enough balances"}
                    'Not authorized for subaccount-specific access': PermissionDenied, // {"success":false,"error":"Not authorized for subaccount-specific access"}
                },
                'broad': {
                    'Account does not have enough margin for order': InsufficientFunds,
                    'Invalid parameter': BadRequest, // {"error":"Invalid parameter start_time","success":false}
                    'The requested URL was not found on the server': BadRequest,
                    'No such coin': BadRequest,
                    'No such subaccount': BadRequest,
                    'No such future': BadSymbol,
                    'No such market': BadSymbol,
                    'Do not send more than': RateLimitExceeded,
                    'An unexpected error occurred': ExchangeNotAvailable, // {"error":"An unexpected error occurred, please try again later (58BC21C795).","success":false}
                    'Please retry request': ExchangeNotAvailable, // {"error":"Please retry request","success":false}
                    'Please try again': ExchangeNotAvailable, // {"error":"Please try again","success":false}
                    'Try again': ExchangeNotAvailable, // {"error":"Try again","success":false}
                    'Only have permissions for subaccount': PermissionDenied, // {"success":false,"error":"Only have permissions for subaccount *sub_name*"}
                },
            },
            'precisionMode': TICK_SIZE,
            'options': {
                // support for canceling conditional orders
                // https://github.com/ccxt/ccxt/issues/6669
                'cancelOrder': {
                    'method': 'privateDeleteOrdersOrderId', // privateDeleteConditionalOrdersOrderId
                },
                'fetchOpenOrders': {
                    'method': 'privateGetOrders', // privateGetConditionalOrders
                },
                'fetchOrders': {
                    'method': 'privateGetOrdersHistory', // privateGetConditionalOrdersHistory
                },
                'sign': {
                    'ftx.com': 'FTX',
                    'ftx.us': 'FTXUS',
                },
                'networks': {
                    'SOL': 'sol',
                    'SPL': 'sol',
                    'TRX': 'trx',
                    'TRC20': 'trx',
                    'ETH': 'erc20',
                    'ERC20': 'erc20',
                    'OMNI': 'omni',
                    'BEP2': 'bep2',
                    'BNB': 'bep2',
                },
            },
        });
    }

    async fetchCurrencies (params = {}) {
        const response = await this.publicGetCoins (params);
        const currencies = this.safeValue (response, 'result', []);
        //
        //     {
        //         "success":true,
        //         "result": [
        //             {"id":"BTC","name":"Bitcoin"},
        //             {"id":"ETH","name":"Ethereum"},
        //             {"id":"ETHMOON","name":"10X Long Ethereum Token","underlying":"ETH"},
        //             {"id":"EOSBULL","name":"3X Long EOS Token","underlying":"EOS"},
        //         ],
        //     }
        //
        const result = {};
        for (let i = 0; i < currencies.length; i++) {
            const currency = currencies[i];
            const id = this.safeString (currency, 'id');
            const code = this.safeCurrencyCode (id);
            const name = this.safeString (currency, 'name');
            result[code] = {
                'id': id,
                'code': code,
                'info': currency,
                'type': undefined,
                'name': name,
                'active': undefined,
                'fee': undefined,
                'precision': undefined,
                'limits': {
                    'withdraw': { 'min': undefined, 'max': undefined },
                    'amount': { 'min': undefined, 'max': undefined },
                },
            };
        }
        return result;
    }

    async fetchMarkets (params = {}) {
        const response = await this.publicGetMarkets (params);
        //
        //     {
        //         'success': true,
        //         "result": [
        //             {
        //                 "ask":170.37,
        //                 "baseCurrency":null,
        //                 "bid":170.31,
        //                 "change1h":-0.019001554672655036,
        //                 "change24h":-0.024841165359738997,
        //                 "changeBod":-0.03816406029469881,
        //                 "enabled":true,
        //                 "last":170.37,
        //                 "name":"ETH-PERP",
        //                 "price":170.37,
        //                 "priceIncrement":0.01,
        //                 "quoteCurrency":null,
        //                 "quoteVolume24h":7742164.59889,
        //                 "sizeIncrement":0.001,
        //                 "type":"future",
        //                 "underlying":"ETH",
        //                 "volumeUsd24h":7742164.59889
        //             },
        //             {
        //                 "ask":170.44,
        //                 "baseCurrency":"ETH",
        //                 "bid":170.41,
        //                 "change1h":-0.018485459257126403,
        //                 "change24h":-0.023825887743413515,
        //                 "changeBod":-0.037605872388481086,
        //                 "enabled":true,
        //                 "last":172.72,
        //                 "name":"ETH/USD",
        //                 "price":170.44,
        //                 "priceIncrement":0.01,
        //                 "quoteCurrency":"USD",
        //                 "quoteVolume24h":382802.0252,
        //                 "sizeIncrement":0.001,
        //                 "type":"spot",
        //                 "underlying":null,
        //                 "volumeUsd24h":382802.0252
        //             },
        //         ],
        //     }
        //
        const result = [];
        const markets = this.safeValue (response, 'result', []);
        for (let i = 0; i < markets.length; i++) {
            const market = markets[i];
            const id = this.safeString (market, 'name');
            const baseId = this.safeString2 (market, 'baseCurrency', 'underlying');
            const quoteId = this.safeString (market, 'quoteCurrency', 'USD');
            const type = this.safeString (market, 'type');
            const base = this.safeCurrencyCode (baseId);
            const quote = this.safeCurrencyCode (quoteId);
            // check if a market is a spot or future market
            const symbol = (type === 'future') ? this.safeString (market, 'name') : (base + '/' + quote);
            const active = this.safeValue (market, 'enabled');
            const sizeIncrement = this.safeNumber (market, 'sizeIncrement');
            const priceIncrement = this.safeNumber (market, 'priceIncrement');
            const precision = {
                'amount': sizeIncrement,
                'price': priceIncrement,
            };
            result.push ({
                'id': id,
                'symbol': symbol,
                'base': base,
                'quote': quote,
                'baseId': baseId,
                'quoteId': quoteId,
                'type': type,
                'future': (type === 'future'),
                'spot': (type === 'spot'),
                'active': active,
                'precision': precision,
                'limits': {
                    'amount': {
                        'min': sizeIncrement,
                        'max': undefined,
                    },
                    'price': {
                        'min': priceIncrement,
                        'max': undefined,
                    },
                    'cost': {
                        'min': undefined,
                        'max': undefined,
                    },
                },
                'info': market,
            });
        }
        return result;
    }

    parseTicker (ticker, market = undefined) {
        //
        //     {
        //         "ask":171.29,
        //         "baseCurrency":null, // base currency for spot markets
        //         "bid":171.24,
        //         "change1h":-0.0012244897959183673,
        //         "change24h":-0.031603346901854366,
        //         "changeBod":-0.03297013492914808,
        //         "enabled":true,
        //         "last":171.44,
        //         "name":"ETH-PERP",
        //         "price":171.29,
        //         "priceIncrement":0.01,
        //         "quoteCurrency":null, // quote currency for spot markets
        //         "quoteVolume24h":8570651.12113,
        //         "sizeIncrement":0.001,
        //         "type":"future",
        //         "underlying":"ETH", // null for spot markets
        //         "volumeUsd24h":8570651.12113,
        //     }
        //
        let symbol = undefined;
        const marketId = this.safeString (ticker, 'name');
        if (marketId in this.markets_by_id) {
            market = this.markets_by_id[marketId];
        } else {
            const type = this.safeString (ticker, 'type');
            if (type === 'future') {
                symbol = marketId;
            } else {
                const base = this.safeCurrencyCode (this.safeString (ticker, 'baseCurrency'));
                const quote = this.safeCurrencyCode (this.safeString (ticker, 'quoteCurrency'));
                if ((base !== undefined) && (quote !== undefined)) {
                    symbol = base + '/' + quote;
                }
            }
        }
        if ((symbol === undefined) && (market !== undefined)) {
            symbol = market['symbol'];
        }
        const last = this.safeNumber (ticker, 'last');
        const timestamp = this.safeTimestamp (ticker, 'time', this.milliseconds ());
        let percentage = this.safeNumber (ticker, 'change24h');
        if (percentage !== undefined) {
            percentage *= 100;
        }
        return this.safeTicker ({
            'symbol': symbol,
            'timestamp': timestamp,
            'datetime': this.iso8601 (timestamp),
            'high': this.safeNumber (ticker, 'high'),
            'low': this.safeNumber (ticker, 'low'),
            'bid': this.safeNumber (ticker, 'bid'),
            'bidVolume': this.safeNumber (ticker, 'bidSize'),
            'ask': this.safeNumber (ticker, 'ask'),
            'askVolume': this.safeNumber (ticker, 'askSize'),
            'vwap': undefined,
            'open': undefined,
            'close': last,
            'last': last,
            'previousClose': undefined,
            'change': undefined,
            'percentage': percentage,
            'average': undefined,
            'baseVolume': undefined,
            'quoteVolume': this.safeNumber (ticker, 'quoteVolume24h'),
            'info': ticker,
        }, market);
    }

    async fetchTicker (symbol, params = {}) {
        await this.loadMarkets ();
        const market = this.market (symbol);
        const request = {
            'market_name': market['id'],
        };
        const response = await this.publicGetMarketsMarketName (this.extend (request, params));
        //
        //     {
        //         "success":true,
        //         "result":{
        //             "ask":171.29,
        //             "baseCurrency":null, // base currency for spot markets
        //             "bid":171.24,
        //             "change1h":-0.0012244897959183673,
        //             "change24h":-0.031603346901854366,
        //             "changeBod":-0.03297013492914808,
        //             "enabled":true,
        //             "last":171.44,
        //             "name":"ETH-PERP",
        //             "price":171.29,
        //             "priceIncrement":0.01,
        //             "quoteCurrency":null, // quote currency for spot markets
        //             "quoteVolume24h":8570651.12113,
        //             "sizeIncrement":0.001,
        //             "type":"future",
        //             "underlying":"ETH", // null for spot markets
        //             "volumeUsd24h":8570651.12113,
        //         }
        //     }
        //
        const result = this.safeValue (response, 'result', {});
        return this.parseTicker (result, market);
    }

    async fetchTickers (symbols = undefined, params = {}) {
        await this.loadMarkets ();
        const response = await this.publicGetMarkets (params);
        //
        //     {
        //         'success': true,
        //         "result": [
        //             {
        //                 "ask":170.44,
        //                 "baseCurrency":"ETH",
        //                 "bid":170.41,
        //                 "change1h":-0.018485459257126403,
        //                 "change24h":-0.023825887743413515,
        //                 "changeBod":-0.037605872388481086,
        //                 "enabled":true,
        //                 "last":172.72,
        //                 "name":"ETH/USD",
        //                 "price":170.44,
        //                 "priceIncrement":0.01,
        //                 "quoteCurrency":"USD",
        //                 "quoteVolume24h":382802.0252,
        //                 "sizeIncrement":0.001,
        //                 "type":"spot",
        //                 "underlying":null,
        //                 "volumeUsd24h":382802.0252
        //             },
        //         ],
        //     }
        //
        const tickers = this.safeValue (response, 'result', []);
        return this.parseTickers (tickers, symbols);
    }

    async fetchOrderBook (symbol, limit = undefined, params = {}) {
        await this.loadMarkets ();
        const market = this.market (symbol);
        const request = {
            'market_name': market['id'],
        };
        if (limit !== undefined) {
            request['depth'] = limit; // max 100, default 20
        }
        const response = await this.publicGetMarketsMarketNameOrderbook (this.extend (request, params));
        //
        //     {
        //         "success":true,
        //         "result":{
        //             "asks":[
        //                 [171.95,279.865],
        //                 [171.98,102.42],
        //                 [171.99,124.11],
        //             ],
        //             "bids":[
        //                 [171.93,69.749],
        //                 [171.9,288.325],
        //                 [171.88,87.47],
        //             ],
        //         }
        //     }
        //
        const result = this.safeValue (response, 'result', {});
        return this.parseOrderBook (result, symbol);
    }

    parseOHLCV (ohlcv, market = undefined) {
        //
        //     {
        //         "close":177.23,
        //         "high":177.45,
        //         "low":177.2,
        //         "open":177.43,
        //         "startTime":"2019-10-17T13:27:00+00:00",
        //         "time":1571318820000.0,
        //         "volume":0.0
        //     }
        //
        return [
            this.safeInteger (ohlcv, 'time'),
            this.safeNumber (ohlcv, 'open'),
            this.safeNumber (ohlcv, 'high'),
            this.safeNumber (ohlcv, 'low'),
            this.safeNumber (ohlcv, 'close'),
            this.safeNumber (ohlcv, 'volume'),
        ];
    }

    getMarketId (symbol, key, params = {}) {
        const parts = this.getMarketParams (symbol, key, params);
        return this.safeString (parts, 1, symbol);
    }

    getMarketParams (symbol, key, params = {}) {
        let market = undefined;
        let marketId = undefined;
        if (symbol in this.markets) {
            market = this.market (symbol);
            marketId = market['id'];
        } else {
            marketId = this.safeString (params, key, symbol);
        }
        return [ market, marketId ];
    }

    async fetchOHLCV (symbol, timeframe = '1m', since = undefined, limit = undefined, params = {}) {
        await this.loadMarkets ();
        const [ market, marketId ] = this.getMarketParams (symbol, 'market_name', params);
        const request = {
            'resolution': this.timeframes[timeframe],
            'market_name': marketId,
        };
        const price = this.safeString (params, 'price');
        params = this.omit (params, 'price');
        // max 1501 candles, including the current candle when since is not specified
        limit = (limit === undefined) ? 1501 : limit;
        if (since === undefined) {
            request['end_time'] = this.seconds ();
            request['limit'] = limit;
            request['start_time'] = request['end_time'] - limit * this.parseTimeframe (timeframe);
        } else {
            request['start_time'] = parseInt (since / 1000);
            request['limit'] = limit;
            request['end_time'] = this.sum (request['start_time'], limit * this.parseTimeframe (timeframe));
        }
        let method = 'publicGetMarketsMarketNameCandles';
        if (price === 'index') {
            if (symbol in this.markets) {
                request['market_name'] = market['baseId'];
            }
            method = 'publicGetIndexesMarketNameCandles';
        }
        const response = await this[method] (this.extend (request, params));
        //
        //     {
        //         "success": true,
        //         "result":[
        //             {
        //                 "close":177.23,
        //                 "high":177.45,
        //                 "low":177.2,
        //                 "open":177.43,
        //                 "startTime":"2019-10-17T13:27:00+00:00",
        //                 "time":1571318820000.0,
        //                 "volume":0.0
        //             },
        //             {
        //                 "close":177.26,
        //                 "high":177.33,
        //                 "low":177.23,
        //                 "open":177.23,
        //                 "startTime":"2019-10-17T13:28:00+00:00",
        //                 "time":1571318880000.0,
        //                 "volume":0.0
        //             },
        //         ],
        //     }
        //
        const result = this.safeValue (response, 'result', []);
        return this.parseOHLCVs (result, market, timeframe, since, limit);
    }

    async fetchIndexOHLCV (symbol, timeframe = '1m', since = undefined, limit = undefined, params = {}) {
        const request = {
            'price': 'index',
        };
        return await this.fetchOHLCV (symbol, timeframe, since, limit, this.extend (request, params));
    }

    parseTrade (trade, market = undefined) {
        //
        // fetchTrades (public)
        //
        //     {
        //         "id":1715826,
        //         "liquidation":false,
        //         "price":171.62,
        //         "side":"buy",
        //         "size":2.095,
        //         "time":"2019-10-18T12:59:54.288166+00:00"
        //     }
        //
        // fetchMyTrades (private)
        //
        //     {
        //         "fee": 20.1374935,
        //         "feeRate": 0.0005,
        //         "feeCurrency": "USD",
        //         "future": "EOS-0329",
        //         "id": 11215,
        //         "liquidity": "taker",
        //         "market": "EOS-0329",
        //         "baseCurrency": null,
        //         "quoteCurrency": null,
        //         "orderId": 8436981,
        //         "price": 4.201,
        //         "side": "buy",
        //         "size": 9587,
        //         "time": "2019-03-27T19:15:10.204619+00:00",
        //         "type": "order"
        //     }
        //
        //     {
        //         "baseCurrency": "BTC",
        //         "fee": 0,
        //         "feeCurrency": "USD",
        //         "feeRate": 0,
        //         "future": null,
        //         "id": 664079556,
        //         "liquidity": "taker",
        //         "market": null,
        //         "orderId": null,
        //         "price": 34830.61359,
        //         "quoteCurrency": "USD",
        //         "side": "sell",
        //         "size": 0.0005996,
        //         "time": "2021-01-15T16:05:29.246135+00:00",
        //         "tradeId": null,
        //         "type": "otc"
        //     }
        //
        //     with -ve fee
        //     {
        //         "id": 1171258927,
        //         "fee": -0.0000713875,
        //         "side": "sell",
        //         "size": 1,
        //         "time": "2021-03-11T13:34:35.523627+00:00",
        //         "type": "order",
        //         "price": 14.2775,
        //         "future": null,
        //         "market": "SOL/USD",
        //         "feeRate": -0.000005,
        //         "orderId": 33182929044,
        //         "tradeId": 582936801,
        //         "liquidity": "maker",
        //         "feeCurrency": "USD",
        //         "baseCurrency": "SOL",
        //         "quoteCurrency": "USD"
        //     }
        //
        //     // from OTC order
        //     {
        //         "id": 1172129651,
        //         "fee": 0,
        //         "side": "sell",
        //         "size": 1.47568846,
        //         "time": "2021-03-11T15:04:46.893383+00:00",
        //         "type": "otc",
        //         "price": 14.60932598,
        //         "future": null,
        //         "market": null,
        //         "feeRate": 0,
        //         "orderId": null,
        //         "tradeId": null,
        //         "liquidity": "taker",
        //         "feeCurrency": "USD",
        //         "baseCurrency": "BCHA",
        //         "quoteCurrency": "USD"
        //     }
        const id = this.safeString (trade, 'id');
        const takerOrMaker = this.safeString (trade, 'liquidity');
        const marketId = this.safeString (trade, 'market');
        let symbol = undefined;
        if (marketId in this.markets_by_id) {
            market = this.markets_by_id[marketId];
            symbol = market['symbol'];
        } else {
            const base = this.safeCurrencyCode (this.safeString (trade, 'baseCurrency'));
            const quote = this.safeCurrencyCode (this.safeString (trade, 'quoteCurrency'));
            if ((base !== undefined) && (quote !== undefined)) {
                symbol = base + '/' + quote;
            } else {
                symbol = marketId;
            }
        }
        const timestamp = this.parse8601 (this.safeString (trade, 'time'));
        const priceString = this.safeString (trade, 'price');
        const amountString = this.safeString (trade, 'size');
        const price = this.parseNumber (priceString);
        const amount = this.parseNumber (amountString);
        const cost = this.parseNumber (Precise.stringMul (priceString, amountString));
        if ((symbol === undefined) && (market !== undefined)) {
            symbol = market['symbol'];
        }
        const side = this.safeString (trade, 'side');
        let fee = undefined;
        const feeCost = this.safeNumber (trade, 'fee');
        if (feeCost !== undefined) {
            const feeCurrencyId = this.safeString (trade, 'feeCurrency');
            const feeCurrencyCode = this.safeCurrencyCode (feeCurrencyId);
            fee = {
                'cost': feeCost,
                'currency': feeCurrencyCode,
                'rate': this.safeNumber (trade, 'feeRate'),
            };
        }
        const orderId = this.safeString (trade, 'orderId');
        return {
            'info': trade,
            'timestamp': timestamp,
            'datetime': this.iso8601 (timestamp),
            'symbol': symbol,
            'id': id,
            'order': orderId,
            'type': undefined,
            'takerOrMaker': takerOrMaker,
            'side': side,
            'price': price,
            'amount': amount,
            'cost': cost,
            'fee': fee,
        };
    }

    async fetchTrades (symbol, since = undefined, limit = undefined, params = {}) {
        await this.loadMarkets ();
        const [ market, marketId ] = this.getMarketParams (symbol, 'market_name', params);
        const request = {
            'market_name': marketId,
        };
        if (since !== undefined) {
            request['start_time'] = parseInt (since / 1000);
            // start_time doesn't work without end_time
            request['end_time'] = this.seconds ();
        }
        if (limit !== undefined) {
            request['limit'] = limit;
        }
        const response = await this.publicGetMarketsMarketNameTrades (this.extend (request, params));
        //
        //     {
        //         "success":true,
        //         "result":[
        //             {
        //                 "id":1715826,
        //                 "liquidation":false,
        //                 "price":171.62,
        //                 "side":"buy",
        //                 "size":2.095,
        //                 "time":"2019-10-18T12:59:54.288166+00:00"
        //             },
        //             {
        //                 "id":1715763,
        //                 "liquidation":false,
        //                 "price":171.89,
        //                 "side":"sell",
        //                 "size":1.477,
        //                 "time":"2019-10-18T12:58:38.443734+00:00"
        //             },
        //         ],
        //     }
        //
        const result = this.safeValue (response, 'result', []);
        return this.parseTrades (result, market, since, limit);
    }

    async fetchTradingFees (params = {}) {
        await this.loadMarkets ();
        const response = await this.privateGetAccount (params);
        //
        //     {
        //         "success": true,
        //         "result": {
        //             "backstopProvider": true,
        //             "collateral": 3568181.02691129,
        //             "freeCollateral": 1786071.456884368,
        //             "initialMarginRequirement": 0.12222384240257728,
        //             "liquidating": false,
        //             "maintenanceMarginRequirement": 0.07177992558058484,
        //             "makerFee": 0.0002,
        //             "marginFraction": 0.5588433331419503,
        //             "openMarginFraction": 0.2447194090423075,
        //             "takerFee": 0.0005,
        //             "totalAccountValue": 3568180.98341129,
        //             "totalPositionSize": 6384939.6992,
        //             "username": "user@domain.com",
        //             "positions": [
        //                 {
        //                     "cost": -31.7906,
        //                     "entryPrice": 138.22,
        //                     "future": "ETH-PERP",
        //                     "initialMarginRequirement": 0.1,
        //                     "longOrderSize": 1744.55,
        //                     "maintenanceMarginRequirement": 0.04,
        //                     "netSize": -0.23,
        //                     "openSize": 1744.32,
        //                     "realizedPnl": 3.39441714,
        //                     "shortOrderSize": 1732.09,
        //                     "side": "sell",
        //                     "size": 0.23,
        //                     "unrealizedPnl": 0,
        //                 },
        //             ],
        //         },
        //     }
        //
        const result = this.safeValue (response, 'result', {});
        return {
            'info': response,
            'maker': this.safeNumber (result, 'makerFee'),
            'taker': this.safeNumber (result, 'takerFee'),
        };
    }

    async fetchFundingRateHistory (symbol, limit = undefined, since = undefined, params = {}) {
        //
        // Gets a history of funding rates with their timestamps
        //  (param) symbol: Future currency pair (e.g. "BTC-PERP")
        //  (param) limit: Not used by ftx
        //  (param) since: Unix timestamp in miliseconds for the time of the earliest requested funding rate
        //  return: [{symbol, fundingRate, timestamp}]
        //
        await this.loadMarkets ();
        const market = this.market (symbol);
        const request = {
            'future': market['id'],
        };
        if (since !== undefined) {
            request['start_time'] = since / 1000;
        }
        const method = 'publicGetFundingRates';
        const response = await this[method] (this.extend (request, params));
        //
        //     {
        //        "success": true,
        //        "result": [
        //          {
        //            "future": "BTC-PERP",
        //            "rate": 0.0025,
        //            "time": "2019-06-02T08:00:00+00:00"
        //          }
        //        ]
        //      }
        //
        const result = this.safeValue (response, 'result');
        const rates = [];
        for (let i = 0; i < result.length; i++) {
            rates.push ({
                'symbol': this.safeString (result[i], 'future'),
                'fundingRate': this.safeNumber (result[i], 'rate'),
                'timestamp': this.parse8601 (this.safeString (result[i], 'time')),
            });
        }
        return this.sortBy (rates, 'timestamp');
    }

    async fetchBalance (params = {}) {
        await this.loadMarkets ();
        const response = await this.privateGetWalletBalances (params);
        //
        //     {
        //         "success": true,
        //         "result": [
        //             {
        //                 "coin": "USDTBEAR",
        //                 "free": 2320.2,
        //                 "total": 2340.2
        //             },
        //         ],
        //     }
        //
        const result = {
            'info': response,
        };
        const balances = this.safeValue (response, 'result', []);
        for (let i = 0; i < balances.length; i++) {
            const balance = balances[i];
            const code = this.safeCurrencyCode (this.safeString (balance, 'coin'));
            const account = this.account ();
            account['free'] = this.safeString2 (balance, 'availableWithoutBorrow', 'free');
            account['total'] = this.safeString (balance, 'total');
            result[code] = account;
        }
        return this.parseBalance (result);
    }

    parseOrderStatus (status) {
        const statuses = {
            'new': 'open',
            'open': 'open',
            'closed': 'closed', // filled or canceled
            'triggered': 'closed',
        };
        return this.safeString (statuses, status, status);
    }

    parseOrder (order, market = undefined) {
        //
        // limit orders - fetchOrder, fetchOrders, fetchOpenOrders, createOrder, editOrder
        //
        //     {
        //         "createdAt": "2019-03-05T09:56:55.728933+00:00",
        //         "filledSize": 0,
        //         "future": "XRP-PERP",
        //         "id": 9596912,
        //         "market": "XRP-PERP",
        //         "price": 0.306525,
        //         "remainingSize": 31431,
        //         "side": "sell",
        //         "size": 31431,
        //         "status": "open",
        //         "type": "limit",
        //         "reduceOnly": false,
        //         "ioc": false,
        //         "postOnly": false,
        //         "clientId": null,
        //     }
        //
        // market orders - fetchOrder, fetchOrders, fetchOpenOrders, createOrder
        //
        //     {
        //         "avgFillPrice": 2666.0,
        //         "clientId": None,
        //         "createdAt": "2020-02-12T00: 53: 49.009726+00: 00",
        //         "filledSize": 0.0007,
        //         "future": None,
        //         "id": 3109208514,
        //         "ioc": True,
        //         "market": "BNBBULL/USD",
        //         "postOnly": False,
        //         "price": None,
        //         "reduceOnly": False,
        //         "remainingSize": 0.0,
        //         "side": "buy",
        //         "size": 0.0007,
        //         "status": "closed",
        //         "type": "market"
        //     }
        //
        // createOrder (conditional, "stop", "trailingStop", or "takeProfit")
        //
        //     {
        //         "createdAt": "2019-03-05T09:56:55.728933+00:00",
        //         "future": "XRP-PERP",
        //         "id": 9596912,
        //         "market": "XRP-PERP",
        //         "triggerPrice": 0.306525,
        //         "orderId": null,
        //         "side": "sell",
        //         "size": 31431,
        //         "status": "open",
        //         "type": "stop",
        //         "orderPrice": null,
        //         "error": null,
        //         "triggeredAt": null,
        //         "reduceOnly": false
        //     }
        //
        // editOrder (conditional, stop, trailing stop, take profit)
        //
        //     {
        //         "createdAt": "2019-03-05T09:56:55.728933+00:00",
        //         "future": "XRP-PERP",
        //         "id": 9596912,
        //         "market": "XRP-PERP",
        //         "triggerPrice": 0.306225,
        //         "orderId": null,
        //         "side": "sell",
        //         "size": 31431,
        //         "status": "open",
        //         "type": "stop",
        //         "orderPrice": null,
        //         "error": null,
        //         "triggeredAt": null,
        //         "reduceOnly": false,
        //         "orderType": "market",
        //         "filledSize": 0,
        //         "avgFillPrice": null,
        //         "retryUntilFilled": false
        //     }
        //
        // canceled order with a closed status
        //
        //     {
        //         "avgFillPrice":null,
        //         "clientId":null,
        //         "createdAt":"2020-09-01T13:45:57.119695+00:00",
        //         "filledSize":0.0,
        //         "future":null,
        //         "id":8553541288,
        //         "ioc":false,
        //         "liquidation":false,
        //         "market":"XRP/USDT",
        //         "postOnly":false,
        //         "price":0.5,
        //         "reduceOnly":false,
        //         "remainingSize":0.0,
        //         "side":"sell",
        //         "size":46.0,
        //         "status":"closed",
        //         "type":"limit"
        //     }
        //
        const id = this.safeString (order, 'id');
        const timestamp = this.parse8601 (this.safeString (order, 'createdAt'));
        let status = this.parseOrderStatus (this.safeString (order, 'status'));
        const amount = this.safeNumber (order, 'size');
        const filled = this.safeNumber (order, 'filledSize');
        let remaining = this.safeNumber (order, 'remainingSize');
        if ((remaining === 0.0) && (amount !== undefined) && (filled !== undefined)) {
            remaining = Math.max (amount - filled, 0);
            if (remaining > 0) {
                status = 'canceled';
            }
        }
        let symbol = undefined;
        const marketId = this.safeString (order, 'market');
        if (marketId !== undefined) {
            if (marketId in this.markets_by_id) {
                market = this.markets_by_id[marketId];
                symbol = market['symbol'];
            } else {
                // support for delisted market ids
                // https://github.com/ccxt/ccxt/issues/7113
                symbol = marketId;
            }
        }
        if ((symbol === undefined) && (market !== undefined)) {
            symbol = market['symbol'];
        }
        const side = this.safeString (order, 'side');
        const type = this.safeString (order, 'type');
        const average = this.safeNumber (order, 'avgFillPrice');
        const price = this.safeNumber2 (order, 'price', 'triggerPrice', average);
        let cost = undefined;
        if (filled !== undefined && price !== undefined) {
            cost = filled * price;
        }
        const lastTradeTimestamp = this.parse8601 (this.safeString (order, 'triggeredAt'));
        const clientOrderId = this.safeString (order, 'clientId');
        const stopPrice = this.safeNumber (order, 'triggerPrice');
        const postOnly = this.safeValue (order, 'postOnly');
        return {
            'info': order,
            'id': id,
            'clientOrderId': clientOrderId,
            'timestamp': timestamp,
            'datetime': this.iso8601 (timestamp),
            'lastTradeTimestamp': lastTradeTimestamp,
            'symbol': symbol,
            'type': type,
            'timeInForce': undefined,
            'postOnly': postOnly,
            'side': side,
            'price': price,
            'stopPrice': stopPrice,
            'amount': amount,
            'cost': cost,
            'average': average,
            'filled': filled,
            'remaining': remaining,
            'status': status,
            'fee': undefined,
            'trades': undefined,
        };
    }

    async createOrder (symbol, type, side, amount, price = undefined, params = {}) {
        await this.loadMarkets ();
        const market = this.market (symbol);
        const request = {
            'market': market['id'],
            'side': side, // "buy" or "sell"
            // 'price': 0.306525, // send null for market orders
            'type': type, // "limit", "market", "stop", "trailingStop", or "takeProfit"
            'size': parseFloat (this.amountToPrecision (symbol, amount)),
            // 'reduceOnly': false, // optional, default is false
            // 'ioc': false, // optional, default is false, limit or market orders only
            // 'postOnly': false, // optional, default is false, limit or market orders only
            // 'clientId': 'abcdef0123456789', // string, optional, client order id, limit or market orders only
        };
        const clientOrderId = this.safeString2 (params, 'clientId', 'clientOrderId');
        if (clientOrderId !== undefined) {
            request['clientId'] = clientOrderId;
            params = this.omit (params, [ 'clientId', 'clientOrderId' ]);
        }
        let method = undefined;
        if (type === 'limit') {
            method = 'privatePostOrders';
            request['price'] = parseFloat (this.priceToPrecision (symbol, price));
        } else if (type === 'market') {
            method = 'privatePostOrders';
            request['price'] = null;
        } else if ((type === 'stop') || (type === 'takeProfit')) {
            method = 'privatePostConditionalOrders';
            const stopPrice = this.safeNumber2 (params, 'stopPrice', 'triggerPrice');
            if (stopPrice === undefined) {
                throw new ArgumentsRequired (this.id + ' createOrder () requires a stopPrice parameter or a triggerPrice parameter for ' + type + ' orders');
            } else {
                params = this.omit (params, [ 'stopPrice', 'triggerPrice' ]);
                request['triggerPrice'] = parseFloat (this.priceToPrecision (symbol, stopPrice));
            }
            if (price !== undefined) {
                request['orderPrice'] = parseFloat (this.priceToPrecision (symbol, price)); // optional, order type is limit if this is specified, otherwise market
            }
        } else if (type === 'trailingStop') {
            method = 'privatePostConditionalOrders';
            request['trailValue'] = parseFloat (this.priceToPrecision (symbol, price)); // negative for "sell", positive for "buy"
        } else {
            throw new InvalidOrder (this.id + ' createOrder () does not support order type ' + type + ', only limit, market, stop, trailingStop, or takeProfit orders are supported');
        }
        const response = await this[method] (this.extend (request, params));
        //
        // orders
        //
        //     {
        //         "success": true,
        //         "result": [
        //             {
        //                 "createdAt": "2019-03-05T09:56:55.728933+00:00",
        //                 "filledSize": 0,
        //                 "future": "XRP-PERP",
        //                 "id": 9596912,
        //                 "market": "XRP-PERP",
        //                 "price": 0.306525,
        //                 "remainingSize": 31431,
        //                 "side": "sell",
        //                 "size": 31431,
        //                 "status": "open",
        //                 "type": "limit",
        //                 "reduceOnly": false,
        //                 "ioc": false,
        //                 "postOnly": false,
        //                 "clientId": null,
        //             }
        //         ]
        //     }
        //
        // conditional orders
        //
        //     {
        //         "success": true,
        //         "result": [
        //             {
        //                 "createdAt": "2019-03-05T09:56:55.728933+00:00",
        //                 "future": "XRP-PERP",
        //                 "id": 9596912,
        //                 "market": "XRP-PERP",
        //                 "triggerPrice": 0.306525,
        //                 "orderId": null,
        //                 "side": "sell",
        //                 "size": 31431,
        //                 "status": "open",
        //                 "type": "stop",
        //                 "orderPrice": null,
        //                 "error": null,
        //                 "triggeredAt": null,
        //                 "reduceOnly": false
        //             }
        //         ]
        //     }
        //
        //
        const result = this.safeValue (response, 'result', []);
        return this.parseOrder (result, market);
    }

    async editOrder (id, symbol, type, side, amount, price = undefined, params = {}) {
        await this.loadMarkets ();
        const market = this.market (symbol);
        const request = {};
        let method = undefined;
        const clientOrderId = this.safeString2 (params, 'client_order_id', 'clientOrderId');
        const triggerPrice = this.safeNumber (params, 'triggerPrice');
        const orderPrice = this.safeNumber (params, 'orderPrice');
        const trailValue = this.safeNumber (params, 'trailValue');
        params = this.omit (params, [ 'client_order_id', 'clientOrderId', 'triggerPrice', 'orderPrice', 'trailValue' ]);
        const triggerPriceIsDefined = (triggerPrice !== undefined);
        const orderPriceIsDefined = (orderPrice !== undefined);
        const trailValueIsDefined = (trailValue !== undefined);
        if (triggerPriceIsDefined || orderPriceIsDefined || trailValueIsDefined) {
            method = 'privatePostConditionalOrdersOrderIdModify';
            request['order_id'] = id;
            if (triggerPriceIsDefined) {
                request['triggerPrice'] = parseFloat (this.priceToPrecision (symbol, triggerPrice));
            }
            if (orderPriceIsDefined) {
                // only for stop limit or take profit limit orders
                request['orderPrice'] = parseFloat (this.priceToPrecision (symbol, orderPrice));
            }
            if (trailValueIsDefined) {
                // negative for sell orders, positive for buy orders
                request['trailValue'] = parseFloat (this.priceToPrecision (symbol, trailValue));
            }
        } else {
            if (clientOrderId === undefined) {
                method = 'privatePostOrdersOrderIdModify';
                request['order_id'] = id;
            } else {
                method = 'privatePostOrdersByClientIdClientOrderIdModify';
                request['client_order_id'] = clientOrderId;
                // request['clientId'] = clientOrderId;
            }
            if (price !== undefined) {
                request['price'] = parseFloat (this.priceToPrecision (symbol, price));
            }
        }
        if (amount !== undefined) {
            request['size'] = parseFloat (this.amountToPrecision (symbol, amount));
        }
        const response = await this[method] (this.extend (request, params));
        //
        // regular order
        //
        //     {
        //         "success": true,
        //         "result": {
        //             "createdAt": "2019-03-05T11:56:55.728933+00:00",
        //             "filledSize": 0,
        //             "future": "XRP-PERP",
        //             "id": 9596932,
        //             "market": "XRP-PERP",
        //             "price": 0.326525,
        //             "remainingSize": 31431,
        //             "side": "sell",
        //             "size": 31431,
        //             "status": "open",
        //             "type": "limit",
        //             "reduceOnly": false,
        //             "ioc": false,
        //             "postOnly": false,
        //             "clientId": null,
        //         }
        //     }
        //
        // conditional trigger order
        //
        //     {
        //         "success": true,
        //         "result": {
        //             "createdAt": "2019-03-05T09:56:55.728933+00:00",
        //             "future": "XRP-PERP",
        //             "id": 9596912,
        //             "market": "XRP-PERP",
        //             "triggerPrice": 0.306225,
        //             "orderId": null,
        //             "side": "sell",
        //             "size": 31431,
        //             "status": "open",
        //             "type": "stop",
        //             "orderPrice": null,
        //             "error": null,
        //             "triggeredAt": null,
        //             "reduceOnly": false,
        //             "orderType": "market",
        //             "filledSize": 0,
        //             "avgFillPrice": null,
        //             "retryUntilFilled": false
        //         }
        //     }
        //
        const result = this.safeValue (response, 'result', {});
        return this.parseOrder (result, market);
    }

    async cancelOrder (id, symbol = undefined, params = {}) {
        await this.loadMarkets ();
        const request = {};
        // support for canceling conditional orders
        // https://github.com/ccxt/ccxt/issues/6669
        const options = this.safeValue (this.options, 'cancelOrder', {});
        const defaultMethod = this.safeString (options, 'method', 'privateDeleteOrdersOrderId');
        let method = this.safeString (params, 'method', defaultMethod);
        const type = this.safeValue (params, 'type');
        const clientOrderId = this.safeValue2 (params, 'client_order_id', 'clientOrderId');
        if (clientOrderId === undefined) {
            request['order_id'] = parseInt (id);
            if ((type === 'stop') || (type === 'trailingStop') || (type === 'takeProfit')) {
                method = 'privateDeleteConditionalOrdersOrderId';
            }
        } else {
            request['client_order_id'] = clientOrderId;
            method = 'privateDeleteOrdersByClientIdClientOrderId';
        }
        const query = this.omit (params, [ 'method', 'type', 'client_order_id', 'clientOrderId' ]);
        const response = await this[method] (this.extend (request, query));
        //
        //     {
        //         "success": true,
        //         "result": "Order queued for cancelation"
        //     }
        //
        const result = this.safeValue (response, 'result', {});
        return result;
    }

    async cancelAllOrders (symbol = undefined, params = {}) {
        await this.loadMarkets ();
        const request = {
            // 'market': market['id'], // optional
            // 'conditionalOrdersOnly': false, // cancel conditional orders only
            // 'limitOrdersOnly': false, // cancel existing limit orders (non-conditional orders) only
        };
        const marketId = this.getMarketId (symbol, 'market', params);
        if (marketId !== undefined) {
            request['market'] = marketId;
        }
        const response = await this.privateDeleteOrders (this.extend (request, params));
        const result = this.safeValue (response, 'result', {});
        //
        //     {
        //         "success": true,
        //         "result": "Orders queued for cancelation"
        //     }
        //
        return result;
    }

    async fetchOrder (id, symbol = undefined, params = {}) {
        await this.loadMarkets ();
        const request = {};
        const clientOrderId = this.safeValue2 (params, 'client_order_id', 'clientOrderId');
        let method = 'privateGetOrdersOrderId';
        if (clientOrderId === undefined) {
            request['order_id'] = id;
        } else {
            request['client_order_id'] = clientOrderId;
            params = this.omit (params, [ 'client_order_id', 'clientOrderId']);
            method = 'privateGetOrdersByClientIdClientOrderId';
        }
        const response = await this[method] (this.extend (request, params));
        //
        //     {
        //         "success": true,
        //         "result": {
        //             "createdAt": "2019-03-05T09:56:55.728933+00:00",
        //             "filledSize": 10,
        //             "future": "XRP-PERP",
        //             "id": 9596912,
        //             "market": "XRP-PERP",
        //             "price": 0.306525,
        //             "avgFillPrice": 0.306526,
        //             "remainingSize": 31421,
        //             "side": "sell",
        //             "size": 31431,
        //             "status": "open",
        //             "type": "limit",
        //             "reduceOnly": false,
        //             "ioc": false,
        //             "postOnly": false,
        //             "clientId": null
        //         }
        //     }
        //
        const result = this.safeValue (response, 'result', {});
        return this.parseOrder (result);
    }

    async fetchOpenOrders (symbol = undefined, since = undefined, limit = undefined, params = {}) {
        await this.loadMarkets ();
        const request = {};
        const [ market, marketId ] = this.getMarketParams (symbol, 'market', params);
        if (marketId !== undefined) {
            request['market'] = marketId;
        }
        // support for canceling conditional orders
        // https://github.com/ccxt/ccxt/issues/6669
        const options = this.safeValue (this.options, 'fetchOpenOrders', {});
        const defaultMethod = this.safeString (options, 'method', 'privateGetOrders');
        let method = this.safeString (params, 'method', defaultMethod);
        const type = this.safeValue (params, 'type');
        if ((type === 'stop') || (type === 'trailingStop') || (type === 'takeProfit')) {
            method = 'privateGetConditionalOrders';
        }
        const query = this.omit (params, [ 'method', 'type' ]);
        const response = await this[method] (this.extend (request, query));
        //
        //     {
        //         "success": true,
        //         "result": [
        //             {
        //                 "createdAt": "2019-03-05T09:56:55.728933+00:00",
        //                 "filledSize": 10,
        //                 "future": "XRP-PERP",
        //                 "id": 9596912,
        //                 "market": "XRP-PERP",
        //                 "price": 0.306525,
        //                 "avgFillPrice": 0.306526,
        //                 "remainingSize": 31421,
        //                 "side": "sell",
        //                 "size": 31431,
        //                 "status": "open",
        //                 "type": "limit",
        //                 "reduceOnly": false,
        //                 "ioc": false,
        //                 "postOnly": false,
        //                 "clientId": null
        //             }
        //         ]
        //     }
        //
        const result = this.safeValue (response, 'result', []);
        return this.parseOrders (result, market, since, limit);
    }

    async fetchOrders (symbol = undefined, since = undefined, limit = undefined, params = {}) {
        await this.loadMarkets ();
        const request = {};
        const [ market, marketId ] = this.getMarketParams (symbol, 'market', params);
        if (marketId !== undefined) {
            request['market'] = marketId;
        }
        if (limit !== undefined) {
            request['limit'] = limit; // default 100, max 100
        }
        if (since !== undefined) {
            request['start_time'] = parseInt (since / 1000);
        }
        // support for canceling conditional orders
        // https://github.com/ccxt/ccxt/issues/6669
        const options = this.safeValue (this.options, 'fetchOrders', {});
        const defaultMethod = this.safeString (options, 'method', 'privateGetOrdersHistory');
        let method = this.safeString (params, 'method', defaultMethod);
        const type = this.safeValue (params, 'type');
        if ((type === 'stop') || (type === 'trailingStop') || (type === 'takeProfit')) {
            method = 'privateGetConditionalOrdersHistory';
        }
        const query = this.omit (params, [ 'method', 'type' ]);
        const response = await this[method] (this.extend (request, query));
        //
        //     {
        //         "success": true,
        //         "result": [
        //             {
        //                 "createdAt": "2019-03-05T09:56:55.728933+00:00",
        //                 "filledSize": 10,
        //                 "future": "XRP-PERP",
        //                 "id": 9596912,
        //                 "market": "XRP-PERP",
        //                 "price": 0.306525,
        //                 "avgFillPrice": 0.306526,
        //                 "remainingSize": 31421,
        //                 "side": "sell",
        //                 "size": 31431,
        //                 "status": "open",
        //                 "type": "limit",
        //                 "reduceOnly": false,
        //                 "ioc": false,
        //                 "postOnly": false,
        //                 "clientId": null
        //             }
        //         ]
        //     }
        //
        const result = this.safeValue (response, 'result', []);
        return this.parseOrders (result, market, since, limit);
    }

    async fetchMyTrades (symbol = undefined, since = undefined, limit = undefined, params = {}) {
        await this.loadMarkets ();
        const [ market, marketId ] = this.getMarketParams (symbol, 'market', params);
        const request = {};
        if (marketId !== undefined) {
            request['market'] = marketId;
        }
        if (since !== undefined) {
            request['start_time'] = parseInt (since / 1000);
            request['end_time'] = this.seconds ();
        }
        const response = await this.privateGetFills (this.extend (request, params));
        //
        //     {
        //         "success": true,
        //         "result": [
        //             {
        //                 "fee": 20.1374935,
        //                 "feeRate": 0.0005,
        //                 "future": "EOS-0329",
        //                 "id": 11215,
        //                 "liquidity": "taker",
        //                 "market": "EOS-0329",
        //                 "baseCurrency": null,
        //                 "quoteCurrency": null,
        //                 "orderId": 8436981,
        //                 "price": 4.201,
        //                 "side": "buy",
        //                 "size": 9587,
        //                 "time": "2019-03-27T19:15:10.204619+00:00",
        //                 "type": "order"
        //             }
        //         ]
        //     }
        //
        const trades = this.safeValue (response, 'result', []);
        return this.parseTrades (trades, market, since, limit);
    }

    async withdraw (code, amount, address, tag = undefined, params = {}) {
        [ tag, params ] = this.handleWithdrawTagAndParams (tag, params);
        await this.loadMarkets ();
        this.checkAddress (address);
        const currency = this.currency (code);
        const request = {
            'coin': currency['id'],
            'size': amount,
            'address': address,
            // 'password': 'string', // optional withdrawal password if it is required for your account
            // 'code': '192837', // optional 2fa code if it is required for your account
        };
        if (this.password !== undefined) {
            request['password'] = this.password;
        }
        if (tag !== undefined) {
            request['tag'] = tag;
        }
        const networks = this.safeValue (this.options, 'networks', {});
        let network = this.safeStringUpper (params, 'network'); // this line allows the user to specify either ERC20 or ETH
        network = this.safeStringLower (networks, network, network); // handle ERC20>ETH alias
        if (network !== undefined) {
            request['method'] = network;
            params = this.omit (params, 'network');
        }
        const response = await this.privatePostWalletWithdrawals (this.extend (request, params));
        //
        //     {
        //         "success": true,
        //         "result": {
        //             "coin": "USDTBEAR",
        //             "address": "0x83a127952d266A6eA306c40Ac62A4a70668FE3BE",
        //             "tag": "null",
        //             "fee": 0,
        //             "id": 1,
        //             "size": "20.2",
        //             "status": "requested",
        //             "time": "2019-03-05T09:56:55.728933+00:00",
        //             "txid": "null"
        //         }
        //     }
        //
        const result = this.safeValue (response, 'result', {});
        return this.parseTransaction (result, currency);
    }

    async fetchPositions (symbols = undefined, params = {}) {
        await this.loadMarkets ();
        const request = {
            'showAvgPrice': true,
        };
        const response = await this.privateGetPositions (this.extend (request, params));
        //
        //     {
        //       "success": true,
        //       "result": {
        //         "username": "spam.revelli@gmail.com",
        //         "collateral": "1068.8443756202948",
        //         "freeCollateral": "1048.4120570454713",
        //         "totalAccountValue": "1070.3126628702948",
        //         "totalPositionSize": "273.28",
        //         "initialMarginRequirement": "0.02",
        //         "maintenanceMarginRequirement": "0.006",
        //         "marginFraction": "3.9165422382548845",
        //         "openMarginFraction": "3.85640243356803",
        //         "liquidating": false,
        //         "backstopProvider": false,
        //         "takerFee": "0.000865",
        //         "makerFee": "0.00039",
        //         "leverage": "50.0",
        //         "positionLimit": "2500000.0",
        //         "positionLimitUsed": "1369.55",
        //         "useFttCollateral": true,
        //         "chargeInterestOnNegativeUsd": false,
        //         "spotMarginEnabled": false,
        //         "spotLendingEnabled": false
        //         "positions": [
        //           {
        //             "future": "XMR-PERP",
        //             "size": "1.0",
        //             "side": "buy",
        //             "netSize": "1.0",
        //             "longOrderSize": "0.0",
        //             "shortOrderSize": "0.0",
        //             "cost": "273.28",
        //             "entryPrice": "273.28",
        //             "unrealizedPnl": "0.0",
        //             "realizedPnl": "1.46828725",
        //             "initialMarginRequirement": "0.02",
        //             "maintenanceMarginRequirement": "0.006",
        //             "openSize": "0.0",
        //             "collateralUsed": "5.4656",
        //             "estimatedLiquidationPrice": "0.0"
        //           },
        //         ]
        //       }
        //    }
        //
<<<<<<< HEAD
        const result = this.safeValue (response, 'result', []);
        const array = [];
        for (let i = 0; i < result.length; i++) {
            array.push (this.parsePosition (result[i]));
=======
        const result = this.safeValue (response, 'result', {});
        const leverage = this.safeString (result, 'leverage');
        const collateral = this.safeString (result, 'freeCollateral');
        const positions = this.safeValue (result, 'positions', []);
        const results = [];
        for (let i = 0; i < positions.length; i++) {
            const position = positions[i];
            const extended = this.extend (position, {
                'leverage': leverage,
                'collateral': collateral,
            });
            results.push (this.parsePosition (extended));
>>>>>>> 3c5fd65a
        }
        return results;
    }

    parsePosition (position) {
        //
        //   {
        //     "future": "XMR-PERP",
        //     "size": "0.0",
        //     "side": "buy",
        //     "netSize": "0.0",
        //     "longOrderSize": "0.0",
        //     "shortOrderSize": "0.0",
        //     "cost": "0.0",
        //     "entryPrice": null,
        //     "unrealizedPnl": "0.0",
        //     "realizedPnl": "0.0",
        //     "initialMarginRequirement": "0.02",
        //     "maintenanceMarginRequirement": "0.006",
        //     "openSize": "0.0",
        //     "collateralUsed": "0.0",
        //     "estimatedLiquidationPrice": null
        //   }
        //
        const contractsString = this.safeString (position, 'size');
        const rawSide = this.safeString (position, 'side');
        const side = (rawSide === 'buy') ? 'long' : 'short';
        const symbol = this.safeString (position, 'future');
        const liquidationPriceString = this.safeString (position, 'estimatedLiquidationPrice');
        const initialMarginPercentage = this.safeString (position, 'initialMarginRequirement');
        const leverage = parseInt (Precise.stringDiv ('1', initialMarginPercentage, 0));
        // on ftx the entryPrice is actually the mark price
        const markPriceString = this.safeString (position, 'entryPrice');
        const notionalString = Precise.stringMul (contractsString, markPriceString);
        const initialMargin = Precise.stringMul (notionalString, initialMarginPercentage);
        const maintenanceMarginPercentageString = this.safeString (position, 'maintenanceMarginRequirement');
        const maintenanceMarginString = Precise.stringMul (notionalString, maintenanceMarginPercentageString);
        const unrealizedPnlString = this.safeString (position, 'recentPnl');
        const percentage = this.parseNumber (Precise.stringMul (Precise.stringDiv (unrealizedPnlString, initialMargin, 4), '100'));
        const entryPriceString = this.safeString (position, 'recentAverageOpenPrice');
        let difference = undefined;
        let collateral = undefined;
        let marginRatio = undefined;
        if ((entryPriceString !== undefined) && (Precise.stringGt (liquidationPriceString, '0'))) {
            // collateral = maintenanceMargin ± (markPrice - liquidationPrice) * size))
            if (side === 'long') {
                difference = Precise.stringSub (markPriceString, liquidationPriceString);
            } else {
                difference = Precise.stringSub (liquidationPriceString, markPriceString);
            }
            const loss = Precise.stringMul (difference, contractsString);
            collateral = Precise.stringAdd (loss, maintenanceMarginString);
            marginRatio = this.parseNumber (Precise.stringDiv (maintenanceMarginString, collateral, 4));
        }
        // ftx has a weird definition of realizedPnl
        // it keeps the historical record of the realizedPnl per contract forever
        // so we cannot use this data
        return {
            'info': position,
            'symbol': symbol,
            'timestamp': undefined,
            'datetime': undefined,
            'initialMargin': this.parseNumber (initialMargin),
            'initialMarginPercentage': this.parseNumber (initialMarginPercentage),
            'maintenanceMargin': this.parseNumber (maintenanceMarginString),
            'maintenanceMarginPercentage': this.parseNumber (maintenanceMarginPercentageString),
            'entryPrice': undefined,
            'notional': this.parseNumber (notionalString),
            'leverage': leverage,
            'unrealizedPnl': this.parseNumber (unrealizedPnlString),
            'contracts': this.parseNumber (contractsString),
            'contractSize': this.parseNumber ('1'),
            'marginRatio': marginRatio,
            'liquidationPrice': this.parseNumber (liquidationPriceString),
            'markPrice': this.parseNumber (markPriceString),
            'collateral': this.parseNumber (collateral),
            'marginType': 'cross',
            'side': side,
            'percentage': percentage,
        };
    }

    async fetchDepositAddress (code, params = {}) {
        await this.loadMarkets ();
        const currency = this.currency (code);
        const request = {
            'coin': currency['id'],
        };
        const networks = this.safeValue (this.options, 'networks', {});
        let network = this.safeStringUpper (params, 'network'); // this line allows the user to specify either ERC20 or ETH
        network = this.safeStringLower (networks, network, network); // handle ERC20>ETH alias
        if (network !== undefined) {
            request['method'] = network;
            params = this.omit (params, 'network');
        }
        const response = await this.privateGetWalletDepositAddressCoin (this.extend (request, params));
        //
        //     {
        //         "success": true,
        //         "result": {
        //             "address": "0x83a127952d266A6eA306c40Ac62A4a70668FE3BE",
        //             "tag": "null"
        //         }
        //     }
        //
        const result = this.safeValue (response, 'result', {});
        const address = this.safeString (result, 'address');
        const tag = this.safeString (result, 'tag');
        this.checkAddress (address);
        return {
            'currency': code,
            'address': address,
            'tag': tag,
            'info': response,
        };
    }

    parseTransactionStatus (status) {
        const statuses = {
            // what are other statuses here?
            'confirmed': 'ok', // deposits
            'complete': 'ok', // withdrawals
        };
        return this.safeString (statuses, status, status);
    }

    parseTransaction (transaction, currency = undefined) {
        //
        // fetchDeposits
        //
        //     airdrop
        //
        //     {
        //         "id": 9147072,
        //         "coin": "SRM_LOCKED",
        //         "size": 3.12,
        //         "time": "2021-04-27T23:59:03.565983+00:00",
        //         "notes": "SRM Airdrop for FTT holdings",
        //         "status": "complete"
        //     }
        //
        //     regular deposits
        //
        //     {
        //         "coin": "TUSD",
        //         "confirmations": 64,
        //         "confirmedTime": "2019-03-05T09:56:55.728933+00:00",
        //         "fee": 0,
        //         "id": 1,
        //         "sentTime": "2019-03-05T09:56:55.735929+00:00",
        //         "size": "99.0",
        //         "status": "confirmed",
        //         "time": "2019-03-05T09:56:55.728933+00:00",
        //         "txid": "0x8078356ae4b06a036d64747546c274af19581f1c78c510b60505798a7ffcaf1"
        //     }
        //
        // fetchWithdrawals
        //
        //     {
        //         "coin": "TUSD",
        //         "address": "0x83a127952d266A6eA306c40Ac62A4a70668FE3BE",
        //         "tag": "null",
        //         "fee": 0,
        //         "id": 1,
        //         "size": "99.0",
        //         "status": "complete",
        //         "time": "2019-03-05T09:56:55.728933+00:00",
        //         "txid": "0x8078356ae4b06a036d64747546c274af19581f1c78c510b60505798a7ffcaf1"
        //     }
        //
        //     {
        //         "coin": 'BTC',
        //         "id": 1969806,
        //         "notes": 'Transfer to Dd6gi7m2Eg4zzBbPAxuwfEaHs6tYvyUX5hbPpsTcNPXo',
        //         "size": 0.003,
        //         "status": 'complete',
        //         "time": '2021-02-03T20:28:54.918146+00:00'
        //     }
        //
        const code = this.safeCurrencyCode (this.safeString (transaction, 'coin'));
        const id = this.safeString (transaction, 'id');
        const amount = this.safeNumber (transaction, 'size');
        const status = this.parseTransactionStatus (this.safeString (transaction, 'status'));
        const timestamp = this.parse8601 (this.safeString (transaction, 'time'));
        const txid = this.safeString (transaction, 'txid');
        let tag = undefined;
        let address = this.safeValue (transaction, 'address');
        if (typeof address !== 'string') {
            tag = this.safeString (address, 'tag');
            address = this.safeString (address, 'address');
        }
        if (address === undefined) {
            // parse address from internal transfer
            const notes = this.safeString (transaction, 'notes');
            if ((notes !== undefined) && (notes.indexOf ('Transfer to') >= 0)) {
                address = notes.slice (12);
            }
        }
        const fee = this.safeNumber (transaction, 'fee');
        return {
            'info': transaction,
            'id': id,
            'txid': txid,
            'timestamp': timestamp,
            'datetime': this.iso8601 (timestamp),
            'addressFrom': undefined,
            'address': address,
            'addressTo': address,
            'tagFrom': undefined,
            'tag': tag,
            'tagTo': tag,
            'type': undefined,
            'amount': amount,
            'currency': code,
            'status': status,
            'updated': undefined,
            'fee': {
                'currency': code,
                'cost': fee,
                'rate': undefined,
            },
        };
    }

    async fetchDeposits (code = undefined, since = undefined, limit = undefined, params = {}) {
        await this.loadMarkets ();
        const response = await this.privateGetWalletDeposits (params);
        //
        //     {
        //         "success": true,
        //         "result": {
        //             "coin": "TUSD",
        //             "confirmations": 64,
        //             "confirmedTime": "2019-03-05T09:56:55.728933+00:00",
        //             "fee": 0,
        //             "id": 1,
        //             "sentTime": "2019-03-05T09:56:55.735929+00:00",
        //             "size": "99.0",
        //             "status": "confirmed",
        //             "time": "2019-03-05T09:56:55.728933+00:00",
        //             "txid": "0x8078356ae4b06a036d64747546c274af19581f1c78c510b60505798a7ffcaf1"
        //         }
        //     }
        //
        const result = this.safeValue (response, 'result', []);
        let currency = undefined;
        if (code !== undefined) {
            currency = this.currency (code);
        }
        return this.parseTransactions (result, currency, since, limit, { 'type': 'deposit' });
    }

    async fetchWithdrawals (code = undefined, since = undefined, limit = undefined, params = {}) {
        await this.loadMarkets ();
        const response = await this.privateGetWalletWithdrawals (params);
        //
        //     {
        //         "success": true,
        //         "result": {
        //             "coin": "TUSD",
        //             "address": "0x83a127952d266A6eA306c40Ac62A4a70668FE3BE",
        //             "tag": "null",
        //             "fee": 0,
        //             "id": 1,
        //             "size": "99.0",
        //             "status": "complete",
        //             "time": "2019-03-05T09:56:55.728933+00:00",
        //             "txid": "0x8078356ae4b06a036d64747546c274af19581f1c78c510b60505798a7ffcaf1"
        //         }
        //     }
        //
        const result = this.safeValue (response, 'result', []);
        let currency = undefined;
        if (code !== undefined) {
            currency = this.currency (code);
        }
        return this.parseTransactions (result, currency, since, limit, { 'type': 'withdrawal' });
    }

    sign (path, api = 'public', method = 'GET', params = {}, headers = undefined, body = undefined) {
        let request = '/api/' + this.implodeParams (path, params);
        const query = this.omit (params, this.extractParams (path));
        const baseUrl = this.implodeHostname (this.urls['api'][api]);
        let url = baseUrl + request;
        if (method !== 'POST') {
            if (Object.keys (query).length) {
                const suffix = '?' + this.urlencode (query);
                url += suffix;
                request += suffix;
            }
        }
        if (api === 'private') {
            this.checkRequiredCredentials ();
            const timestamp = this.milliseconds ().toString ();
            let auth = timestamp + method + request;
            headers = {};
            if ((method === 'POST') || (method === 'DELETE')) {
                body = this.json (query);
                auth += body;
                headers['Content-Type'] = 'application/json';
            }
            const signature = this.hmac (this.encode (auth), this.encode (this.secret), 'sha256');
            const options = this.safeValue (this.options, 'sign', {});
            const headerPrefix = this.safeString (options, this.hostname, 'FTX');
            const keyField = headerPrefix + '-KEY';
            const tsField = headerPrefix + '-TS';
            const signField = headerPrefix + '-SIGN';
            headers[keyField] = this.apiKey;
            headers[tsField] = timestamp;
            headers[signField] = signature;
        }
        return { 'url': url, 'method': method, 'body': body, 'headers': headers };
    }

    handleErrors (code, reason, url, method, headers, body, response, requestHeaders, requestBody) {
        if (response === undefined) {
            return; // fallback to the default error handler
        }
        //
        //     {"error":"Invalid parameter start_time","success":false}
        //     {"error":"Not enough balances","success":false}
        //
        const success = this.safeValue (response, 'success');
        if (!success) {
            const feedback = this.id + ' ' + body;
            const error = this.safeString (response, 'error');
            this.throwExactlyMatchedException (this.exceptions['exact'], error, feedback);
            this.throwBroadlyMatchedException (this.exceptions['broad'], error, feedback);
            throw new ExchangeError (feedback); // unknown message
        }
    }

    async setLeverage (leverage, symbol = undefined, params = {}) {
        // WARNING: THIS WILL INCREASE LIQUIDATION PRICE FOR OPEN ISOLATED LONG POSITIONS
        // AND DECREASE LIQUIDATION PRICE FOR OPEN ISOLATED SHORT POSITIONS
        if ((leverage < 1) || (leverage > 20)) {
            throw new BadRequest (this.id + ' leverage should be between 1 and 20');
        }
        const request = {
            'leverage': leverage,
        };
        return await this.privatePostAccountLeverage (this.extend (request, params));
    }

    parseIncome (income, market = undefined) {
        //
        //   {
        //       "future": "ETH-PERP",
        //        "id": 33830,
        //        "payment": 0.0441342,
        //        "time": "2019-05-15T18:00:00+00:00",
        //        "rate": 0.0001
        //   }
        //
        const marketId = this.safeString (income, 'future');
        const symbol = this.safeSymbol (marketId, market);
        const amount = this.safeNumber (income, 'payment');
        const code = this.safeCurrencyCode ('USD');
        const id = this.safeString (income, 'id');
        const timestamp = this.safeInteger (income, 'time');
        const rate = this.safe_number (income, 'rate');
        return {
            'info': income,
            'symbol': symbol,
            'code': code,
            'timestamp': timestamp,
            'datetime': this.iso8601 (timestamp),
            'id': id,
            'amount': amount,
            'rate': rate,
        };
    }

    parseIncomes (incomes, market = undefined, since = undefined, limit = undefined) {
        const result = [];
        for (let i = 0; i < incomes.length; i++) {
            const entry = incomes[i];
            const parsed = this.parseIncome (entry, market);
            result.push (parsed);
        }
        return this.filterBySinceLimit (result, since, limit, 'timestamp');
    }

    async fetchFundingHistory (symbol = undefined, since = undefined, limit = undefined, params = {}) {
        await this.loadMarkets ();
        const method = 'private_get_funding_payments';
        const request = {};
        let market = undefined;
        if (symbol !== undefined) {
            market = this.market (symbol);
            request['future'] = market['id'];
        }
        if (since !== undefined) {
            request['startTime'] = since;
        }
        const response = await this[method] (this.extend (request, params));
        const result = this.safeValue (response, 'result', []);
        return this.parseIncomes (result, market, since, limit);
    }
};<|MERGE_RESOLUTION|>--- conflicted
+++ resolved
@@ -1781,25 +1781,10 @@
         //       }
         //    }
         //
-<<<<<<< HEAD
         const result = this.safeValue (response, 'result', []);
         const array = [];
         for (let i = 0; i < result.length; i++) {
             array.push (this.parsePosition (result[i]));
-=======
-        const result = this.safeValue (response, 'result', {});
-        const leverage = this.safeString (result, 'leverage');
-        const collateral = this.safeString (result, 'freeCollateral');
-        const positions = this.safeValue (result, 'positions', []);
-        const results = [];
-        for (let i = 0; i < positions.length; i++) {
-            const position = positions[i];
-            const extended = this.extend (position, {
-                'leverage': leverage,
-                'collateral': collateral,
-            });
-            results.push (this.parsePosition (extended));
->>>>>>> 3c5fd65a
         }
         return results;
     }

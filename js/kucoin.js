--- conflicted
+++ resolved
@@ -249,11 +249,7 @@
         if (symbol in this.orderbooks) {
             delete this.orderbooks[symbol];
         }
-<<<<<<< HEAD
-        this.orderbooks[symbol] = this.orderBook ();
-=======
-        this.orderbooks[symbol] = this.limitedOrderBook ({}, limit);
->>>>>>> a4ad5d53
+        this.orderbooks[symbol] = this.orderBook ({}, limit);
         // fetch the snapshot in a separate async call
         this.spawn (this.fetchOrderBookSnapshot, client, message, subscription);
     }

--- conflicted
+++ resolved
@@ -227,11 +227,7 @@
             'baseVolume': this.safeNumber (ticker, 'volume_by_product'),
             'quoteVolume': undefined,
             'info': ticker,
-<<<<<<< HEAD
-        });
-=======
         }, market);
->>>>>>> 85935536
     }
 
     async fetchTicker (symbol, params = {}) {

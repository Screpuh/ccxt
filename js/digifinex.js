'use strict';

//  ---------------------------------------------------------------------------

const Exchange = require ('./base/Exchange');
const { AccountSuspended, BadRequest, BadResponse, NetworkError, NotSupported, DDoSProtection, AuthenticationError, PermissionDenied, ExchangeError, InsufficientFunds, InvalidOrder, InvalidNonce, OrderNotFound, InvalidAddress, RateLimitExceeded, BadSymbol } = require ('./base/errors');
const { TICK_SIZE } = require ('./base/functions/number');
const Precise = require ('./base/Precise');

//  ---------------------------------------------------------------------------

module.exports = class digifinex extends Exchange {
    describe () {
        return this.deepExtend (super.describe (), {
            'id': 'digifinex',
            'name': 'DigiFinex',
            'countries': [ 'SG' ],
            'version': 'v3',
            'rateLimit': 900, // 300 for posts
            'has': {
                'CORS': undefined,
                'spot': true,
                'margin': true,
                'swap': undefined, // has but unimplemented
                'future': false,
                'option': false,
                'cancelOrder': true,
                'cancelOrders': true,
                'createOrder': true,
                'createStopLimitOrder': false,
                'createStopMarketOrder': false,
                'createStopOrder': false,
                'fetchBalance': true,
                'fetchBorrowInterest': true,
                'fetchBorrowRate': true,
                'fetchBorrowRateHistories': false,
                'fetchBorrowRateHistory': false,
                'fetchBorrowRates': true,
                'fetchCurrencies': true,
                'fetchDepositAddress': true,
                'fetchDeposits': true,
                'fetchFundingRate': true,
                'fetchLedger': true,
                'fetchMarginMode': false,
                'fetchMarkets': true,
                'fetchMyTrades': true,
                'fetchOHLCV': true,
                'fetchOpenOrders': true,
                'fetchOrder': true,
                'fetchOrderBook': true,
                'fetchOrders': true,
                'fetchPositionMode': false,
                'fetchStatus': true,
                'fetchTicker': true,
                'fetchTickers': true,
                'fetchTime': true,
                'fetchTrades': true,
                'fetchTradingFee': false,
                'fetchTradingFees': false,
                'fetchWithdrawals': true,
                'setMarginMode': false,
                'transfer': true,
                'withdraw': true,
            },
            'timeframes': {
                '1m': '1',
                '5m': '5',
                '15m': '15',
                '30m': '30',
                '1h': '60',
                '4h': '240',
                '12h': '720',
                '1d': '1D',
                '1w': '1W',
            },
            'urls': {
                'logo': 'https://user-images.githubusercontent.com/51840849/87443315-01283a00-c5fe-11ea-8628-c2a0feaf07ac.jpg',
                'api': {
                    'rest': 'https://openapi.digifinex.com',
                },
                'www': 'https://www.digifinex.com',
                'doc': [
                    'https://docs.digifinex.com',
                ],
                'fees': 'https://digifinex.zendesk.com/hc/en-us/articles/360000328422-Fee-Structure-on-DigiFinex',
                'referral': 'https://www.digifinex.com/en-ww/from/DhOzBg?channelCode=ljaUPp',
            },
            'api': {
                'public': {
                    'spot': {
                        'get': [
                            '{market}/symbols',
                            'kline',
                            'margin/currencies',
                            'margin/symbols',
                            'markets',
                            'order_book',
                            'ping',
                            'spot/symbols',
                            'time',
                            'trades',
                            'trades/symbols',
                            'ticker',
                            'currencies',
                        ],
                    },
                    'swap': {
                        'get': [
                            'public/api_weight',
                            'public/candles',
                            'public/candles_history',
                            'public/depth',
                            'public/funding_rate',
                            'public/funding_rate_history',
                            'public/instrument',
                            'public/instruments',
                            'public/ticker',
                            'public/tickers',
                            'public/time',
                            'public/trades',
                        ],
                    },
                },
                'private': {
                    'spot': {
                        'get': [
                            '{market}/financelog',
                            '{market}/mytrades',
                            '{market}/order',
                            '{market}/order/detail',
                            '{market}/order/current',
                            '{market}/order/history',
                            'margin/assets',
                            'margin/financelog',
                            'margin/mytrades',
                            'margin/order',
                            'margin/order/current',
                            'margin/order/history',
                            'margin/positions',
                            'otc/financelog',
                            'spot/assets',
                            'spot/financelog',
                            'spot/mytrades',
                            'spot/order',
                            'spot/order/current',
                            'spot/order/history',
                            'deposit/address',
                            'deposit/history',
                            'withdraw/history',
                        ],
                        'post': [
                            '{market}/order/cancel',
                            '{market}/order/new',
                            '{market}/order/batch_new',
                            'margin/order/cancel',
                            'margin/order/new',
                            'margin/position/close',
                            'spot/order/cancel',
                            'spot/order/new',
                            'transfer',
                            'withdraw/new',
                            'withdraw/cancel',
                        ],
                    },
                    'swap': {
                        'get': [
                            'account/balance',
                            'account/positions',
                            'account/finance_record',
                            'account/trading_fee_rate',
                            'account/transfer_record',
                            'trade/history_orders',
                            'trade/history_trades',
                            'trade/open_orders',
                            'trade/order_info',
                        ],
                        'post': [
                            'account/leverage',
                            'trade/batch_cancel_order',
                            'trade/batch_order',
                            'trade/cancel_order',
                            'trade/order_place',
                        ],
                    },
                },
            },
            'fees': {
                'trading': {
                    'tierBased': true,
                    'percentage': true,
                    'maker': this.parseNumber ('0.002'),
                    'taker': this.parseNumber ('0.002'),
                },
            },
            'precisionMode': TICK_SIZE,
            'exceptions': {
                'exact': {
                    '10001': [ BadRequest, "Wrong request method, please check it's a GET ot POST request" ],
                    '10002': [ AuthenticationError, 'Invalid ApiKey' ],
                    '10003': [ AuthenticationError, "Sign doesn't match" ],
                    '10004': [ BadRequest, 'Illegal request parameters' ],
                    '10005': [ DDoSProtection, 'Request frequency exceeds the limit' ],
                    '10006': [ PermissionDenied, 'Unauthorized to execute this request' ],
                    '10007': [ PermissionDenied, 'IP address Unauthorized' ],
                    '10008': [ InvalidNonce, 'Timestamp for this request is invalid, timestamp must within 1 minute' ],
                    '10009': [ NetworkError, 'Unexist endpoint, please check endpoint URL' ],
                    '10011': [ AccountSuspended, 'ApiKey expired. Please go to client side to re-create an ApiKey' ],
                    '20001': [ PermissionDenied, 'Trade is not open for this trading pair' ],
                    '20002': [ PermissionDenied, 'Trade of this trading pair is suspended' ],
                    '20003': [ InvalidOrder, 'Invalid price or amount' ],
                    '20007': [ InvalidOrder, 'Price precision error' ],
                    '20008': [ InvalidOrder, 'Amount precision error' ],
                    '20009': [ InvalidOrder, 'Amount is less than the minimum requirement' ],
                    '20010': [ InvalidOrder, 'Cash Amount is less than the minimum requirement' ],
                    '20011': [ InsufficientFunds, 'Insufficient balance' ],
                    '20012': [ BadRequest, 'Invalid trade type, valid value: buy/sell)' ],
                    '20013': [ InvalidOrder, 'No order info found' ],
                    '20014': [ BadRequest, 'Invalid date, Valid format: 2018-07-25)' ],
                    '20015': [ BadRequest, 'Date exceeds the limit' ],
                    '20018': [ PermissionDenied, 'Your trading rights have been banned by the system' ],
                    '20019': [ BadSymbol, 'Wrong trading pair symbol. Correct format:"usdt_btc". Quote asset is in the front' ],
                    '20020': [ DDoSProtection, "You have violated the API operation trading rules and temporarily forbid trading. At present, we have certain restrictions on the user's transaction rate and withdrawal rate." ],
                    '50000': [ ExchangeError, 'Exception error' ],
                    '20021': [ BadRequest, 'Invalid currency' ],
                    '20022': [ BadRequest, 'The ending timestamp must be larger than the starting timestamp' ],
                    '20023': [ BadRequest, 'Invalid transfer type' ],
                    '20024': [ BadRequest, 'Invalid amount' ],
                    '20025': [ BadRequest, 'This currency is not transferable at the moment' ],
                    '20026': [ InsufficientFunds, 'Transfer amount exceed your balance' ],
                    '20027': [ PermissionDenied, 'Abnormal account status' ],
                    '20028': [ PermissionDenied, 'Blacklist for transfer' ],
                    '20029': [ PermissionDenied, 'Transfer amount exceed your daily limit' ],
                    '20030': [ BadRequest, 'You have no position on this trading pair' ],
                    '20032': [ PermissionDenied, 'Withdrawal limited' ],
                    '20033': [ BadRequest, 'Wrong Withdrawal ID' ],
                    '20034': [ PermissionDenied, 'Withdrawal service of this crypto has been closed' ],
                    '20035': [ PermissionDenied, 'Withdrawal limit' ],
                    '20036': [ ExchangeError, 'Withdrawal cancellation failed' ],
                    '20037': [ InvalidAddress, 'The withdrawal address, Tag or chain type is not included in the withdrawal management list' ],
                    '20038': [ InvalidAddress, 'The withdrawal address is not on the white list' ],
                    '20039': [ ExchangeError, "Can't be canceled in current status" ],
                    '20040': [ RateLimitExceeded, 'Withdraw too frequently; limitation: 3 times a minute, 100 times a day' ],
                    '20041': [ PermissionDenied, 'Beyond the daily withdrawal limit' ],
                    '20042': [ BadSymbol, 'Current trading pair does not support API trading' ],
                },
                'broad': {
                },
            },
            'options': {
                'defaultType': 'spot',
                'types': [ 'spot', 'margin', 'otc' ],
                'accountsByType': {
                    'spot': '1',
                    'margin': '2',
                    'OTC': '3',
                },
            },
            'commonCurrencies': {
                'BHT': 'Black House Test',
                'EPS': 'Epanus',
                'FREE': 'FreeRossDAO',
                'MBN': 'Mobilian Coin',
                'TEL': 'TEL666',
            },
        });
    }

    safeNetwork (networkId) {
        if (networkId === undefined) {
            return undefined;
        } else {
            return networkId.toUpperCase ();
        }
    }

    async fetchCurrencies (params = {}) {
        /**
         * @method
         * @name digifinex#fetchCurrencies
         * @description fetches all available currencies on an exchange
         * @param {object} params extra parameters specific to the digifinex api endpoint
         * @returns {object} an associative dictionary of currencies
         */
        const response = await this.publicSpotGetCurrencies (params);
        //
        //     {
        //         "data":[
        //             {
        //                 "deposit_status":1,
        //                 "min_deposit_amount":10,
        //                 "withdraw_fee_rate":0,
        //                 "min_withdraw_amount":10,
        //                 "min_withdraw_fee":5,
        //                 "currency":"USDT",
        //                 "withdraw_status":0,
        //                 "chain":"OMNI"
        //             },
        //             {
        //                 "deposit_status":1,
        //                 "min_deposit_amount":10,
        //                 "withdraw_fee_rate":0,
        //                 "min_withdraw_amount":10,
        //                 "min_withdraw_fee":3,
        //                 "currency":"USDT",
        //                 "withdraw_status":1,
        //                 "chain":"ERC20"
        //             },
        //             {
        //                 "deposit_status":0,
        //                 "min_deposit_amount":0,
        //                 "withdraw_fee_rate":0,
        //                 "min_withdraw_amount":0,
        //                 "min_withdraw_fee":0,
        //                 "currency":"DGF13",
        //                 "withdraw_status":0,
        //                 "chain":""
        //             },
        //         ],
        //         "code":200
        //     }
        //
        const data = this.safeValue (response, 'data', []);
        const result = {};
        for (let i = 0; i < data.length; i++) {
            const currency = data[i];
            const id = this.safeString (currency, 'currency');
            const code = this.safeCurrencyCode (id);
            const depositStatus = this.safeInteger (currency, 'deposit_status', 1);
            const withdrawStatus = this.safeInteger (currency, 'withdraw_status', 1);
            const deposit = depositStatus > 0;
            const withdraw = withdrawStatus > 0;
            const active = deposit && withdraw;
            const fee = this.safeNumber (currency, 'min_withdraw_fee'); // withdraw_fee_rate was zero for all currencies, so this was the worst case scenario
            const minWithdraw = this.safeNumber (currency, 'min_withdraw_amount');
            const minDeposit = this.safeNumber (currency, 'min_deposit_amount');
            const networkId = this.safeString (currency, 'chain');
            const network = {
                'id': networkId,
                'network': this.safeNetwork (networkId),
                'name': undefined,
                'active': active,
                'fee': fee,
                'precision': this.parseNumber ('0.00000001'), // todo fix hardcoded value
                'deposit': deposit,
                'withdraw': withdraw,
                'limits': {
                    'amount': {
                        'min': undefined,
                        'max': undefined,
                    },
                    'withdraw': {
                        'min': minWithdraw,
                        'max': undefined,
                    },
                    'deposit': {
                        'min': minDeposit,
                        'max': undefined,
                    },
                },
                'info': currency,
            };
            if (code in result) {
                if (Array.isArray (result[code]['info'])) {
                    result[code]['info'].push (currency);
                } else {
                    result[code]['info'] = [ result[code]['info'], currency ];
                }
                if (withdraw) {
                    result[code]['withdraw'] = true;
                    result[code]['limits']['withdraw']['min'] = Math.min (result[code]['limits']['withdraw']['min'], minWithdraw);
                }
                if (deposit) {
                    result[code]['deposit'] = true;
                    result[code]['limits']['deposit']['min'] = Math.min (result[code]['limits']['deposit']['min'], minDeposit);
                }
                if (active) {
                    result[code]['active'] = true;
                }
            } else {
                result[code] = {
                    'id': id,
                    'code': code,
                    'info': currency,
                    'type': undefined,
                    'name': undefined,
                    'active': active,
                    'deposit': deposit,
                    'withdraw': withdraw,
                    'fee': fee,
                    'precision': this.parseNumber ('0.00000001'), // todo fix hardcoded value
                    'limits': {
                        'amount': {
                            'min': undefined,
                            'max': undefined,
                        },
                        'withdraw': {
                            'min': minWithdraw,
                            'max': undefined,
                        },
                        'deposit': {
                            'min': minDeposit,
                            'max': undefined,
                        },
                    },
                    'networks': {},
                };
            }
            result[code]['networks'][networkId] = network;
        }
        return result;
    }

    async fetchMarkets (params = {}) {
        /**
         * @method
         * @name digifinex#fetchMarkets
         * @description retrieves data on all markets for digifinex
         * @param {object} params extra parameters specific to the exchange api endpoint
         * @returns {[object]} an array of objects representing market data
         */
        const options = this.safeValue (this.options, 'fetchMarkets', {});
        const method = this.safeString (options, 'method', 'fetch_markets_v2');
        return await this[method] (params);
    }

    async fetchMarketsV2 (params = {}) {
        const defaultType = this.safeString (this.options, 'defaultType');
        const [ marginMode, query ] = this.handleMarginModeAndParams ('fetchMarketsV2', params);
        const method = (marginMode !== undefined) ? 'publicSpotGetMarginSymbols' : 'publicSpotGetTradesSymbols';
        let promises = [ this[method] (query), this.publicSwapGetPublicInstruments (params) ];
        promises = await Promise.all (promises);
        const spotMarkets = promises[0];
        const swapMarkets = promises[1];
        //
        // Spot
        //
        //     {
        //         "symbol_list":[
        //             {
        //                 "order_types":["LIMIT","MARKET"],
        //                 "quote_asset":"USDT",
        //                 "minimum_value":2,
        //                 "amount_precision":4,
        //                 "status":"TRADING",
        //                 "minimum_amount":0.0001,
        //                 "symbol":"BTC_USDT",
        //                 "is_allow":1,
        //                 "zone":"MAIN",
        //                 "base_asset":"BTC",
        //                 "price_precision":2
        //             }
        //         ],
        //         "code":0
        //     }
        //
        // Margin
        //
        //     {
        //         "symbol_list":[
        //             {
        //                     "order_types":["LIMIT"],
        //                     "quote_asset":"USDT",
        //                     "minimum_value":0,
        //                     "amount_precision":2,
        //                     "status":"TRADING",
        //                     "minimum_amount":22,
        //                     "liquidation_rate":0.3,
        //                     "symbol":"TRX_USDT",
        //                     "zone":"MAIN",
        //                     "base_asset":"TRX",
        //                     "price_precision":6
        //             },
        //         ],
        //         "code":0
        //     }
        //
        // Swap
        //
        //     {
        //         "code": 0,
        //         "data": [
        //             {
        //                 "instrument_id": "BTCUSDTPERP",
        //                 "type": "REAL",
        //                 "contract_type": "PERPETUAL",
        //                 "base_currency": "BTC",
        //                 "quote_currency": "USDT",
        //                 "clear_currency": "USDT",
        //                 "contract_value": "0.001",
        //                 "contract_value_currency": "BTC",
        //                 "is_inverse": false,
        //                 "is_trading": true,
        //                 "status": "ONLINE",
        //                 "price_precision": 4,
        //                 "tick_size": "0.0001",
        //                 "min_order_amount": 1,
        //                 "open_max_limits": [
        //                     {
        //                         "leverage": "50",
        //                         "max_limit": "1000000"
        //                     }
        //                 ]
        //             },
        //         ]
        //     }
        //
        const spotData = this.safeValue (spotMarkets, 'symbol_list', []);
        const swapData = this.safeValue (swapMarkets, 'data', []);
        const response = this.arrayConcat (spotData, swapData);
        const result = [];
        for (let i = 0; i < response.length; i++) {
            const market = response[i];
            const id = this.safeString2 (market, 'symbol', 'instrument_id');
            const baseId = this.safeString2 (market, 'base_asset', 'base_currency');
            const quoteId = this.safeString2 (market, 'quote_asset', 'quote_currency');
            const settleId = this.safeString (market, 'clear_currency');
            const base = this.safeCurrencyCode (baseId);
            const quote = this.safeCurrencyCode (quoteId);
            const settle = this.safeCurrencyCode (settleId);
            //
            // The status is documented in the exchange API docs as follows:
            // TRADING, HALT (delisted), BREAK (trading paused)
            // https://docs.digifinex.vip/en-ww/v3/#/public/spot/symbols
            // However, all spot markets actually have status === 'HALT'
            // despite that they appear to be active on the exchange website.
            // Apparently, we can't trust this status.
            // const status = this.safeString (market, 'status');
            // const active = (status === 'TRADING');
            //
            let isAllowed = this.safeInteger (market, 'is_allow', 1);
            let type = (defaultType === 'margin') ? 'margin' : 'spot';
            const spot = settle === undefined;
            const swap = !spot;
            const margin = (marginMode !== undefined) ? true : undefined;
            let symbol = base + '/' + quote;
            let isInverse = undefined;
            let isLinear = undefined;
            if (swap) {
                type = 'swap';
                symbol = base + '/' + quote + ':' + settle;
                isInverse = this.safeValue (market, 'is_inverse');
                isLinear = (!isInverse) ? true : false;
                const isTrading = this.safeValue (market, 'isTrading');
                if (isTrading) {
                    isAllowed = true;
                }
            }
            result.push ({
                'id': id,
                'symbol': symbol,
                'base': base,
                'quote': quote,
                'settle': settle,
                'baseId': baseId,
                'quoteId': quoteId,
                'settleId': settleId,
                'type': type,
                'spot': spot,
                'margin': margin,
                'swap': swap,
                'future': false,
                'option': false,
                'active': isAllowed ? true : undefined,
                'contract': swap,
                'linear': isLinear,
                'inverse': isInverse,
                'contractSize': this.safeNumber (market, 'contract_value'),
                'expiry': undefined,
                'expiryDatetime': undefined,
                'strike': undefined,
                'optionType': undefined,
                'precision': {
                    'amount': this.parseNumber (this.parsePrecision (this.safeString (market, 'amount_precision'))),
                    'price': this.parseNumber (this.parsePrecision (this.safeString (market, 'price_precision'))),
                },
                'limits': {
                    'leverage': {
                        'min': undefined,
                        'max': undefined,
                    },
                    'amount': {
                        'min': this.safeNumber2 (market, 'minimum_amount', 'min_order_amount'),
                        'max': undefined,
                    },
                    'price': {
                        'min': this.safeNumber (market, 'tick_size'),
                        'max': undefined,
                    },
                    'cost': {
                        'min': this.safeNumber (market, 'minimum_value'),
                        'max': undefined,
                    },
                },
                'info': market,
            });
        }
        return result;
    }

    async fetchMarketsV1 (params = {}) {
        const response = await this.publicSpotGetMarkets (params);
        //
        //     {
        //         "data": [
        //             {
        //                 "volume_precision":4,
        //                 "price_precision":2,
        //                 "market":"btc_usdt",
        //                 "min_amount":2,
        //                 "min_volume":0.0001
        //             },
        //         ],
        //         "date":1564507456,
        //         "code":0
        //     }
        //
        const markets = this.safeValue (response, 'data', []);
        const result = [];
        for (let i = 0; i < markets.length; i++) {
            const market = markets[i];
            const id = this.safeString (market, 'market');
            const [ baseId, quoteId ] = id.split ('_');
            const base = this.safeCurrencyCode (baseId);
            const quote = this.safeCurrencyCode (quoteId);
            result.push ({
                'id': id,
                'symbol': base + '/' + quote,
                'base': base,
                'quote': quote,
                'settle': undefined,
                'baseId': baseId,
                'quoteId': quoteId,
                'settleId': undefined,
                'type': 'spot',
                'spot': true,
                'margin': undefined,
                'swap': false,
                'future': false,
                'option': false,
                'active': undefined,
                'contract': false,
                'linear': undefined,
                'inverse': undefined,
                'contractSize': undefined,
                'expiry': undefined,
                'expiryDatetime': undefined,
                'strike': undefined,
                'optionType': undefined,
                'precision': {
                    'price': this.parseNumber (this.parsePrecision (this.safeString (market, 'price_precision'))),
                    'amount': this.parseNumber (this.parsePrecision (this.safeString (market, 'volume_precision'))),
                },
                'limits': {
                    'leverage': {
                        'min': undefined,
                        'max': undefined,
                    },
                    'amount': {
                        'min': this.safeNumber (market, 'min_volume'),
                        'max': undefined,
                    },
                    'price': {
                        'min': undefined,
                        'max': undefined,
                    },
                    'cost': {
                        'min': this.safeNumber (market, 'min_amount'),
                        'max': undefined,
                    },
                },
                'info': market,
            });
        }
        return result;
    }

    parseBalance (response) {
        const balances = this.safeValue (response, 'list', []);
        const result = { 'info': response };
        for (let i = 0; i < balances.length; i++) {
            const balance = balances[i];
            const currencyId = this.safeString (balance, 'currency');
            const code = this.safeCurrencyCode (currencyId);
            const account = this.account ();
            account['used'] = this.safeString (balance, 'frozen');
            account['free'] = this.safeString (balance, 'free');
            account['total'] = this.safeString (balance, 'total');
            result[code] = account;
        }
        return this.safeBalance (result);
    }

    async fetchBalance (params = {}) {
        /**
         * @method
         * @name digifinex#fetchBalance
         * @description query for balance and get the amount of funds available for trading or funds locked in orders
         * @param {object} params extra parameters specific to the digifinex api endpoint
         * @returns {object} a [balance structure]{@link https://docs.ccxt.com/en/latest/manual.html?#balance-structure}
         */
        const defaultType = this.safeString (this.options, 'defaultType', 'spot');
        const type = this.safeString (params, 'type', defaultType);
        params = this.omit (params, 'type');
        const method = 'privateSpotGet' + this.capitalize (type) + 'Assets';
        const response = await this[method] (params);
        //
        //     {
        //         "code": 0,
        //         "list": [
        //             {
        //                 "currency": "BTC",
        //                 "free": 4723846.89208129,
        //                 "total": 0
        //             }
        //         ]
        //     }
        return this.parseBalance (response);
    }

    async fetchOrderBook (symbol, limit = undefined, params = {}) {
        /**
         * @method
         * @name digifinex#fetchOrderBook
         * @description fetches information on open orders with bid (buy) and ask (sell) prices, volumes and other data
         * @param {string} symbol unified symbol of the market to fetch the order book for
         * @param {int|undefined} limit the maximum amount of order book entries to return
         * @param {object} params extra parameters specific to the digifinex api endpoint
         * @returns {object} A dictionary of [order book structures]{@link https://docs.ccxt.com/en/latest/manual.html#order-book-structure} indexed by market symbols
         */
        await this.loadMarkets ();
        const market = this.market (symbol);
        const request = {
            'symbol': market['id'],
        };
        if (limit !== undefined) {
            request['limit'] = limit; // default 10, max 150
        }
        const response = await this.publicSpotGetOrderBook (this.extend (request, params));
        //
        //     {
        //         "bids": [
        //             [9605.77,0.0016],
        //             [9605.46,0.0003],
        //             [9602.04,0.0127],
        //         ],
        //         "asks": [
        //             [9627.22,0.025803],
        //             [9627.12,0.168543],
        //             [9626.52,0.0011529],
        //         ],
        //         "date":1564509499,
        //         "code":0
        //     }
        //
        const timestamp = this.safeTimestamp (response, 'date');
        return this.parseOrderBook (response, market['symbol'], timestamp);
    }

    async fetchTickers (symbols = undefined, params = {}) {
        /**
         * @method
         * @name digifinex#fetchTickers
         * @description fetches price tickers for multiple markets, statistical calculations with the information calculated over the past 24 hours each market
         * @see https://docs.digifinex.com/en-ww/spot/v3/rest.html#ticker-price
         * @see https://docs.digifinex.com/en-ww/swap/v2/rest.html#tickers
         * @param {[string]|undefined} symbols unified symbols of the markets to fetch the ticker for, all market tickers are returned if not assigned
         * @param {object} params extra parameters specific to the digifinex api endpoint
         * @returns {object} an array of [ticker structures]{@link https://docs.ccxt.com/en/latest/manual.html#ticker-structure}
         */
        await this.loadMarkets ();
        symbols = this.marketSymbols (symbols);
<<<<<<< HEAD
        const defaultType = this.safeString (this.options, 'defaultType');
        let method = 'publicSpotGetTicker';
        const request = {};
        if (defaultType === 'swap') {
            method = 'publicSwapGetPublicTickers';
        }
        const response = await this[method] (this.extend (request, params));
        //
        // spot
=======
        const response = await this.publicSpotGetTicker (params);
>>>>>>> fd96a97a
        //
        //    {
        //        "ticker": [{
        //            "vol": 40717.4461,
        //            "change": -1.91,
        //            "base_vol": 392447999.65374,
        //            "sell": 9592.23,
        //            "last": 9592.22,
        //            "symbol": "btc_usdt",
        //            "low": 9476.24,
        //            "buy": 9592.03,
        //            "high": 9793.87
        //        }],
        //        "date": 1589874294,
        //        "code": 0
        //    }
        //
        // swap
        //
        //     {
        //         "code": 0,
        //         "data": [
        //             {
        //                 "instrument_id": "SUSHIUSDTPERP",
        //                 "index_price": "1.1297",
        //                 "mark_price": "1.1289",
        //                 "max_buy_price": "1.1856",
        //                 "min_sell_price": "1.0726",
        //                 "best_bid": "1.1278",
        //                 "best_bid_size": "500",
        //                 "best_ask": "1.1302",
        //                 "best_ask_size": "471",
        //                 "high_24h": "1.2064",
        //                 "open_24h": "1.1938",
        //                 "low_24h": "1.1239",
        //                 "last": "1.1302",
        //                 "last_qty": "29",
        //                 "volume_24h": "4946163",
        //                 "price_change_percent": "-0.053275255486681085",
        //                 "open_interest": "-",
        //                 "timestamp": 1663222782100
        //             },
        //             ...
        //         ]
        //     }
        //
        const result = {};
        const tickers = this.safeValue2 (response, 'ticker', 'data', []);
        const date = this.safeInteger (response, 'date');
        for (let i = 0; i < tickers.length; i++) {
            const rawTicker = this.extend ({
                'date': date,
            }, tickers[i]);
            const ticker = this.parseTicker (rawTicker);
            const symbol = ticker['symbol'];
            result[symbol] = ticker;
        }
        return this.filterByArray (result, 'symbol', symbols);
    }

    async fetchTicker (symbol, params = {}) {
        /**
         * @method
         * @name digifinex#fetchTicker
         * @description fetches a price ticker, a statistical calculation with the information calculated over the past 24 hours for a specific market
         * @see https://docs.digifinex.com/en-ww/spot/v3/rest.html#ticker-price
         * @see https://docs.digifinex.com/en-ww/swap/v2/rest.html#ticker
         * @param {string} symbol unified symbol of the market to fetch the ticker for
         * @param {object} params extra parameters specific to the digifinex api endpoint
         * @returns {object} a [ticker structure]{@link https://docs.ccxt.com/en/latest/manual.html#ticker-structure}
         */
        await this.loadMarkets ();
        const market = this.market (symbol);
<<<<<<< HEAD
        const type = (market['swap']) ? 'swap' : 'spot';
        const defaultType = this.safeString (this.options, 'defaultType', type);
        let method = 'publicSpotGetTicker';
        const request = {};
        if (defaultType === 'swap') {
            method = 'publicSwapGetPublicTicker';
            request['instrument_id'] = market['id'];
        } else {
            request['symbol'] = market['id'];
        }
        const response = await this[method] (this.extend (request, params));
        //
        // spot
=======
        const request = {
            'symbol': market['id'],
        };
        const response = await this.publicSpotGetTicker (this.extend (request, params));
>>>>>>> fd96a97a
        //
        //    {
        //        "ticker": [{
        //            "vol": 40717.4461,
        //            "change": -1.91,
        //            "base_vol": 392447999.65374,
        //            "sell": 9592.23,
        //            "last": 9592.22,
        //            "symbol": "btc_usdt",
        //            "low": 9476.24,
        //            "buy": 9592.03,
        //            "high": 9793.87
        //        }],
        //        "date": 1589874294,
        //        "code": 0
        //    }
        //
        // swap
        //
        //     {
        //         "code": 0,
        //         "data": {
        //             "instrument_id": "BTCUSDTPERP",
        //             "index_price": "20141.9967",
        //             "mark_price": "20139.3404",
        //             "max_buy_price": "21146.4838",
        //             "min_sell_price": "19132.2725",
        //             "best_bid": "20140.0998",
        //             "best_bid_size": "3116",
        //             "best_ask": "20140.0999",
        //             "best_ask_size": "9004",
        //             "high_24h": "20410.6496",
        //             "open_24h": "20308.6998",
        //             "low_24h": "19600",
        //             "last": "20140.0999",
        //             "last_qty": "2",
        //             "volume_24h": "49382816",
        //             "price_change_percent": "-0.008301855936636448",
        //             "open_interest": "-",
        //             "timestamp": 1663221614998
        //         }
        //     }
        //
        const date = this.safeInteger (response, 'date');
        const tickers = this.safeValue (response, 'ticker', []);
        const data = this.safeValue (response, 'data', {});
        const firstTicker = this.safeValue (tickers, 0, {});
        let result = undefined;
        if (defaultType === 'swap') {
            result = data;
        } else {
            result = this.extend ({ 'date': date }, firstTicker);
        }
        return this.parseTicker (result, market);
    }

    parseTicker (ticker, market = undefined) {
        //
        // spot: fetchTicker, fetchTickers
        //
        //     {
        //         "last":0.021957,
        //         "symbol": "btc_usdt",
        //         "base_vol":2249.3521732227,
        //         "change":-0.6,
        //         "vol":102443.5111,
        //         "sell":0.021978,
        //         "low":0.021791,
        //         "buy":0.021946,
        //         "high":0.022266,
        //         "date"1564518452, // injected from fetchTicker/fetchTickers
        //     }
        //
        // swap: fetchTicker, fetchTickers
        //
        //     {
        //         "instrument_id": "BTCUSDTPERP",
        //         "index_price": "20141.9967",
        //         "mark_price": "20139.3404",
        //         "max_buy_price": "21146.4838",
        //         "min_sell_price": "19132.2725",
        //         "best_bid": "20140.0998",
        //         "best_bid_size": "3116",
        //         "best_ask": "20140.0999",
        //         "best_ask_size": "9004",
        //         "high_24h": "20410.6496",
        //         "open_24h": "20308.6998",
        //         "low_24h": "19600",
        //         "last": "20140.0999",
        //         "last_qty": "2",
        //         "volume_24h": "49382816",
        //         "price_change_percent": "-0.008301855936636448",
        //         "open_interest": "-",
        //         "timestamp": 1663221614998
        //     }
        //
        const marketId = this.safeStringUpper2 (ticker, 'symbol', 'instrument_id');
        const symbol = this.safeSymbol (marketId, market, '_');
        market = this.safeMarket (symbol);
        let timestamp = this.safeTimestamp (ticker, 'date');
        if (market['swap']) {
            timestamp = this.safeInteger (ticker, 'timestamp');
        }
        const last = this.safeString (ticker, 'last');
        return this.safeTicker ({
            'symbol': symbol,
            'timestamp': timestamp,
            'datetime': this.iso8601 (timestamp),
            'high': this.safeString2 (ticker, 'high', 'high_24h'),
            'low': this.safeString2 (ticker, 'low', 'low_24h'),
            'bid': this.safeString2 (ticker, 'buy', 'best_bid'),
            'bidVolume': this.safeString (ticker, 'best_bid_size'),
            'ask': this.safeString2 (ticker, 'sell', 'best_ask'),
            'askVolume': this.safeString (ticker, 'best_ask_size'),
            'vwap': undefined,
            'open': this.safeString (ticker, 'open_24h'),
            'close': last,
            'last': last,
            'previousClose': undefined,
            'change': undefined,
            'percentage': this.safeString2 (ticker, 'change', 'price_change_percent'),
            'average': undefined,
            'baseVolume': this.safeString (ticker, 'base_vol'),
            'quoteVolume': this.safeString2 (ticker, 'vol', 'volume_24h'),
            'info': ticker,
        }, market);
    }

    parseTrade (trade, market = undefined) {
        //
        // fetchTrades (public)
        //
        //     {
        //         "date":1564520003,
        //         "id":1596149203,
        //         "amount":0.7073,
        //         "type":"buy",
        //         "price":0.02193,
        //     }
        //
        // fetchMyTrades (private)
        //
        //     {
        //         "symbol": "BTC_USDT",
        //         "order_id": "6707cbdcda0edfaa7f4ab509e4cbf966",
        //         "id": 28457,
        //         "price": 0.1,
        //         "amount": 0,
        //         "fee": 0.096,
        //         "fee_currency": "USDT",
        //         "timestamp": 1499865549,
        //         "side": "buy", // or "side": "sell_market"
        //         "is_maker": true
        //     }
        //
        const id = this.safeString (trade, 'id');
        const orderId = this.safeString (trade, 'order_id');
        const timestamp = this.safeTimestamp2 (trade, 'date', 'timestamp');
        let side = this.safeString2 (trade, 'type', 'side');
        const parts = side.split ('_');
        side = this.safeString (parts, 0);
        const type = this.safeString (parts, 1);
        const priceString = this.safeString (trade, 'price');
        const amountString = this.safeString (trade, 'amount');
        const marketId = this.safeString (trade, 'symbol');
        const symbol = this.safeSymbol (marketId, market, '_');
        const takerOrMaker = this.safeValue (trade, 'is_maker');
        const feeCostString = this.safeString (trade, 'fee');
        let fee = undefined;
        if (feeCostString !== undefined) {
            const feeCurrencyId = this.safeString (trade, 'fee_currency');
            const feeCurrencyCode = this.safeCurrencyCode (feeCurrencyId);
            fee = {
                'cost': feeCostString,
                'currency': feeCurrencyCode,
            };
        }
        return this.safeTrade ({
            'id': id,
            'info': trade,
            'timestamp': timestamp,
            'datetime': this.iso8601 (timestamp),
            'symbol': symbol,
            'type': type,
            'order': orderId,
            'side': side,
            'price': priceString,
            'amount': amountString,
            'cost': undefined,
            'takerOrMaker': takerOrMaker,
            'fee': fee,
        }, market);
    }

    async fetchTime (params = {}) {
        /**
         * @method
         * @name digifinex#fetchTime
         * @description fetches the current integer timestamp in milliseconds from the exchange server
         * @param {object} params extra parameters specific to the digifinex api endpoint
         * @returns {int} the current integer timestamp in milliseconds from the exchange server
         */
        const response = await this.publicSpotGetTime (params);
        //
        //     {
        //         "server_time": 1589873762,
        //         "code": 0
        //     }
        //
        return this.safeTimestamp (response, 'server_time');
    }

    async fetchStatus (params = {}) {
        /**
         * @method
         * @name digifinex#fetchStatus
         * @description the latest known information on the availability of the exchange API
         * @param {object} params extra parameters specific to the digifinex api endpoint
         * @returns {object} a [status structure]{@link https://docs.ccxt.com/en/latest/manual.html#exchange-status-structure}
         */
        const response = await this.publicSpotGetPing (params);
        //
        //     {
        //         "msg": "pong",
        //         "code": 0
        //     }
        //
        const code = this.safeInteger (response, 'code');
        const status = (code === 0) ? 'ok' : 'maintenance';
        return {
            'status': status,
            'updated': undefined,
            'eta': undefined,
            'url': undefined,
            'info': response,
        };
    }

    async fetchTrades (symbol, since = undefined, limit = undefined, params = {}) {
        /**
         * @method
         * @name digifinex#fetchTrades
         * @description get the list of most recent trades for a particular symbol
         * @param {string} symbol unified symbol of the market to fetch trades for
         * @param {int|undefined} since timestamp in ms of the earliest trade to fetch
         * @param {int|undefined} limit the maximum amount of trades to fetch
         * @param {object} params extra parameters specific to the digifinex api endpoint
         * @returns {[object]} a list of [trade structures]{@link https://docs.ccxt.com/en/latest/manual.html?#public-trades}
         */
        await this.loadMarkets ();
        const market = this.market (symbol);
        const request = {
            'symbol': market['id'],
        };
        if (limit !== undefined) {
            request['limit'] = limit; // default 100, max 500
        }
        const response = await this.publicSpotGetTrades (this.extend (request, params));
        //
        //     {
        //         "data":[
        //             {
        //                 "date":1564520003,
        //                 "id":1596149203,
        //                 "amount":0.7073,
        //                 "type":"buy",
        //                 "price":0.02193,
        //             },
        //             {
        //                 "date":1564520002,
        //                 "id":1596149165,
        //                 "amount":0.3232,
        //                 "type":"sell",
        //                 "price":0.021927,
        //             },
        //         ],
        //         "code": 0,
        //         "date": 1564520003,
        //     }
        //
        const data = this.safeValue (response, 'data', []);
        return this.parseTrades (data, market, since, limit);
    }

    parseOHLCV (ohlcv, market = undefined) {
        //
        //     [
        //         1556712900,
        //         2205.899,
        //         0.029967,
        //         0.02997,
        //         0.029871,
        //         0.029927
        //     ]
        //
        return [
            this.safeTimestamp (ohlcv, 0),
            this.safeNumber (ohlcv, 5), // open
            this.safeNumber (ohlcv, 3), // high
            this.safeNumber (ohlcv, 4), // low
            this.safeNumber (ohlcv, 2), // close
            this.safeNumber (ohlcv, 1), // volume
        ];
    }

    async fetchOHLCV (symbol, timeframe = '1m', since = undefined, limit = undefined, params = {}) {
        /**
         * @method
         * @name digifinex#fetchOHLCV
         * @description fetches historical candlestick data containing the open, high, low, and close price, and the volume of a market
         * @param {string} symbol unified symbol of the market to fetch OHLCV data for
         * @param {string} timeframe the length of time each candle represents
         * @param {int|undefined} since timestamp in ms of the earliest candle to fetch
         * @param {int|undefined} limit the maximum amount of candles to fetch
         * @param {object} params extra parameters specific to the digifinex api endpoint
         * @returns {[[int]]} A list of candles ordered as timestamp, open, high, low, close, volume
         */
        await this.loadMarkets ();
        const market = this.market (symbol);
        const request = {
            'symbol': market['id'],
            'period': this.timeframes[timeframe],
            // 'start_time': 1564520003, // starting timestamp, 200 candles before end_time by default
            // 'end_time': 1564520003, // ending timestamp, current timestamp by default
        };
        if (since !== undefined) {
            const startTime = parseInt (since / 1000);
            request['start_time'] = startTime;
            if (limit !== undefined) {
                const duration = this.parseTimeframe (timeframe);
                request['end_time'] = this.sum (startTime, limit * duration);
            }
        } else if (limit !== undefined) {
            const endTime = this.seconds ();
            const duration = this.parseTimeframe (timeframe);
            request['startTime'] = this.sum (endTime, -limit * duration);
        }
        const response = await this.publicSpotGetKline (this.extend (request, params));
        //
        //     {
        //         "code":0,
        //         "data":[
        //             [1556712900,2205.899,0.029967,0.02997,0.029871,0.029927],
        //             [1556713800,1912.9174,0.029992,0.030014,0.029955,0.02996],
        //             [1556714700,1556.4795,0.029974,0.030019,0.029969,0.02999],
        //         ]
        //     }
        //
        const data = this.safeValue (response, 'data', []);
        return this.parseOHLCVs (data, market, timeframe, since, limit);
    }

    async createOrder (symbol, type, side, amount, price = undefined, params = {}) {
        /**
         * @method
         * @name digifinex#createOrder
         * @description create a trade order
         * @param {string} symbol unified symbol of the market to create an order in
         * @param {string} type 'market' or 'limit'
         * @param {string} side 'buy' or 'sell'
         * @param {float} amount how much of currency you want to trade in units of base currency
         * @param {float|undefined} price the price at which the order is to be fullfilled, in units of the quote currency, ignored in market orders
         * @param {object} params extra parameters specific to the digifinex api endpoint
         * @returns {object} an [order structure]{@link https://docs.ccxt.com/en/latest/manual.html#order-structure}
         */
        await this.loadMarkets ();
        const market = this.market (symbol);
        const defaultType = this.safeString (this.options, 'defaultType', 'spot');
        const orderType = this.safeString (params, 'type', defaultType);
        params = this.omit (params, 'type');
        const request = {
            'market': orderType,
            'symbol': market['id'],
            'amount': this.amountToPrecision (market['symbol'], amount),
            // 'post_only': 0, // 0 by default, if set to 1 the order will be canceled if it can be executed immediately, making sure there will be no market taking
        };
        let suffix = '';
        if (type === 'market') {
            suffix = '_market';
        } else {
            request['price'] = this.priceToPrecision (market['symbol'], price);
        }
        request['type'] = side + suffix;
        const response = await this.privateSpotPostMarketOrderNew (this.extend (request, params));
        //
        //     {
        //         "code": 0,
        //         "order_id": "198361cecdc65f9c8c9bb2fa68faec40"
        //     }
        //
        const result = this.parseOrder (response, market);
        return this.extend (result, {
            'symbol': market['symbol'],
            'side': side,
            'type': type,
            'amount': amount,
            'price': price,
        });
    }

    async cancelOrder (id, symbol = undefined, params = {}) {
        /**
         * @method
         * @name digifinex#cancelOrder
         * @description cancels an open order
         * @param {string} id order id
         * @param {string|undefined} symbol not used by digifinex cancelOrder ()
         * @param {object} params extra parameters specific to the digifinex api endpoint
         * @returns {object} An [order structure]{@link https://docs.ccxt.com/en/latest/manual.html#order-structure}
         */
        await this.loadMarkets ();
        const defaultType = this.safeString (this.options, 'defaultType', 'spot');
        const orderType = this.safeString (params, 'type', defaultType);
        params = this.omit (params, 'type');
        const request = {
            'market': orderType,
            'order_id': id,
        };
        const response = await this.privateSpotPostMarketOrderCancel (this.extend (request, params));
        //
        //     {
        //         "code": 0,
        //         "success": [
        //             "198361cecdc65f9c8c9bb2fa68faec40",
        //             "3fb0d98e51c18954f10d439a9cf57de0"
        //         ],
        //         "error": [
        //             "78a7104e3c65cc0c5a212a53e76d0205"
        //         ]
        //     }
        //
        const canceledOrders = this.safeValue (response, 'success', []);
        const numCanceledOrders = canceledOrders.length;
        if (numCanceledOrders !== 1) {
            throw new OrderNotFound (this.id + ' cancelOrder() ' + id + ' not found');
        }
        return response;
    }

    async cancelOrders (ids, symbol = undefined, params = {}) {
        /**
         * @method
         * @name digifinex#cancelOrders
         * @description cancel multiple orders
         * @param {[string]} ids order ids
         * @param {string|undefined} symbol not used by digifinex cancelOrders ()
         * @param {object} params extra parameters specific to the digifinex api endpoint
         * @returns {object} an list of [order structures]{@link https://docs.ccxt.com/en/latest/manual.html#order-structure}
         */
        await this.loadMarkets ();
        const defaultType = this.safeString (this.options, 'defaultType', 'spot');
        const orderType = this.safeString (params, 'type', defaultType);
        params = this.omit (params, 'type');
        const request = {
            'market': orderType,
            'order_id': ids.join (','),
        };
        const response = await this.privateSpotPostCancelOrder (this.extend (request, params));
        //
        //     {
        //         "code": 0,
        //         "success": [
        //             "198361cecdc65f9c8c9bb2fa68faec40",
        //             "3fb0d98e51c18954f10d439a9cf57de0"
        //         ],
        //         "error": [
        //             "78a7104e3c65cc0c5a212a53e76d0205"
        //         ]
        //     }
        //
        const canceledOrders = this.safeValue (response, 'success', []);
        const numCanceledOrders = canceledOrders.length;
        if (numCanceledOrders < 1) {
            throw new OrderNotFound (this.id + ' cancelOrders() error');
        }
        return response;
    }

    parseOrderStatus (status) {
        const statuses = {
            '0': 'open',
            '1': 'open', // partially filled
            '2': 'closed',
            '3': 'canceled',
            '4': 'canceled', // partially filled and canceled
        };
        return this.safeString (statuses, status, status);
    }

    parseOrder (order, market = undefined) {
        //
        // createOrder
        //
        //     {
        //         "code": 0,
        //         "order_id": "198361cecdc65f9c8c9bb2fa68faec40"
        //     }
        //
        // fetchOrder, fetchOpenOrders, fetchOrders
        //
        //     {
        //         "symbol": "BTC_USDT",
        //         "order_id": "dd3164b333a4afa9d5730bb87f6db8b3",
        //         "created_date": 1562303547,
        //         "finished_date": 0,
        //         "price": 0.1,
        //         "amount": 1,
        //         "cash_amount": 1,
        //         "executed_amount": 0,
        //         "avg_price": 0,
        //         "status": 1,
        //         "type": "buy",
        //         "kind": "margin"
        //     }
        //
        const id = this.safeString (order, 'order_id');
        const timestamp = this.safeTimestamp (order, 'created_date');
        const lastTradeTimestamp = this.safeTimestamp (order, 'finished_date');
        let side = this.safeString (order, 'type');
        let type = undefined;
        if (side !== undefined) {
            const parts = side.split ('_');
            const numParts = parts.length;
            if (numParts > 1) {
                side = parts[0];
                type = parts[1];
            } else {
                type = 'limit';
            }
        }
        const status = this.parseOrderStatus (this.safeString (order, 'status'));
        const marketId = this.safeString (order, 'symbol');
        const symbol = this.safeSymbol (marketId, market, '_');
        const amountString = this.safeString (order, 'amount');
        const filledString = this.safeString (order, 'executed_amount');
        const priceString = this.safeString (order, 'price');
        const averageString = this.safeString (order, 'avg_price');
        return this.safeOrder ({
            'info': order,
            'id': id,
            'clientOrderId': undefined,
            'timestamp': timestamp,
            'datetime': this.iso8601 (timestamp),
            'lastTradeTimestamp': lastTradeTimestamp,
            'symbol': symbol,
            'type': type,
            'timeInForce': undefined,
            'postOnly': undefined,
            'side': side,
            'price': priceString,
            'stopPrice': undefined,
            'amount': amountString,
            'filled': filledString,
            'remaining': undefined,
            'cost': undefined,
            'average': averageString,
            'status': status,
            'fee': undefined,
            'trades': undefined,
        }, market);
    }

    async fetchOpenOrders (symbol = undefined, since = undefined, limit = undefined, params = {}) {
        /**
         * @method
         * @name digifinex#fetchOpenOrders
         * @description fetch all unfilled currently open orders
         * @param {string|undefined} symbol unified market symbol
         * @param {int|undefined} since the earliest time in ms to fetch open orders for
         * @param {int|undefined} limit the maximum number of  open orders structures to retrieve
         * @param {object} params extra parameters specific to the digifinex api endpoint
         * @returns {[object]} a list of [order structures]{@link https://docs.ccxt.com/en/latest/manual.html#order-structure}
         */
        const defaultType = this.safeString (this.options, 'defaultType', 'spot');
        const orderType = this.safeString (params, 'type', defaultType);
        params = this.omit (params, 'type');
        await this.loadMarkets ();
        let market = undefined;
        const request = {
            'market': orderType,
        };
        if (symbol !== undefined) {
            market = this.market (symbol);
            request['symbol'] = market['id'];
        }
        const response = await this.privateSpotGetMarketOrderCurrent (this.extend (request, params));
        //
        //     {
        //         "code": 0,
        //         "data": [
        //             {
        //                 "symbol": "BTC_USDT",
        //                 "order_id": "dd3164b333a4afa9d5730bb87f6db8b3",
        //                 "created_date": 1562303547,
        //                 "finished_date": 0,
        //                 "price": 0.1,
        //                 "amount": 1,
        //                 "cash_amount": 1,
        //                 "executed_amount": 0,
        //                 "avg_price": 0,
        //                 "status": 1,
        //                 "type": "buy",
        //                 "kind": "margin"
        //             }
        //         ]
        //     }
        //
        const data = this.safeValue (response, 'data', []);
        return this.parseOrders (data, market, since, limit);
    }

    async fetchOrders (symbol = undefined, since = undefined, limit = undefined, params = {}) {
        /**
         * @method
         * @name digifinex#fetchOrders
         * @description fetches information on multiple orders made by the user
         * @param {string|undefined} symbol unified market symbol of the market orders were made in
         * @param {int|undefined} since the earliest time in ms to fetch orders for
         * @param {int|undefined} limit the maximum number of  orde structures to retrieve
         * @param {object} params extra parameters specific to the digifinex api endpoint
         * @returns {[object]} a list of [order structures]{@link https://docs.ccxt.com/en/latest/manual.html#order-structure}
         */
        const defaultType = this.safeString (this.options, 'defaultType', 'spot');
        const orderType = this.safeString (params, 'type', defaultType);
        params = this.omit (params, 'type');
        await this.loadMarkets ();
        let market = undefined;
        const request = {
            'market': orderType,
        };
        if (symbol !== undefined) {
            market = this.market (symbol);
            request['symbol'] = market['id'];
        }
        if (since !== undefined) {
            request['start_time'] = parseInt (since / 1000); // default 3 days from now, max 30 days
        }
        if (limit !== undefined) {
            request['limit'] = limit; // default 10, max 100
        }
        const response = await this.privateSpotGetMarketOrderHistory (this.extend (request, params));
        //
        //     {
        //         "code": 0,
        //         "data": [
        //             {
        //                 "symbol": "BTC_USDT",
        //                 "order_id": "dd3164b333a4afa9d5730bb87f6db8b3",
        //                 "created_date": 1562303547,
        //                 "finished_date": 0,
        //                 "price": 0.1,
        //                 "amount": 1,
        //                 "cash_amount": 1,
        //                 "executed_amount": 0,
        //                 "avg_price": 0,
        //                 "status": 1,
        //                 "type": "buy",
        //                 "kind": "margin"
        //             }
        //         ]
        //     }
        //
        const data = this.safeValue (response, 'data', []);
        return this.parseOrders (data, market, since, limit);
    }

    async fetchOrder (id, symbol = undefined, params = {}) {
        /**
         * @method
         * @name digifinex#fetchOrder
         * @description fetches information on an order made by the user
         * @param {string|undefined} symbol unified symbol of the market the order was made in
         * @param {object} params extra parameters specific to the digifinex api endpoint
         * @returns {object} An [order structure]{@link https://docs.ccxt.com/en/latest/manual.html#order-structure}
         */
        const defaultType = this.safeString (this.options, 'defaultType', 'spot');
        const orderType = this.safeString (params, 'type', defaultType);
        params = this.omit (params, 'type');
        await this.loadMarkets ();
        let market = undefined;
        if (symbol !== undefined) {
            market = this.market (symbol);
        }
        const request = {
            'market': orderType,
            'order_id': id,
        };
        const response = await this.privateSpotGetMarketOrder (this.extend (request, params));
        //
        //     {
        //         "code": 0,
        //         "data": [
        //             {
        //                 "symbol": "BTC_USDT",
        //                 "order_id": "dd3164b333a4afa9d5730bb87f6db8b3",
        //                 "created_date": 1562303547,
        //                 "finished_date": 0,
        //                 "price": 0.1,
        //                 "amount": 1,
        //                 "cash_amount": 1,
        //                 "executed_amount": 0,
        //                 "avg_price": 0,
        //                 "status": 1,
        //                 "type": "buy",
        //                 "kind": "margin"
        //             }
        //         ]
        //     }
        //
        const data = this.safeValue (response, 'data', []);
        const order = this.safeValue (data, 0);
        if (order === undefined) {
            throw new OrderNotFound (this.id + ' fetchOrder() order ' + id + ' not found');
        }
        return this.parseOrder (order, market);
    }

    async fetchMyTrades (symbol = undefined, since = undefined, limit = undefined, params = {}) {
        /**
         * @method
         * @name digifinex#fetchMyTrades
         * @description fetch all trades made by the user
         * @param {string|undefined} symbol unified market symbol
         * @param {int|undefined} since the earliest time in ms to fetch trades for
         * @param {int|undefined} limit the maximum number of trades structures to retrieve
         * @param {object} params extra parameters specific to the digifinex api endpoint
         * @returns {[object]} a list of [trade structures]{@link https://docs.ccxt.com/en/latest/manual.html#trade-structure}
         */
        const defaultType = this.safeString (this.options, 'defaultType', 'spot');
        const orderType = this.safeString (params, 'type', defaultType);
        params = this.omit (params, 'type');
        await this.loadMarkets ();
        let market = undefined;
        const request = {
            'market': orderType,
        };
        if (symbol !== undefined) {
            market = this.market (symbol);
            request['symbol'] = market['id'];
        }
        if (since !== undefined) {
            request['start_time'] = parseInt (since / 1000); // default 3 days from now, max 30 days
        }
        if (limit !== undefined) {
            request['limit'] = limit; // default 10, max 100
        }
        const response = await this.privateSpotGetMarketMytrades (this.extend (request, params));
        //
        //      {
        //          "list":[
        //              {
        //                  "timestamp":1639506068,
        //                  "is_maker":false,
        //                  "id":"8975951332",
        //                  "amount":31.83,
        //                  "side":"sell_market",
        //                  "symbol":"DOGE_USDT",
        //                  "fee_currency":"USDT",
        //                  "fee":0.01163774826
        //                  ,"order_id":"32b169792f4a7a19e5907dc29fc123d4",
        //                  "price":0.182811
        //                }
        //             ],
        //           "code": 0
        //      }
        //
        const data = this.safeValue (response, 'list', []);
        return this.parseTrades (data, market, since, limit);
    }

    parseLedgerEntryType (type) {
        const types = {};
        return this.safeString (types, type, type);
    }

    parseLedgerEntry (item, currency = undefined) {
        //
        //     {
        //         "currency_mark": "BTC",
        //         "type": 100234,
        //         "num": 28457,
        //         "balance": 0.1,
        //         "time": 1546272000
        //     }
        //
        const id = this.safeString (item, 'num');
        const account = undefined;
        const type = this.parseLedgerEntryType (this.safeString (item, 'type'));
        const code = this.safeCurrencyCode (this.safeString (item, 'currency_mark'), currency);
        const timestamp = this.safeTimestamp (item, 'time');
        const before = undefined;
        const after = this.safeNumber (item, 'balance');
        const status = 'ok';
        return {
            'info': item,
            'id': id,
            'direction': undefined,
            'account': account,
            'referenceId': undefined,
            'referenceAccount': undefined,
            'type': type,
            'currency': code,
            'amount': undefined,
            'before': before,
            'after': after,
            'status': status,
            'timestamp': timestamp,
            'datetime': this.iso8601 (timestamp),
            'fee': undefined,
        };
    }

    async fetchLedger (code = undefined, since = undefined, limit = undefined, params = {}) {
        /**
         * @method
         * @name digifinex#fetchLedger
         * @description fetch the history of changes, actions done by the user or operations that altered balance of the user
         * @param {string|undefined} code unified currency code, default is undefined
         * @param {int|undefined} since timestamp in ms of the earliest ledger entry, default is undefined
         * @param {int|undefined} limit max number of ledger entrys to return, default is undefined
         * @param {object} params extra parameters specific to the digifinex api endpoint
         * @returns {object} a [ledger structure]{@link https://docs.ccxt.com/en/latest/manual.html#ledger-structure}
         */
        const defaultType = this.safeString (this.options, 'defaultType', 'spot');
        const orderType = this.safeString (params, 'type', defaultType);
        params = this.omit (params, 'type');
        await this.loadMarkets ();
        const request = {
            'market': orderType,
        };
        let currency = undefined;
        if (code !== undefined) {
            currency = this.currency (code);
            request['currency_mark'] = currency['id'];
        }
        if (since !== undefined) {
            request['start_time'] = parseInt (since / 1000);
        }
        if (limit !== undefined) {
            request['limit'] = limit; // default 100, max 1000
        }
        const response = await this.privateSpotGetMarketFinancelog (this.extend (request, params));
        //
        //     {
        //         "code": 0,
        //         "data": {
        //             "total": 521,
        //             "finance": [
        //                 {
        //                     "currency_mark": "BTC",
        //                     "type": 100234,
        //                     "num": 28457,
        //                     "balance": 0.1,
        //                     "time": 1546272000
        //                 }
        //             ]
        //         }
        //     }
        //
        const data = this.safeValue (response, 'data', {});
        const items = this.safeValue (data, 'finance', []);
        return this.parseLedger (items, currency, since, limit);
    }

    parseDepositAddress (depositAddress, currency = undefined) {
        //
        //     {
        //         "addressTag":"",
        //         "address":"0xf1104d9f8624f89775a3e9d480fc0e75a8ef4373",
        //         "currency":"USDT",
        //         "chain":"ERC20"
        //     }
        //
        const address = this.safeString (depositAddress, 'address');
        const tag = this.safeString (depositAddress, 'addressTag');
        const currencyId = this.safeStringUpper (depositAddress, 'currency');
        const code = this.safeCurrencyCode (currencyId);
        return {
            'info': depositAddress,
            'currency': code,
            'address': address,
            'tag': tag,
            'network': undefined,
        };
    }

    async fetchDepositAddress (code, params = {}) {
        /**
         * @method
         * @name digifinex#fetchDepositAddress
         * @description fetch the deposit address for a currency associated with this account
         * @param {string} code unified currency code
         * @param {object} params extra parameters specific to the digifinex api endpoint
         * @returns {object} an [address structure]{@link https://docs.ccxt.com/en/latest/manual.html#address-structure}
         */
        await this.loadMarkets ();
        const currency = this.currency (code);
        const request = {
            'currency': currency['id'],
        };
        const response = await this.privateSpotGetDepositAddress (this.extend (request, params));
        //
        //     {
        //         "data":[
        //             {
        //                 "addressTag":"",
        //                 "address":"0xf1104d9f8624f89775a3e9d480fc0e75a8ef4373",
        //                 "currency":"USDT",
        //                 "chain":"ERC20"
        //             }
        //         ],
        //         "code":200
        //     }
        //
        const data = this.safeValue (response, 'data', []);
        const addresses = this.parseDepositAddresses (data);
        const address = this.safeValue (addresses, code);
        if (address === undefined) {
            throw new InvalidAddress (this.id + ' fetchDepositAddress() did not return an address for ' + code + ' - create the deposit address in the user settings on the exchange website first.');
        }
        return address;
    }

    async fetchTransactionsByType (type, code = undefined, since = undefined, limit = undefined, params = {}) {
        await this.loadMarkets ();
        let currency = undefined;
        const request = {
            // 'currency': currency['id'],
            // 'from': 'fromId', // When direct is' prev ', from is 1, returning from old to new ascending, when direct is' next ', from is the ID of the most recent record, returned from the old descending order
            // 'size': 100, // default 100, max 500
            // 'direct': 'prev', // "prev" ascending, "next" descending
        };
        if (code !== undefined) {
            currency = this.currency (code);
            request['currency'] = currency['id'];
        }
        if (limit !== undefined) {
            request['size'] = Math.min (500, limit);
        }
        const method = (type === 'deposit') ? 'privateSpotGetDepositHistory' : 'privateSpotGetWithdrawHistory';
        const response = await this[method] (this.extend (request, params));
        //
        //     {
        //         "code": 200,
        //         "data": [
        //             {
        //                 "id": 1171,
        //                 "currency": "xrp",
        //                 "hash": "ed03094b84eafbe4bc16e7ef766ee959885ee5bcb265872baaa9c64e1cf86c2b",
        //                 "chain": "",
        //                 "amount": 7.457467,
        //                 "address": "rae93V8d2mdoUQHwBDBdM4NHCMehRJAsbm",
        //                 "memo": "100040",
        //                 "fee": 0,
        //                 "state": "safe",
        //                 "created_date": "2020-04-20 11:23:00",
        //                 "finished_date": "2020-04-20 13:23:00"
        //             },
        //         ]
        //     }
        //
        const data = this.safeValue (response, 'data', []);
        return this.parseTransactions (data, currency, since, limit, { 'type': type });
    }

    async fetchDeposits (code = undefined, since = undefined, limit = undefined, params = {}) {
        /**
         * @method
         * @name digifinex#fetchDeposits
         * @description fetch all deposits made to an account
         * @param {string|undefined} code unified currency code
         * @param {int|undefined} since the earliest time in ms to fetch deposits for
         * @param {int|undefined} limit the maximum number of deposits structures to retrieve
         * @param {object} params extra parameters specific to the digifinex api endpoint
         * @returns {[object]} a list of [transaction structures]{@link https://docs.ccxt.com/en/latest/manual.html#transaction-structure}
         */
        return await this.fetchTransactionsByType ('deposit', code, since, limit, params);
    }

    async fetchWithdrawals (code = undefined, since = undefined, limit = undefined, params = {}) {
        /**
         * @method
         * @name digifinex#fetchWithdrawals
         * @description fetch all withdrawals made from an account
         * @param {string|undefined} code unified currency code
         * @param {int|undefined} since the earliest time in ms to fetch withdrawals for
         * @param {int|undefined} limit the maximum number of withdrawals structures to retrieve
         * @param {object} params extra parameters specific to the digifinex api endpoint
         * @returns {[object]} a list of [transaction structures]{@link https://docs.ccxt.com/en/latest/manual.html#transaction-structure}
         */
        return await this.fetchTransactionsByType ('withdrawal', code, since, limit, params);
    }

    parseTransactionStatus (status) {
        // deposit state includes: 1 (in deposit), 2 (to be confirmed), 3 (successfully deposited), 4 (stopped)
        // withdrawal state includes: 1 (application in progress), 2 (to be confirmed), 3 (completed), 4 (rejected)
        const statuses = {
            '1': 'pending', // in Progress
            '2': 'pending', // to be confirmed
            '3': 'ok', // Completed
            '4': 'failed', // Rejected
        };
        return this.safeString (statuses, status, status);
    }

    parseTransaction (transaction, currency = undefined) {
        //
        // withdraw
        //
        //     {
        //         "code": 200,
        //         "withdraw_id": 700
        //     }
        //
        // fetchDeposits, fetchWithdrawals
        //
        //     {
        //         "id": 1171,
        //         "currency": "xrp",
        //         "hash": "ed03094b84eafbe4bc16e7ef766ee959885ee5bcb265872baaa9c64e1cf86c2b",
        //         "chain": "",
        //         "amount": 7.457467,
        //         "address": "rae93V8d2mdoUQHwBDBdM4NHCMehRJAsbm",
        //         "memo": "100040",
        //         "fee": 0,
        //         "state": "safe",
        //         "created_date": "2020-04-20 11:23:00",
        //         "finished_date": "2020-04-20 13:23:00"
        //     }
        //
        const id = this.safeString2 (transaction, 'id', 'withdraw_id');
        const address = this.safeString (transaction, 'address');
        const tag = this.safeString (transaction, 'memo');
        const txid = this.safeString (transaction, 'hash');
        const currencyId = this.safeStringUpper (transaction, 'currency');
        const code = this.safeCurrencyCode (currencyId, currency);
        const timestamp = this.parse8601 (this.safeString (transaction, 'created_date'));
        const updated = this.parse8601 (this.safeString (transaction, 'finished_date'));
        const status = this.parseTransactionStatus (this.safeString (transaction, 'state'));
        const amount = this.safeNumber (transaction, 'amount');
        const feeCost = this.safeNumber (transaction, 'fee');
        let fee = undefined;
        if (feeCost !== undefined) {
            fee = { 'currency': code, 'cost': feeCost };
        }
        const network = this.safeString (transaction, 'chain');
        return {
            'info': transaction,
            'id': id,
            'txid': txid,
            'timestamp': timestamp,
            'datetime': this.iso8601 (timestamp),
            'network': network,
            'address': address,
            'addressTo': address,
            'addressFrom': undefined,
            'tag': tag,
            'tagTo': tag,
            'tagFrom': undefined,
            'type': undefined,
            'amount': amount,
            'currency': code,
            'status': status,
            'updated': updated,
            'fee': fee,
        };
    }

    parseTransferStatus (status) {
        const statuses = {
            '0': 'ok',
        };
        return this.safeString (statuses, status, status);
    }

    parseTransfer (transfer, currency = undefined) {
        //
        //     {
        //         "code": 0
        //     }
        //
        return {
            'info': transfer,
            'id': undefined,
            'timestamp': undefined,
            'datetime': undefined,
            'currency': this.safeCurrencyCode (undefined, currency),
            'amount': this.safeNumber (transfer, 'amount'),
            'fromAccount': this.safeString (transfer, 'fromAccount'),
            'toAccount': this.safeString (transfer, 'toAccount'),
            'status': this.parseTransferStatus (this.safeString (transfer, 'code')),
        };
    }

    async transfer (code, amount, fromAccount, toAccount, params = {}) {
        /**
         * @method
         * @name digifinex#transfer
         * @description transfer currency internally between wallets on the same account
         * @param {string} code unified currency code
         * @param {float} amount amount to transfer
         * @param {string} fromAccount account to transfer from
         * @param {string} toAccount account to transfer to
         * @param {object} params extra parameters specific to the digifinex api endpoint
         * @returns {object} a [transfer structure]{@link https://docs.ccxt.com/en/latest/manual.html#transfer-structure}
         */
        await this.loadMarkets ();
        const currency = this.currency (code);
        const accountsByType = this.safeValue (this.options, 'accountsByType', {});
        const fromId = this.safeString (accountsByType, fromAccount, fromAccount);
        const toId = this.safeString (accountsByType, toAccount, toAccount);
        const request = {
            'currency_mark': currency['id'],
            'num': parseFloat (this.currencyToPrecision (code, amount)),
            'from': fromId, // 1 = SPOT, 2 = MARGIN, 3 = OTC
            'to': toId, // 1 = SPOT, 2 = MARGIN, 3 = OTC
        };
        const response = await this.privateSpotPostTransfer (this.extend (request, params));
        //
        //     {
        //         "code": 0
        //     }
        //
        const transfer = this.parseTransfer (response, currency);
        return this.extend (transfer, {
            'amount': amount,
            'currency': code,
            'fromAccount': fromAccount,
            'toAccount': toAccount,
        });
    }

    async withdraw (code, amount, address, tag = undefined, params = {}) {
        /**
         * @method
         * @name digifinex#withdraw
         * @description make a withdrawal
         * @param {string} code unified currency code
         * @param {float} amount the amount to withdraw
         * @param {string} address the address to withdraw to
         * @param {string|undefined} tag
         * @param {object} params extra parameters specific to the digifinex api endpoint
         * @returns {object} a [transaction structure]{@link https://docs.ccxt.com/en/latest/manual.html#transaction-structure}
         */
        [ tag, params ] = this.handleWithdrawTagAndParams (tag, params);
        this.checkAddress (address);
        await this.loadMarkets ();
        const currency = this.currency (code);
        const request = {
            // 'chain': 'ERC20', 'OMNI', 'TRC20', // required for USDT
            'address': address,
            'amount': parseFloat (amount),
            'currency': currency['id'],
        };
        if (tag !== undefined) {
            request['memo'] = tag;
        }
        const response = await this.privateSpotPostWithdrawNew (this.extend (request, params));
        //
        //     {
        //         "code": 200,
        //         "withdraw_id": 700
        //     }
        //
        return this.parseTransaction (response, currency);
    }

    async fetchBorrowInterest (code = undefined, symbol = undefined, since = undefined, limit = undefined, params = {}) {
        await this.loadMarkets ();
        const request = {};
        let market = undefined;
        if (symbol !== undefined) {
            market = this.market (symbol);
            request['symbol'] = market['id'];
        }
        const response = await this.privateSpotGetMarginPositions (this.extend (request, params));
        //
        //     {
        //         "margin": "45.71246418952618",
        //         "code": 0,
        //         "margin_rate": "7.141978570340037",
        //         "positions": [
        //             {
        //                 "amount": 0.0006103,
        //                 "side": "go_long",
        //                 "entry_price": 31428.72,
        //                 "liquidation_rate": 0.3,
        //                 "liquidation_price": 10225.335481159,
        //                 "unrealized_roe": -0.0076885829266987,
        //                 "symbol": "BTC_USDT",
        //                 "unrealized_pnl": -0.049158102631999,
        //                 "leverage_ratio": 3
        //             }
        //         ],
        //         "unrealized_pnl": "-0.049158102631998504"
        //     }
        //
        const rows = this.safeValue (response, 'positions');
        const interest = this.parseBorrowInterests (rows, market);
        return this.filterByCurrencySinceLimit (interest, code, since, limit);
    }

    parseBorrowInterest (info, market) {
        //
        //     {
        //         "amount": 0.0006103,
        //         "side": "go_long",
        //         "entry_price": 31428.72,
        //         "liquidation_rate": 0.3,
        //         "liquidation_price": 10225.335481159,
        //         "unrealized_roe": -0.0076885829266987,
        //         "symbol": "BTC_USDT",
        //         "unrealized_pnl": -0.049158102631999,
        //         "leverage_ratio": 3
        //     }
        //
        const symbol = this.safeString (info, 'symbol');
        const amountString = this.safeString (info, 'amount');
        const leverageString = this.safeString (info, 'leverage_ratio');
        const amountInvested = Precise.stringDiv (amountString, leverageString);
        const amountBorrowed = Precise.stringSub (amountString, amountInvested);
        const currency = (market === undefined) ? undefined : market['base'];
        return {
            'account': this.safeSymbol (symbol, market),
            'currency': currency,
            'interest': undefined,
            'interestRate': 0.001, // all interest rates on digifinex are 0.1%
            'amountBorrowed': this.parseNumber (amountBorrowed),
            'timestamp': undefined,
            'datetime': undefined,
            'info': info,
        };
    }

    async fetchBorrowRate (code, params = {}) {
        await this.loadMarkets ();
        const request = {};
        const response = await this.privateSpotGetMarginAssets (this.extend (request, params));
        //
        //     {
        //         "list": [
        //             {
        //                 "valuation_rate": 1,
        //                 "total": 1.92012186174,
        //                 "free": 1.92012186174,
        //                 "currency": "USDT"
        //             },
        //         ],
        //         "total": 45.133305540922,
        //         "code": 0,
        //         "unrealized_pnl": 0,
        //         "free": 45.133305540922,
        //         "equity": 45.133305540922
        //     }
        //
        const data = this.safeValue (response, 'list', []);
        let result = [];
        for (let i = 0; i < data.length; i++) {
            const entry = data[i];
            if (this.safeString (entry, 'currency') === code) {
                result = entry;
            }
        }
        const currency = this.safeString (result, 'currency');
        return this.parseBorrowRate (result, currency);
    }

    async fetchBorrowRates (params = {}) {
        /**
         * @method
         * @name digifinex#fetchBorrowRates
         * @description fetch the borrow interest rates of all currencies
         * @param {object} params extra parameters specific to the digifinex api endpoint
         * @returns {object} a list of [borrow rate structures]{@link https://docs.ccxt.com/en/latest/manual.html#borrow-rate-structure}
         */
        await this.loadMarkets ();
        const response = await this.privateSpotGetMarginAssets (params);
        //
        //     {
        //         "list": [
        //             {
        //                 "valuation_rate": 1,
        //                 "total": 1.92012186174,
        //                 "free": 1.92012186174,
        //                 "currency": "USDT"
        //             },
        //         ],
        //         "total": 45.133305540922,
        //         "code": 0,
        //         "unrealized_pnl": 0,
        //         "free": 45.133305540922,
        //         "equity": 45.133305540922
        //     }
        //
        const result = this.safeValue (response, 'list');
        return this.parseBorrowRates (result, 'currency');
    }

    parseBorrowRate (info, currency = undefined) {
        //
        //     {
        //         "valuation_rate": 1,
        //         "total": 1.92012186174,
        //         "free": 1.92012186174,
        //         "currency": "USDT"
        //     }
        //
        const timestamp = this.milliseconds ();
        const currencyId = this.safeString (info, 'currency');
        return {
            'currency': this.safeCurrencyCode (currencyId, currency),
            'rate': 0.001, // all interest rates on digifinex are 0.1%
            'period': 86400000,
            'timestamp': timestamp,
            'datetime': this.iso8601 (timestamp),
            'info': info,
        };
    }

    parseBorrowRates (info, codeKey) {
        //
        //     {
        //         "valuation_rate": 1,
        //         "total": 1.92012186174,
        //         "free": 1.92012186174,
        //         "currency": "USDT"
        //     },
        //
        const result = {};
        for (let i = 0; i < info.length; i++) {
            const item = info[i];
            const currency = this.safeString (item, codeKey);
            const code = this.safeCurrencyCode (currency);
            const borrowRate = this.parseBorrowRate (item, currency);
            result[code] = borrowRate;
        }
        return result;
    }

<<<<<<< HEAD
=======
    async fetchFundingRate (symbol, params = {}) {
        /**
         * @method
         * @name digifinex#fetchFundingRate
         * @description fetch the current funding rate
         * @see https://docs.digifinex.com/en-ww/swap/v2/rest.html#currentfundingrate
         * @param {string} symbol unified market symbol
         * @param {object} params extra parameters specific to the digifinex api endpoint
         * @returns {object} a [funding rate structure]{@link https://docs.ccxt.com/en/latest/manual.html#funding-rate-structure}
         */
        await this.loadMarkets ();
        const market = this.market (symbol);
        if (!market['swap']) {
            throw new BadSymbol (this.id + ' fetchFundingRate() supports swap contracts only');
        }
        const request = {
            'instrument_id': market['id'],
        };
        const response = await this.publicSwapGetPublicFundingRate (this.extend (request, params));
        //
        //     {
        //         "code": 0,
        //         "data": {
        //             "instrument_id": "BTCUSDTPERP",
        //             "funding_rate": "-0.00012",
        //             "funding_time": 1662710400000,
        //             "next_funding_rate": "0.0001049907085171607",
        //             "next_funding_time": 1662739200000
        //         }
        //     }
        //
        const data = this.safeValue (response, 'data', {});
        return this.parseFundingRate (data, market);
    }

    parseFundingRate (contract, market = undefined) {
        //
        //     {
        //         "instrument_id": "BTCUSDTPERP",
        //         "funding_rate": "-0.00012",
        //         "funding_time": 1662710400000,
        //         "next_funding_rate": "0.0001049907085171607",
        //         "next_funding_time": 1662739200000
        //     }
        //
        const marketId = this.safeString (contract, 'instrument_id');
        const timestamp = this.safeInteger (contract, 'funding_time');
        const nextTimestamp = this.safeInteger (contract, 'next_funding_time');
        return {
            'info': contract,
            'symbol': this.safeSymbol (marketId, market),
            'markPrice': undefined,
            'indexPrice': undefined,
            'interestRate': undefined,
            'estimatedSettlePrice': undefined,
            'timestamp': undefined,
            'datetime': undefined,
            'fundingRate': this.safeString (contract, 'funding_rate'),
            'fundingTimestamp': timestamp,
            'fundingDatetime': this.iso8601 (timestamp),
            'nextFundingRate': this.safeString (contract, 'next_funding_rate'),
            'nextFundingTimestamp': nextTimestamp,
            'nextFundingDatetime': this.iso8601 (nextTimestamp),
            'previousFundingRate': undefined,
            'previousFundingTimestamp': undefined,
            'previousFundingDatetime': undefined,
        };
    }

>>>>>>> fd96a97a
    handleMarginModeAndParams (methodName, params = {}) {
        /**
         * @ignore
         * @method
         * @description marginMode specified by params["marginMode"], this.options["marginMode"], this.options["defaultMarginMode"], params["margin"] = true or this.options["defaultType"] = 'margin'
         * @param {object} params extra parameters specific to the exchange api endpoint
         * @returns {[string|undefined, object]} the marginMode in lowercase
         */
        const defaultType = this.safeString (this.options, 'defaultType');
        const isMargin = this.safeValue (params, 'margin', false);
        let marginMode = undefined;
        [ marginMode, params ] = super.handleMarginModeAndParams (methodName, params);
        if (marginMode !== undefined) {
            if (marginMode !== 'cross') {
                throw new NotSupported (this.id + ' only cross margin is supported');
            }
        } else {
            if ((defaultType === 'margin') || (isMargin === true)) {
                marginMode = 'cross';
            }
        }
        return [ marginMode, params ];
    }

    sign (path, api = [], method = 'GET', params = {}, headers = undefined, body = undefined) {
        const signed = api[0] === 'private';
        const endpoint = api[1];
        const pathPart = (endpoint === 'spot') ? '/v3' : '/swap/v2';
        const request = '/' + this.implodeParams (path, params);
        const payload = pathPart + request;
        let url = this.urls['api']['rest'] + payload;
        const query = this.omit (params, this.extractParams (path));
        const urlencoded = this.urlencode (this.keysort (query));
        if (signed) {
            const nonce = this.nonce ().toString ();
            const auth = urlencoded;
            // the signature is not time-limited :\
            const signature = this.hmac (this.encode (auth), this.encode (this.secret));
            if (method === 'GET') {
                if (urlencoded) {
                    url += '?' + urlencoded;
                }
            } else if (method === 'POST') {
                headers = {
                    'Content-Type': 'application/x-www-form-urlencoded',
                };
                if (urlencoded) {
                    body = urlencoded;
                }
            }
            headers = {
                'ACCESS-KEY': this.apiKey,
                'ACCESS-SIGN': signature,
                'ACCESS-TIMESTAMP': nonce,
            };
        } else {
            if (urlencoded) {
                url += '?' + urlencoded;
            }
        }
        return { 'url': url, 'method': method, 'body': body, 'headers': headers };
    }

    handleErrors (statusCode, statusText, url, method, responseHeaders, responseBody, response, requestHeaders, requestBody) {
        if (!response) {
            return; // fall back to default error handler
        }
        const code = this.safeString (response, 'code');
        if ((code === '0') || (code === '200')) {
            return; // no error
        }
        const feedback = this.id + ' ' + responseBody;
        if (code === undefined) {
            throw new BadResponse (feedback);
        }
        const unknownError = [ ExchangeError, feedback ];
        const [ ExceptionClass, message ] = this.safeValue (this.exceptions['exact'], code, unknownError);
        throw new ExceptionClass (message);
    }
};<|MERGE_RESOLUTION|>--- conflicted
+++ resolved
@@ -769,7 +769,6 @@
          */
         await this.loadMarkets ();
         symbols = this.marketSymbols (symbols);
-<<<<<<< HEAD
         const defaultType = this.safeString (this.options, 'defaultType');
         let method = 'publicSpotGetTicker';
         const request = {};
@@ -779,9 +778,6 @@
         const response = await this[method] (this.extend (request, params));
         //
         // spot
-=======
-        const response = await this.publicSpotGetTicker (params);
->>>>>>> fd96a97a
         //
         //    {
         //        "ticker": [{
@@ -855,7 +851,6 @@
          */
         await this.loadMarkets ();
         const market = this.market (symbol);
-<<<<<<< HEAD
         const type = (market['swap']) ? 'swap' : 'spot';
         const defaultType = this.safeString (this.options, 'defaultType', type);
         let method = 'publicSpotGetTicker';
@@ -869,12 +864,6 @@
         const response = await this[method] (this.extend (request, params));
         //
         // spot
-=======
-        const request = {
-            'symbol': market['id'],
-        };
-        const response = await this.publicSpotGetTicker (this.extend (request, params));
->>>>>>> fd96a97a
         //
         //    {
         //        "ticker": [{
@@ -2214,8 +2203,6 @@
         return result;
     }
 
-<<<<<<< HEAD
-=======
     async fetchFundingRate (symbol, params = {}) {
         /**
          * @method
@@ -2285,7 +2272,6 @@
         };
     }
 
->>>>>>> fd96a97a
     handleMarginModeAndParams (methodName, params = {}) {
         /**
          * @ignore

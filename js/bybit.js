
//  ---------------------------------------------------------------------------

const Exchange = require ('./base/Exchange');
const { TICK_SIZE } = require ('./base/functions/number');
const { AuthenticationError, ExchangeError, ArgumentsRequired, PermissionDenied, InvalidOrder, OrderNotFound, InsufficientFunds, BadRequest, RateLimitExceeded, InvalidNonce, NotSupported, RequestTimeout } = require ('./base/errors');
const Precise = require ('./base/Precise');

//  ---------------------------------------------------------------------------

module.exports = class bybit extends Exchange {
    describe () {
        return this.deepExtend (super.describe (), {
            'id': 'bybit',
            'name': 'Bybit',
            'countries': [ 'VG' ], // British Virgin Islands
            'version': 'v5',
            'userAgent': undefined,
            'rateLimit': 20,
            'hostname': 'bybit.com', // bybit.com, bytick.com
            'pro': true,
            'certified': true,
            'has': {
                'CORS': true,
                'spot': true,
                'margin': true,
                'swap': true,
                'future': true,
                'option': undefined,
                'cancelAllOrders': true,
                'cancelOrder': true,
                'createOrder': true,
                'createPostOnlyOrder': true,
                'createReduceOnlyOrder': true,
                'createStopLimitOrder': true,
                'createStopMarketOrder': true,
                'createStopOrder': true,
                'editOrder': true,
                'fetchBalance': true,
                'fetchBorrowInterest': false, // temporarily disabled, as it does not work
                'fetchBorrowRate': true,
                'fetchBorrowRateHistories': false,
                'fetchBorrowRateHistory': false,
                'fetchBorrowRates': false,
                'fetchClosedOrders': true,
                'fetchCurrencies': true,
                'fetchDeposit': false,
                'fetchDepositAddress': true,
                'fetchDepositAddresses': false,
                'fetchDepositAddressesByNetwork': true,
                'fetchDeposits': true,
                'fetchFundingRate': true,
                'fetchFundingRateHistory': true,
                'fetchIndexOHLCV': true,
                'fetchLedger': true,
                'fetchMarketLeverageTiers': true,
                'fetchMarkets': true,
                'fetchMarkOHLCV': true,
                'fetchMyTrades': true,
                'fetchOHLCV': true,
                'fetchOpenInterest': true,
                'fetchOpenInterestHistory': true,
                'fetchOpenOrders': true,
                'fetchOrder': true,
                'fetchOrderBook': true,
                'fetchOrders': true,
                'fetchOrderTrades': true,
                'fetchPosition': true,
                'fetchPositions': true,
                'fetchPremiumIndexOHLCV': true,
                'fetchTicker': true,
                'fetchTickers': true,
                'fetchTime': true,
                'fetchTrades': true,
                'fetchTradingFee': true,
                'fetchTradingFees': true,
                'fetchTransactions': false,
                'fetchTransfers': true,
                'fetchWithdrawals': true,
                'setLeverage': true,
                'setMarginMode': true,
                'setPositionMode': true,
                'transfer': true,
                'withdraw': true,
            },
            'timeframes': {
                '1m': '1',
                '3m': '3',
                '5m': '5',
                '15m': '15',
                '30m': '30',
                '1h': '60',
                '2h': '120',
                '4h': '240',
                '6h': '360',
                '12h': '720',
                '1d': 'D',
                '1w': 'W',
                '1M': 'M',
            },
            'urls': {
                'test': {
                    'spot': 'https://api-testnet.{hostname}',
                    'futures': 'https://api-testnet.{hostname}',
                    'v2': 'https://api-testnet.{hostname}',
                    'public': 'https://api-testnet.{hostname}',
                    'private': 'https://api-testnet.{hostname}',
                },
                'logo': 'https://user-images.githubusercontent.com/51840849/76547799-daff5b80-649e-11ea-87fb-3be9bac08954.jpg',
                'api': {
                    'spot': 'https://api.{hostname}',
                    'futures': 'https://api.{hostname}',
                    'v2': 'https://api.{hostname}',
                    'public': 'https://api.{hostname}',
                    'private': 'https://api.{hostname}',
                },
                'www': 'https://www.bybit.com',
                'doc': [
                    'https://bybit-exchange.github.io/docs/inverse/',
                    'https://bybit-exchange.github.io/docs/linear/',
                    'https://github.com/bybit-exchange',
                ],
                'fees': 'https://help.bybit.com/hc/en-us/articles/360039261154',
                'referral': 'https://www.bybit.com/register?affiliate_id=35953',
            },
            'api': {
                'public': {
                    'get': {
                        // inverse swap
                        'v2/public/orderBook/L2': 1,
                        'v2/public/kline/list': 3,
                        'v2/public/tickers': 1,
                        'v2/public/trading-records': 1,
                        'v2/public/symbols': 1,
                        'v2/public/mark-price-kline': 3,
                        'v2/public/index-price-kline': 3,
                        'v2/public/premium-index-kline': 2,
                        'v2/public/open-interest': 1,
                        'v2/public/big-deal': 1,
                        'v2/public/account-ratio': 1,
                        'v2/public/funding-rate': 1,
                        'v2/public/elite-ratio': 1,
                        'v2/public/funding/prev-funding-rate': 1,
                        'v2/public/risk-limit/list': 1,
                        // linear swap USDT
                        'public/linear/kline': 3,
                        'public/linear/recent-trading-records': 1,
                        'public/linear/risk-limit': 1,
                        'public/linear/funding/prev-funding-rate': 1,
                        'public/linear/mark-price-kline': 1,
                        'public/linear/index-price-kline': 1,
                        'public/linear/premium-index-kline': 1,
                        // spot
                        'spot/v1/time': 1,
                        'spot/v1/symbols': 1,
                        'spot/quote/v1/depth': 1,
                        'spot/quote/v1/depth/merged': 1,
                        'spot/quote/v1/trades': 1,
                        'spot/quote/v1/kline': 1,
                        'spot/quote/v1/ticker/24hr': 1,
                        'spot/quote/v1/ticker/price': 1,
                        'spot/quote/v1/ticker/book_ticker': 1,
                        'spot/v3/public/symbols': 1,
                        'spot/v3/public/quote/depth': 1,
                        'spot/v3/public/quote/depth/merged': 1,
                        'spot/v3/public/quote/trades': 1,
                        'spot/v3/public/quote/kline': 1,
                        'spot/v3/public/quote/ticker/24hr': 1,
                        'spot/v3/public/quote/ticker/price': 1,
                        'spot/v3/public/quote/ticker/bookTicker': 1,
                        'spot/v3/public/server-time': 1,
                        'spot/v3/public/infos': 1,
                        // data
                        'v2/public/time': 1,
                        'v3/public/time': 1,
                        'v2/public/announcement': 1,
                        // USDC endpoints
                        // option USDC
                        'option/usdc/openapi/public/v1/order-book': 1,
                        'option/usdc/openapi/public/v1/symbols': 1,
                        'option/usdc/openapi/public/v1/tick': 1,
                        'option/usdc/openapi/public/v1/delivery-price': 1,
                        'option/usdc/openapi/public/v1/query-trade-latest': 1,
                        'option/usdc/openapi/public/v1/query-historical-volatility': 1,
                        'option/usdc/openapi/public/v1/all-tickers': 1,
                        // perpetual swap USDC
                        'perpetual/usdc/openapi/public/v1/order-book': 1,
                        'perpetual/usdc/openapi/public/v1/symbols': 1,
                        'perpetual/usdc/openapi/public/v1/tick': 1,
                        'perpetual/usdc/openapi/public/v1/kline/list': 1,
                        'perpetual/usdc/openapi/public/v1/mark-price-kline': 1,
                        'perpetual/usdc/openapi/public/v1/index-price-kline': 1,
                        'perpetual/usdc/openapi/public/v1/premium-index-kline': 1,
                        'perpetual/usdc/openapi/public/v1/open-interest': 1,
                        'perpetual/usdc/openapi/public/v1/big-deal': 1,
                        'perpetual/usdc/openapi/public/v1/account-ratio': 1,
                        'perpetual/usdc/openapi/public/v1/prev-funding-rate': 1,
                        'perpetual/usdc/openapi/public/v1/risk-limit/list': 1,
                        // account
                        'asset/v1/public/deposit/allowed-deposit-list': 1,
                        'contract/v3/public/copytrading/symbol/list': 1,
                        // derivative
                        'derivatives/v3/public/order-book/L2': 1,
                        'derivatives/v3/public/kline': 1,
                        'derivatives/v3/public/tickers': 1,
                        'derivatives/v3/public/instruments-info': 1,
                        'derivatives/v3/public/mark-price-kline': 1,
                        'derivatives/v3/public/index-price-kline': 1,
                        'derivatives/v3/public/funding/history-funding-rate': 1,
                        'derivatives/v3/public/risk-limit/list': 1,
                        'derivatives/v3/public/delivery-price': 1,
                        'derivatives/v3/public/recent-trade': 1,
                        'derivatives/v3/public/open-interest': 1,
                        'derivatives/v3/public/insurance': 1,
                        // v5
                        'v5/market/kline': 1,
                        'v5/market/mark-price-kline': 1,
                        'v5/market/index-price-kline': 1,
                        'v5/market/premium-index-price-kline': 1,
                        'v5/market/instruments-info': 1,
                        'v5/market/orderbook': 1,
                        'v5/market/tickers': 1,
                        'v5/market/funding/history': 1,
                        'v5/market/recent-trade': 1,
                        'v5/market/open-interest': 1,
                        'v5/market/historical-volatility': 1,
                        'v5/market/insurance': 1,
                        'v5/market/risk-limit': 1,
                        'v5/market/delivery-price': 1,
                        'v5/spot-lever-token/info': 1,
                        'v5/spot-lever-token/reference': 1,
                    },
                },
                'private': {
                    'get': {
                        // inverse swap
                        'v2/private/order/list': 5,
                        'v2/private/order': 5,
                        'v2/private/stop-order/list': 5,
                        'v2/private/stop-order': 1,
                        'v2/private/position/list': 25,
                        'v2/private/position/fee-rate': 40,
                        'v2/private/execution/list': 25,
                        'v2/private/trade/closed-pnl/list': 1,
                        'v2/public/risk-limit/list': 1, // TODO check
                        'v2/public/funding/prev-funding-rate': 25, // TODO check
                        'v2/private/funding/prev-funding': 25,
                        'v2/private/funding/predicted-funding': 25,
                        'v2/private/account/api-key': 5,
                        'v2/private/account/lcp': 1,
                        'v2/private/wallet/balance': 25, // 120 per minute = 2 per second => cost = 50 / 2 = 25
                        'v2/private/wallet/fund/records': 25,
                        'v2/private/wallet/withdraw/list': 25,
                        'v2/private/exchange-order/list': 1,
                        // linear swap USDT
                        'private/linear/order/list': 5, // 600 per minute = 10 per second => cost = 50 / 10 =  5
                        'private/linear/order/search': 5,
                        'private/linear/stop-order/list': 5,
                        'private/linear/stop-order/search': 5,
                        'private/linear/position/list': 25,
                        'private/linear/trade/execution/list': 25,
                        'private/linear/trade/closed-pnl/list': 25,
                        'public/linear/risk-limit': 1,
                        'private/linear/funding/predicted-funding': 25,
                        'private/linear/funding/prev-funding': 25,
                        // inverse futures
                        'futures/private/order/list': 5,
                        'futures/private/order': 5,
                        'futures/private/stop-order/list': 5,
                        'futures/private/stop-order': 5,
                        'futures/private/position/list': 25,
                        'futures/private/execution/list': 25,
                        'futures/private/trade/closed-pnl/list': 1,
                        // spot
                        'spot/v1/account': 2.5,
                        'spot/v1/order': 2.5,
                        'spot/v1/open-orders': 2.5,
                        'spot/v1/history-orders': 2.5,
                        'spot/v1/myTrades': 2.5,
                        'spot/v1/cross-margin/order': 10,
                        'spot/v1/cross-margin/accounts/balance': 10,
                        'spot/v1/cross-margin/loan-info': 10,
                        'spot/v1/cross-margin/repay/history': 10,
                        'spot/v3/private/order': 2.5,
                        'spot/v3/private/open-orders': 2.5,
                        'spot/v3/private/history-orders': 2.5,
                        'spot/v3/private/my-trades': 2.5,
                        'spot/v3/private/account': 2.5,
                        'spot/v3/private/reference': 2.5,
                        'spot/v3/private/record': 2.5,
                        'spot/v3/private/cross-margin-orders': 10,
                        'spot/v3/private/cross-margin-account': 10,
                        'spot/v3/private/cross-margin-loan-info': 10,
                        'spot/v3/private/cross-margin-repay-history': 10,
                        // account
                        'asset/v1/private/transfer/list': 50, // 60 per minute = 1 per second => cost = 50 / 1 = 50
                        'asset/v3/private/transfer/inter-transfer/list/query': 0.84, // 60/s
                        'asset/v1/private/sub-member/transfer/list': 50,
                        'asset/v3/private/transfer/sub-member/list/query': 0.84, // 60/s
                        'asset/v3/private/transfer/sub-member-transfer/list/query': 0.84, // 60/s
                        'asset/v3/private/transfer/universal-transfer/list/query': 0.84, // 60/s
                        'asset/v1/private/sub-member/member-ids': 50,
                        'asset/v1/private/deposit/record/query': 50,
                        'asset/v1/private/withdraw/record/query': 25,
                        'asset/v1/private/coin-info/query': 25,
                        'asset/v3/private/coin-info/query': 25, // 2/s
                        'asset/v1/private/asset-info/query': 50,
                        'asset/v1/private/deposit/address': 100,
                        'asset/v3/private/deposit/address/query': 0.17, // 300/s
                        'asset/v1/private/universal/transfer/list': 50,
                        'contract/v3/private/copytrading/order/list': 1,
                        'contract/v3/private/copytrading/position/list': 1,
                        'contract/v3/private/copytrading/wallet/balance': 1,
                        'contract/v3/private/position/limit-info': 25, // 120 per minute = 2 per second => cost = 50 / 2 = 25
                        'contract/v3/private/order/unfilled-orders': 1,
                        'contract/v3/private/order/list': 1,
                        'contract/v3/private/position/list': 1,
                        'contract/v3/private/execution/list': 1,
                        'contract/v3/private/position/closed-pnl': 1,
                        'contract/v3/private/account/wallet/balance': 1,
                        'contract/v3/private/account/fee-rate': 1,
                        'contract/v3/private/account/wallet/fund-records': 1,
                        // derivative
                        'unified/v3/private/order/unfilled-orders': 1,
                        'unified/v3/private/order/list': 1,
                        'unified/v3/private/position/list': 1,
                        'unified/v3/private/execution/list': 1,
                        'unified/v3/private/delivery-record': 1,
                        'unified/v3/private/settlement-record': 1,
                        'unified/v3/private/account/wallet/balance': 1,
                        'unified/v3/private/account/transaction-log': 1,
                        'asset/v2/private/exchange/exchange-order-all': 1,
                        'unified/v3/private/account/borrow-history': 1,
                        'unified/v3/private/account/borrow-rate': 1,
                        'unified/v3/private/account/info': 1,
                        'user/v3/private/frozen-sub-member': 10, // 5/s
                        'user/v3/private/query-sub-members': 5, // 10/s
                        'user/v3/private/query-api': 5, // 10/s
                        'asset/v3/private/transfer/transfer-coin/list/query': 0.84, // 60/s
                        'asset/v3/private/transfer/account-coin/balance/query': 0.84, // 60/s
                        'asset/v3/private/transfer/asset-info/query': 0.84, // 60/s
                        'asset/v3/public/deposit/allowed-deposit-list/query': 0.17, // 300/s
                        'asset/v3/private/deposit/record/query': 0.17, // 300/s
                        'asset/v3/private/withdraw/record/query': 0.17, // 300/s
                        // v5
                        'v5/order/history': 2.5,
                        'v5/order/spot-borrow-check': 2.5,
                        'v5/order/realtime': 2.5,
                        'v5/position/list': 2.5,
                        'v5/execution/list': 2.5,
                        'v5/position/closed-pnl': 2.5,
                        'v5/account/wallet-balance': 2.5,
                        'v5/account/borrow-history': 2.5,
                        'v5/account/collateral-info': 2.5,
                        'v5/asset/coin-greeks': 2.5,
                        'v5/account/info': 2.5,
                        'v5/account/transaction-log': 2.5,
                        'v5/asset/exchange/order-record': 2.5,
                        'v5/asset/delivery-record': 2.5,
                        'v5/asset/settlement-record': 2.5,
                        'v5/asset/transfer/query-asset-info': 2.5,
                        'v5/asset/transfer/query-account-coin-balance': 2.5,
                        'v5/asset/transfer/query-transfer-coin-list': 2.5,
                        'v5/asset/transfer/query-inter-transfer-list': 2.5,
                        'v5/asset/transfer/query-sub-member-list': 2.5,
                        'v5/asset/transfer/query-universal-transfer-list': 2.5,
                        'v5/asset/deposit/query-allowed-list': 2.5,
                        'v5/asset/deposit/query-record': 2.5,
                        'v5/asset/deposit/query-sub-member-record': 2.5,
                        'v5/asset/deposit/query-address': 2.5,
                        'v5/asset/deposit/query-sub-member-address': 2.5,
                        'v5/asset/coin/query-info': 2.5,
                        'v5/asset/withdraw/query-record': 2.5,

                    },
                    'post': {
                        // inverse swap
                        'v2/private/order/create': 30,
                        'v2/private/order/cancel': 30,
                        'v2/private/order/cancelAll': 300, // 100 per minute + 'consumes 10 requests'
                        'v2/private/order/replace': 30,
                        'v2/private/stop-order/create': 30,
                        'v2/private/stop-order/cancel': 30,
                        'v2/private/stop-order/cancelAll': 300,
                        'v2/private/stop-order/replace': 30,
                        'v2/private/position/change-position-margin': 40,
                        'v2/private/position/trading-stop': 40,
                        'v2/private/position/leverage/save': 40,
                        'v2/private/tpsl/switch-mode': 40,
                        'v2/private/position/switch-isolated': 2.5,
                        'v2/private/position/risk-limit': 2.5,
                        'v2/private/position/switch-mode': 2.5,
                        // linear swap USDT
                        'private/linear/order/create': 30, // 100 per minute = 1.666 per second => cost = 50 / 1.6666 = 30
                        'private/linear/order/cancel': 30,
                        'private/linear/order/cancel-all': 300, // 100 per minute + 'consumes 10 requests'
                        'private/linear/order/replace': 30,
                        'private/linear/stop-order/create': 30,
                        'private/linear/stop-order/cancel': 30,
                        'private/linear/stop-order/cancel-all': 300,
                        'private/linear/stop-order/replace': 30,
                        'private/linear/position/set-auto-add-margin': 40,
                        'private/linear/position/switch-isolated': 40,
                        'private/linear/position/switch-mode': 40,
                        'private/linear/tpsl/switch-mode': 2.5,
                        'private/linear/position/add-margin': 40,
                        'private/linear/position/set-leverage': 40, // 75 per minute = 1.25 per second => cost = 50 / 1.25 = 40
                        'private/linear/position/trading-stop': 40,
                        'private/linear/position/set-risk': 2.5,
                        // inverse futures
                        'futures/private/order/create': 30,
                        'futures/private/order/cancel': 30,
                        'futures/private/order/cancelAll': 30,
                        'futures/private/order/replace': 30,
                        'futures/private/stop-order/create': 30,
                        'futures/private/stop-order/cancel': 30,
                        'futures/private/stop-order/cancelAll': 30,
                        'futures/private/stop-order/replace': 30,
                        'futures/private/position/change-position-margin': 40,
                        'futures/private/position/trading-stop': 40,
                        'futures/private/position/leverage/save': 40,
                        'futures/private/position/switch-mode': 40,
                        'futures/private/tpsl/switch-mode': 40,
                        'futures/private/position/switch-isolated': 40,
                        'futures/private/position/risk-limit': 2.5,
                        // spot
                        'spot/v1/order': 2.5,
                        'spot/v1/cross-margin/loan': 10,
                        'spot/v1/cross-margin/repay': 10,
                        'spot/v3/private/order': 2.5,
                        'spot/v3/private/cancel-order': 2.5,
                        'spot/v3/private/cancel-orders': 2.5,
                        'spot/v3/private/cancel-orders-by-ids': 2.5,
                        'spot/v3/private/purchase': 2.5,
                        'spot/v3/private/redeem': 2.5,
                        'spot/v3/private/cross-margin-loan': 10,
                        'spot/v3/private/cross-margin-repay': 10,
                        // account
                        'asset/v1/private/transfer': 150, // 20 per minute = 0.333 per second => cost = 50 / 0.3333 = 150
                        'asset/v3/private/transfer/inter-transfer': 2.5, // 20/s
                        'asset/v1/private/sub-member/transfer': 150,
                        'asset/v1/private/withdraw': 50,
                        'asset/v3/private/withdraw/create': 1, // 10/s
                        'asset/v1/private/withdraw/cancel': 50,
                        'asset/v3/private/withdraw/cancel': 0.84, // 60/s
                        'asset/v1/private/transferable-subs/save': 3000,
                        'asset/v1/private/universal/transfer': 1500,
                        'asset/v3/private/transfer/sub-member-transfer': 2.5, // 20/s
                        'asset/v3/private/transfer/transfer-sub-member-save': 2.5, // 20/s
                        'asset/v3/private/transfer/universal-transfer': 2.5, // 20/s
                        'user/v3/private/create-sub-member': 10, // 5/s
                        'user/v3/private/create-sub-api': 10, // 5/s
                        'user/v3/private/update-api': 10, // 5/s
                        'user/v3/private/delete-api': 10, // 5/s
                        'user/v3/private/update-sub-api': 10, // 5/s
                        'user/v3/private/delete-sub-api': 10, // 5/s
                        // USDC endpoints
                        // option USDC
                        'option/usdc/openapi/private/v1/place-order': 2.5,
                        'option/usdc/openapi/private/v1/batch-place-order': 2.5,
                        'option/usdc/openapi/private/v1/replace-order': 2.5,
                        'option/usdc/openapi/private/v1/batch-replace-orders': 2.5,
                        'option/usdc/openapi/private/v1/cancel-order': 2.5,
                        'option/usdc/openapi/private/v1/batch-cancel-orders': 2.5,
                        'option/usdc/openapi/private/v1/cancel-all': 2.5,
                        'option/usdc/openapi/private/v1/query-active-orders': 2.5,
                        'option/usdc/openapi/private/v1/query-order-history': 2.5,
                        'option/usdc/openapi/private/v1/execution-list': 2.5,
                        'option/usdc/openapi/private/v1/query-transaction-log': 2.5,
                        'option/usdc/openapi/private/v1/query-wallet-balance': 2.5,
                        'option/usdc/openapi/private/v1/query-asset-info': 2.5,
                        'option/usdc/openapi/private/v1/query-margin-info': 2.5,
                        'option/usdc/openapi/private/v1/query-position': 2.5,
                        'option/usdc/openapi/private/v1/query-delivery-list': 2.5,
                        'option/usdc/openapi/private/v1/query-position-exp-date': 2.5,
                        'option/usdc/openapi/private/v1/mmp-modify': 2.5,
                        'option/usdc/openapi/private/v1/mmp-reset': 2.5,
                        // perpetual swap USDC
                        'perpetual/usdc/openapi/private/v1/place-order': 2.5,
                        'perpetual/usdc/openapi/private/v1/replace-order': 2.5,
                        'perpetual/usdc/openapi/private/v1/cancel-order': 2.5,
                        'perpetual/usdc/openapi/private/v1/cancel-all': 2.5,
                        'perpetual/usdc/openapi/private/v1/position/leverage/save': 2.5,
                        'option/usdc/openapi/private/v1/session-settlement': 2.5,
                        'option/usdc/private/asset/account/setMarginMode': 2.5,
                        'perpetual/usdc/openapi/public/v1/risk-limit/list': 2.5,
                        'perpetual/usdc/openapi/private/v1/position/set-risk-limit': 2.5,
                        'perpetual/usdc/openapi/private/v1/predicted-funding': 2.5,
                        'contract/v3/private/copytrading/order/create': 2.5,
                        'contract/v3/private/copytrading/order/cancel': 2.5,
                        'contract/v3/private/copytrading/order/close': 2.5,
                        'contract/v3/private/copytrading/position/close': 2.5,
                        'contract/v3/private/copytrading/position/set-leverage': 2.5,
                        'contract/v3/private/copytrading/wallet/transfer': 2.5,
                        'contract/v3/private/copytrading/order/trading-stop': 2.5,
                        'contract/v3/private/order/create': 1,
                        'contract/v3/private/order/cancel': 1,
                        'contract/v3/private/order/cancel-all': 1,
                        'contract/v3/private/order/replace': 1,
                        'contract/v3/private/position/set-auto-add-margin': 1,
                        'contract/v3/private/position/switch-isolated': 1,
                        'contract/v3/private/position/switch-mode': 1,
                        'contract/v3/private/position/switch-tpsl-mode': 1,
                        'contract/v3/private/position/set-leverage': 1,
                        'contract/v3/private/position/trading-stop': 1,
                        'contract/v3/private/position/set-risk-limit': 1,
                        'contract/v3/private/account/setMarginMode': 1,
                        // derivative
                        'unified/v3/private/order/create': 2.5,
                        'unified/v3/private/order/replace': 2.5,
                        'unified/v3/private/order/cancel': 2.5,
                        'unified/v3/private/order/create-batch': 2.5,
                        'unified/v3/private/order/replace-batch': 2.5,
                        'unified/v3/private/order/cancel-batch': 2.5,
                        'unified/v3/private/order/cancel-all': 2.5,
                        'unified/v3/private/position/set-leverage': 2.5,
                        'unified/v3/private/position/tpsl/switch-mode': 2.5,
                        'unified/v3/private/position/set-risk-limit': 2.5,
                        'unified/v3/private/position/trading-stop': 2.5,
                        'unified/v3/private/account/upgrade-unified-account': 2.5,
                        'unified/v3/private/account/setMarginMode': 2.5,
                        // tax
                        'fht/compliance/tax/v3/private/registertime': 50,
                        'fht/compliance/tax/v3/private/create': 50,
                        'fht/compliance/tax/v3/private/status': 50,
                        'fht/compliance/tax/v3/private/url': 50,
                        // v5
                        'v5/order/create': 2.5,
                        'v5/order/amend': 2.5,
                        'v5/order/cancel': 2.5,
                        'v5/order/cancel-all': 2.5,
                        'v5/order/create-batch': 2.5,
                        'v5/order/amend-batch': 2.5,
                        'v5/order/cancel-batch': 2.5,
                        'v5/position/set-leverage': 2.5,
                        'v5/position/set-tpsl-mode': 2.5,
                        'v5/position/set-risk-limit': 2.5,
                        'v5/position/trading-stop': 2.5,
                        'v5/account/upgrade-to-uta': 2.5,
                        'v5/account/set-margin-mode': 2.5,
                        'v5/asset/transfer/inter-transfer': 2.5,
                        'v5/asset/transfer/save-transfer-sub-member': 2.5,
                        'v5/asset/transfer/universal-transfer': 2.5,
                        'v5/asset/withdraw/create': 2.5,
                        'v5/asset/withdraw/cancel': 2.5,
                        'v5/spot-lever-token/purchase': 2.5,
                        'v5/spot-lever-token/redeem': 2.5,
                        'v5/spot-lever-token/order-record': 2.5,
                        'v5/spot-margin-trade/switch-mode': 2.5,
                        'v5/spot-margin-trade/set-leverage': 2.5,
                    },
                    'delete': {
                        // spot
                        'spot/v1/order': 2.5,
                        'spot/v1/order/fast': 2.5,
                        'spot/order/batch-cancel': 2.5,
                        'spot/order/batch-fast-cancel': 2.5,
                        'spot/order/batch-cancel-by-ids': 2.5,
                    },
                },
            },
            'httpExceptions': {
                '403': RateLimitExceeded, // Forbidden -- You request too many times
            },
            'exceptions': {
                // Uncodumented explanation of error strings:
                // - oc_diff: order cost needed to place this order
                // - new_oc: total order cost of open orders including the order you are trying to open
                // - ob: order balance - the total cost of current open orders
                // - ab: available balance
                'exact': {
                    '-10009': BadRequest, // {"ret_code":-10009,"ret_msg":"Invalid period!","result":null,"token":null}
                    '-1004': BadRequest, // {"ret_code":-1004,"ret_msg":"Missing required parameter \u0027symbol\u0027","ext_code":null,"ext_info":null,"result":null}
                    '-1021': BadRequest, // {"ret_code":-1021,"ret_msg":"Timestamp for this request is outside of the recvWindow.","ext_code":null,"ext_info":null,"result":null}
                    '-1103': BadRequest, // An unknown parameter was sent.
                    '-1140': InvalidOrder, // {"ret_code":-1140,"ret_msg":"Transaction amount lower than the minimum.","result":{},"ext_code":"","ext_info":null,"time_now":"1659204910.248576"}
                    '-1197': InvalidOrder, // {"ret_code":-1197,"ret_msg":"Your order quantity to buy is too large. The filled price may deviate significantly from the market price. Please try again","result":{},"ext_code":"","ext_info":null,"time_now":"1659204531.979680"}
                    '-2013': InvalidOrder, // {"ret_code":-2013,"ret_msg":"Order does not exist.","ext_code":null,"ext_info":null,"result":null}
                    '-2015': AuthenticationError, // Invalid API-key, IP, or permissions for action.
                    '-6017': BadRequest, // Repayment amount has exceeded the total liability
                    '-6025': BadRequest, // Amount to borrow cannot be lower than the min. amount to borrow (per transaction)
                    '-6029': BadRequest, // Amount to borrow has exceeded the user's estimated max amount to borrow
                    '5004': ExchangeError, // {"retCode":5004,"retMsg":"Server Timeout","result":null,"retExtInfo":{},"time":1667577060106}
                    '7001': BadRequest, // {"retCode":7001,"retMsg":"request params type error"}
                    '10001': BadRequest, // parameter error
                    '10002': InvalidNonce, // request expired, check your timestamp and recv_window
                    '10003': AuthenticationError, // Invalid apikey
                    '10004': AuthenticationError, // invalid sign
                    '10005': PermissionDenied, // permission denied for current apikey
                    '10006': RateLimitExceeded, // too many requests
                    '10007': AuthenticationError, // api_key not found in your request parameters
                    '10008': AuthenticationError, // User had been banned
                    '10009': AuthenticationError, // IP had been banned
                    '10010': PermissionDenied, // request ip mismatch
                    '10014': BadRequest, // Request is duplicate
                    '10016': ExchangeError, // {"retCode":10016,"retMsg":"System error. Please try again later."}
                    '10017': BadRequest, // request path not found or request method is invalid
                    '10018': RateLimitExceeded, // exceed ip rate limit
                    '10020': PermissionDenied, // {"retCode":10020,"retMsg":"your account is not a unified margin account, please update your account","result":null,"retExtInfo":null,"time":1664783731123}
                    '10027': PermissionDenied, // Trading Banned
                    '12201': BadRequest, // {"retCode":12201,"retMsg":"Invalid orderCategory parameter.","result":{},"retExtInfo":null,"time":1666699391220}
                    '110001': InvalidOrder, // Order does not exist
                    '110003': InvalidOrder, // Order price is out of permissible range
                    '110004': InsufficientFunds, // Insufficient wallet balance
                    '110005': InvalidOrder, // position status
                    '110006': InsufficientFunds, // cannot afford estimated position_margin
                    '110007': InsufficientFunds, // {"retCode":110007,"retMsg":"ab not enough for new order","result":{},"retExtInfo":{},"time":1668838414793}
                    '110008': InvalidOrder, // Order has been finished or canceled
                    '110009': InvalidOrder, // The number of stop orders exceeds maximum limit allowed
                    '110010': InvalidOrder, // Order already cancelled
                    '110011': InvalidOrder, // Any adjustments made will trigger immediate liquidation
                    '110012': InsufficientFunds, // Available balance not enough
                    '110013': BadRequest, // Due to risk limit, cannot set leverage
                    '110014': InsufficientFunds, // Available balance not enough to add margin
                    '110015': BadRequest, // the position is in cross_margin
                    '110016': InvalidOrder, // Requested quantity of contracts exceeds risk limit, please adjust your risk limit level before trying again
                    '110017': InvalidOrder, // Reduce-only rule not satisfied
                    '110018': BadRequest, // userId illegal
                    '110019': InvalidOrder, // orderId illegal
                    '110020': InvalidOrder, // number of active orders greater than 500
                    '110021': InvalidOrder, // Open Interest exceeded
                    '110022': InvalidOrder, // qty has been limited, cannot modify the order to add qty
                    '110023': InvalidOrder, // This contract only supports position reduction operation, please contact customer service for details
                    '110024': InvalidOrder, // You have an existing position, so position mode cannot be switched
                    '110025': InvalidOrder, // Position mode is not modified
                    '110026': InvalidOrder, // Cross/isolated margin mode is not modified
                    '110027': InvalidOrder, // Margin is not modified
                    '110028': InvalidOrder, // Open orders exist, so you cannot change position mode
                    '110029': InvalidOrder, // Hedge mode is not available for this symbol
                    '110030': InvalidOrder, // Duplicate orderId
                    '110031': InvalidOrder, // risk limit info does not exists
                    '110032': InvalidOrder, // Illegal order
                    '110033': InvalidOrder, // Margin cannot be set without open position
                    '110034': InvalidOrder, // There is no net position
                    '110035': InvalidOrder, // Cancel order is not completed before liquidation
                    '110036': InvalidOrder, // Cross margin mode is not allowed to change leverage
                    '110037': InvalidOrder, // User setting list does not have this symbol
                    '110038': InvalidOrder, // Portfolio margin mode is not allowed to change leverage
                    '110039': InvalidOrder, // Maintain margin rate is too high, which may trigger liquidation
                    '110040': InvalidOrder, // Order will trigger forced liquidation, please resubmit the order
                    '110041': InvalidOrder, // Skip liquidation is not allowed when a position or maker order exists
                    '110042': InvalidOrder, // Pre-delivery status can only reduce positions
                    '110043': BadRequest, // Set leverage not modified
                    '110044': InsufficientFunds, // Insufficient available margin
                    '110045': InsufficientFunds, // Insufficient wallet balance
                    '110046': BadRequest, // Any adjustments made will trigger immediate liquidation
                    '110047': BadRequest, // Risk limit cannot be adjusted due to insufficient available margin
                    '110048': BadRequest, // Risk limit cannot be adjusted as the current/expected position value held exceeds the revised risk limit
                    '110049': BadRequest, // Tick notes can only be numbers
                    '110050': BadRequest, // Coin is not in the range of selected
                    '110051': InsufficientFunds, // The user's available balance cannot cover the lowest price of the current market
                    '110052': InsufficientFunds, // User's available balance is insufficient to set a price
                    '110053': InsufficientFunds, // The user's available balance cannot cover the current market price and upper limit price
                    '110054': InvalidOrder, // This position has at least one take profit link order, so the take profit and stop loss mode cannot be switched
                    '110055': InvalidOrder, // This position has at least one stop loss link order, so the take profit and stop loss mode cannot be switched
                    '110056': InvalidOrder, // This position has at least one trailing stop link order, so the take profit and stop loss mode cannot be switched
                    '110057': InvalidOrder, // Conditional order or limit order contains TP/SL related params
                    '110058': InvalidOrder, // Insufficient number of remaining position size to set take profit and stop loss
                    '110059': InvalidOrder, // In the case of partial filled of the open order, it is not allowed to modify the take profit and stop loss settings of the open order
                    '110060': BadRequest, // Under full TP/SL mode, it is not allowed to modify TP/SL
                    '110061': BadRequest, // Under partial TP/SL mode, TP/SL set more than 20
                    '110062': BadRequest, // Institution MMP profile not found.
                    '110063': ExchangeError, // Settlement in progress! xxx not available for trades.
                    '110064': InvalidOrder, // The number of contracts modified cannot be less than or equal to the filled quantity
                    '110065': PermissionDenied, // MMP hasn't yet been enabled for your account. Please contact your BD manager.
                    '110066': ExchangeError, // No trading is allowed at the current time
                    '110067': PermissionDenied, // unified account is not support
                    '110068': PermissionDenied, // Leveraged user trading is not allowed
                    '110069': PermissionDenied, // Do not allow OTC lending users to trade
                    '110070': InvalidOrder, // ETP symbols are not allowed to be traded
                    '130006': InvalidOrder, // {"ret_code":130006,"ret_msg":"The number of contracts exceeds maximum limit allowed: too large","ext_code":"","ext_info":"","result":null,"time_now":"1658397095.099030","rate_limit_status":99,"rate_limit_reset_ms":1658397095097,"rate_limit":100}
                    '130021': InsufficientFunds, // {"ret_code":130021,"ret_msg":"orderfix price failed for CannotAffordOrderCost.","ext_code":"","ext_info":"","result":null,"time_now":"1644588250.204878","rate_limit_status":98,"rate_limit_reset_ms":1644588250200,"rate_limit":100} |  {"ret_code":130021,"ret_msg":"oc_diff[1707966351], new_oc[1707966351] with ob[....]+AB[....]","ext_code":"","ext_info":"","result":null,"time_now":"1658395300.872766","rate_limit_status":99,"rate_limit_reset_ms":1658395300855,"rate_limit":100} caused issues/9149#issuecomment-1146559498
                    '130074': InvalidOrder, // {"ret_code":130074,"ret_msg":"expect Rising, but trigger_price[190000000] \u003c= current[211280000]??LastPrice","ext_code":"","ext_info":"","result":null,"time_now":"1655386638.067076","rate_limit_status":97,"rate_limit_reset_ms":1655386638065,"rate_limit":100}
                    '131001': InsufficientFunds, // {"retCode":131001,"retMsg":"the available balance is not sufficient to cover the handling fee","result":{},"retExtInfo":{},"time":1666892821245}
                    '140003': InvalidOrder, // Order price is out of permissible range
                    '140004': InsufficientFunds, // Insufficient wallet balance
                    '140005': InvalidOrder, // position status
                    '140006': InsufficientFunds, // cannot afford estimated position_margin
                    '140007': InsufficientFunds, // Insufficient available balance
                    '140008': InvalidOrder, // Order has been finished or canceled
                    '140009': InvalidOrder, // The number of stop orders exceeds maximum limit allowed
                    '140010': InvalidOrder, // Order already cancelled
                    '140011': InvalidOrder, // Any adjustments made will trigger immediate liquidation
                    '140012': InsufficientFunds, // Available balance not enough
                    '140013': BadRequest, // Due to risk limit, cannot set leverage
                    '140014': InsufficientFunds, // Available balance not enough to add margin
                    '140015': InvalidOrder, // the position is in cross_margin
                    '140016': InvalidOrder, // Requested quantity of contracts exceeds risk limit, please adjust your risk limit level before trying again
                    '140017': InvalidOrder, // Reduce-only rule not satisfied
                    '140018': BadRequest, // userId illegal
                    '140019': InvalidOrder, // orderId illegal
                    '140020': InvalidOrder, // number of active orders greater than 500
                    '140021': InvalidOrder, // Open Interest exceeded
                    '140022': InvalidOrder, // qty has been limited, cannot modify the order to add qty
                    '140023': InvalidOrder, // This contract only supports position reduction operation, please contact customer service for details
                    '140024': BadRequest, // You have an existing position, so position mode cannot be switched
                    '140025': BadRequest, // Position mode is not modified
                    '140026': BadRequest, // Cross/isolated margin mode is not modified
                    '140027': BadRequest, // Margin is not modified
                    '140028': InvalidOrder, // Open orders exist, so you cannot change position mode
                    '140029': BadRequest, // Hedge mode is not available for this symbol
                    '140030': InvalidOrder, // Duplicate orderId
                    '140031': BadRequest, // risk limit info does not exists
                    '140032': InvalidOrder, // Illegal order
                    '140033': InvalidOrder, // Margin cannot be set without open position
                    '140034': InvalidOrder, // There is no net position
                    '140035': InvalidOrder, // Cancel order is not completed before liquidation
                    '140036': BadRequest, // Cross margin mode is not allowed to change leverage
                    '140037': InvalidOrder, // User setting list does not have this symbol
                    '140038': BadRequest, // Portfolio margin mode is not allowed to change leverage
                    '140039': BadRequest, // Maintain margin rate is too high, which may trigger liquidation
                    '140040': InvalidOrder, // Order will trigger forced liquidation, please resubmit the order
                    '140041': InvalidOrder, // Skip liquidation is not allowed when a position or maker order exists
                    '140042': InvalidOrder, // Pre-delivery status can only reduce positions
                    '140043': BadRequest, // Set leverage not modified
                    '140044': InsufficientFunds, // Insufficient available margin
                    '140045': InsufficientFunds, // Insufficient wallet balance
                    '140046': BadRequest, // Any adjustments made will trigger immediate liquidation
                    '140047': BadRequest, // Risk limit cannot be adjusted due to insufficient available margin
                    '140048': BadRequest, // Risk limit cannot be adjusted as the current/expected position value held exceeds the revised risk limit
                    '140049': BadRequest, // Tick notes can only be numbers
                    '140050': InvalidOrder, // Coin is not in the range of selected
                    '140051': InsufficientFunds, // The user's available balance cannot cover the lowest price of the current market
                    '140052': InsufficientFunds, // User's available balance is insufficient to set a price
                    '140053': InsufficientFunds, // The user's available balance cannot cover the current market price and upper limit price
                    '140054': InvalidOrder, // This position has at least one take profit link order, so the take profit and stop loss mode cannot be switched
                    '140055': InvalidOrder, // This position has at least one stop loss link order, so the take profit and stop loss mode cannot be switched
                    '140056': InvalidOrder, // This position has at least one trailing stop link order, so the take profit and stop loss mode cannot be switched
                    '140057': InvalidOrder, // Conditional order or limit order contains TP/SL related params
                    '140058': InvalidOrder, // Insufficient number of remaining position size to set take profit and stop loss
                    '140059': InvalidOrder, // In the case of partial filled of the open order, it is not allowed to modify the take profit and stop loss settings of the open order
                    '140060': BadRequest, // Under full TP/SL mode, it is not allowed to modify TP/SL
                    '140061': BadRequest, // Under partial TP/SL mode, TP/SL set more than 20
                    '140062': BadRequest, // Institution MMP profile not found.
                    '140063': ExchangeError, // Settlement in progress! xxx not available for trades.
                    '140064': InvalidOrder, // The number of contracts modified cannot be less than or equal to the filled quantity
                    '140065': PermissionDenied, // MMP hasn't yet been enabled for your account. Please contact your BD manager.
                    '140066': ExchangeError, // No trading is allowed at the current time
                    '140067': PermissionDenied, // unified account is not support
                    '140068': PermissionDenied, // Leveraged user trading is not allowed
                    '140069': PermissionDenied, // Do not allow OTC lending users to trade
                    '140070': InvalidOrder, // ETP symbols are not allowed to be traded
                    '20001': OrderNotFound, // Order not exists
                    '20003': InvalidOrder, // missing parameter side
                    '20004': InvalidOrder, // invalid parameter side
                    '20005': InvalidOrder, // missing parameter symbol
                    '20006': InvalidOrder, // invalid parameter symbol
                    '20007': InvalidOrder, // missing parameter order_type
                    '20008': InvalidOrder, // invalid parameter order_type
                    '20009': InvalidOrder, // missing parameter qty
                    '20010': InvalidOrder, // qty must be greater than 0
                    '20011': InvalidOrder, // qty must be an integer
                    '20012': InvalidOrder, // qty must be greater than zero and less than 1 million
                    '20013': InvalidOrder, // missing parameter price
                    '20014': InvalidOrder, // price must be greater than 0
                    '20015': InvalidOrder, // missing parameter time_in_force
                    '20016': InvalidOrder, // invalid value for parameter time_in_force
                    '20017': InvalidOrder, // missing parameter order_id
                    '20018': InvalidOrder, // invalid date format
                    '20019': InvalidOrder, // missing parameter stop_px
                    '20020': InvalidOrder, // missing parameter base_price
                    '20021': InvalidOrder, // missing parameter stop_order_id
                    '20022': BadRequest, // missing parameter leverage
                    '20023': BadRequest, // leverage must be a number
                    '20031': BadRequest, // leverage must be greater than zero
                    '20070': BadRequest, // missing parameter margin
                    '20071': BadRequest, // margin must be greater than zero
                    '20084': BadRequest, // order_id or order_link_id is required
                    '30001': BadRequest, // order_link_id is repeated
                    '30003': InvalidOrder, // qty must be more than the minimum allowed
                    '30004': InvalidOrder, // qty must be less than the maximum allowed
                    '30005': InvalidOrder, // price exceeds maximum allowed
                    '30007': InvalidOrder, // price exceeds minimum allowed
                    '30008': InvalidOrder, // invalid order_type
                    '30009': ExchangeError, // no position found
                    '30010': InsufficientFunds, // insufficient wallet balance
                    '30011': PermissionDenied, // operation not allowed as position is undergoing liquidation
                    '30012': PermissionDenied, // operation not allowed as position is undergoing ADL
                    '30013': PermissionDenied, // position is in liq or adl status
                    '30014': InvalidOrder, // invalid closing order, qty should not greater than size
                    '30015': InvalidOrder, // invalid closing order, side should be opposite
                    '30016': ExchangeError, // TS and SL must be cancelled first while closing position
                    '30017': InvalidOrder, // estimated fill price cannot be lower than current Buy liq_price
                    '30018': InvalidOrder, // estimated fill price cannot be higher than current Sell liq_price
                    '30019': InvalidOrder, // cannot attach TP/SL params for non-zero position when placing non-opening position order
                    '30020': InvalidOrder, // position already has TP/SL params
                    '30021': InvalidOrder, // cannot afford estimated position_margin
                    '30022': InvalidOrder, // estimated buy liq_price cannot be higher than current mark_price
                    '30023': InvalidOrder, // estimated sell liq_price cannot be lower than current mark_price
                    '30024': InvalidOrder, // cannot set TP/SL/TS for zero-position
                    '30025': InvalidOrder, // trigger price should bigger than 10% of last price
                    '30026': InvalidOrder, // price too high
                    '30027': InvalidOrder, // price set for Take profit should be higher than Last Traded Price
                    '30028': InvalidOrder, // price set for Stop loss should be between Liquidation price and Last Traded Price
                    '30029': InvalidOrder, // price set for Stop loss should be between Last Traded Price and Liquidation price
                    '30030': InvalidOrder, // price set for Take profit should be lower than Last Traded Price
                    '30031': InsufficientFunds, // insufficient available balance for order cost
                    '30032': InvalidOrder, // order has been filled or cancelled
                    '30033': RateLimitExceeded, // The number of stop orders exceeds maximum limit allowed
                    '30034': OrderNotFound, // no order found
                    '30035': RateLimitExceeded, // too fast to cancel
                    '30036': ExchangeError, // the expected position value after order execution exceeds the current risk limit
                    '30037': InvalidOrder, // order already cancelled
                    '30041': ExchangeError, // no position found
                    '30042': InsufficientFunds, // insufficient wallet balance
                    '30043': InvalidOrder, // operation not allowed as position is undergoing liquidation
                    '30044': InvalidOrder, // operation not allowed as position is undergoing AD
                    '30045': InvalidOrder, // operation not allowed as position is not normal status
                    '30049': InsufficientFunds, // insufficient available balance
                    '30050': ExchangeError, // any adjustments made will trigger immediate liquidation
                    '30051': ExchangeError, // due to risk limit, cannot adjust leverage
                    '30052': ExchangeError, // leverage can not less than 1
                    '30054': ExchangeError, // position margin is invalid
                    '30057': ExchangeError, // requested quantity of contracts exceeds risk limit
                    '30063': ExchangeError, // reduce-only rule not satisfied
                    '30067': InsufficientFunds, // insufficient available balance
                    '30068': ExchangeError, // exit value must be positive
                    '30074': InvalidOrder, // can't create the stop order, because you expect the order will be triggered when the LastPrice(or IndexPrice、 MarkPrice, determined by trigger_by) is raising to stop_px, but the LastPrice(or IndexPrice、 MarkPrice) is already equal to or greater than stop_px, please adjust base_price or stop_px
                    '30075': InvalidOrder, // can't create the stop order, because you expect the order will be triggered when the LastPrice(or IndexPrice、 MarkPrice, determined by trigger_by) is falling to stop_px, but the LastPrice(or IndexPrice、 MarkPrice) is already equal to or less than stop_px, please adjust base_price or stop_px
                    '30078': ExchangeError, // {"ret_code":30078,"ret_msg":"","ext_code":"","ext_info":"","result":null,"time_now":"1644853040.916000","rate_limit_status":73,"rate_limit_reset_ms":1644853040912,"rate_limit":75}
                    // '30084': BadRequest, // Isolated not modified, see handleErrors below
                    '33004': AuthenticationError, // apikey already expired
                    '34026': ExchangeError, // the limit is no change
                    '34036': BadRequest, // {"ret_code":34036,"ret_msg":"leverage not modified","ext_code":"","ext_info":"","result":null,"time_now":"1652376449.258918","rate_limit_status":74,"rate_limit_reset_ms":1652376449255,"rate_limit":75}
                    '35015': BadRequest, // {"ret_code":35015,"ret_msg":"Qty not in range","ext_code":"","ext_info":"","result":null,"time_now":"1652277215.821362","rate_limit_status":99,"rate_limit_reset_ms":1652277215819,"rate_limit":100}
                    '3100116': BadRequest, // {"retCode":3100116,"retMsg":"Order quantity below the lower limit 0.01.","result":null,"retExtMap":{"key0":"0.01"}}
                    '3100198': BadRequest, // {"retCode":3100198,"retMsg":"orderLinkId can not be empty.","result":null,"retExtMap":{}}
                    '3200300': InsufficientFunds, // {"retCode":3200300,"retMsg":"Insufficient margin balance.","result":null,"retExtMap":{}}
                },
                'broad': {
                    'Request timeout': RequestTimeout, // {"retCode":10016,"retMsg":"Request timeout, please try again later","result":{},"retExtInfo":{},"time":1675307914985}
                    'unknown orderInfo': OrderNotFound, // {"ret_code":-1,"ret_msg":"unknown orderInfo","ext_code":"","ext_info":"","result":null,"time_now":"1584030414.005545","rate_limit_status":99,"rate_limit_reset_ms":1584030414003,"rate_limit":100}
                    'invalid api_key': AuthenticationError, // {"ret_code":10003,"ret_msg":"invalid api_key","ext_code":"","ext_info":"","result":null,"time_now":"1599547085.415797"}
                    // the below two issues are caused as described: issues/9149#issuecomment-1146559498, when response is such:  {"ret_code":130021,"ret_msg":"oc_diff[1707966351], new_oc[1707966351] with ob[....]+AB[....]","ext_code":"","ext_info":"","result":null,"time_now":"1658395300.872766","rate_limit_status":99,"rate_limit_reset_ms":1658395300855,"rate_limit":100}
                    'oc_diff': InsufficientFunds,
                    'new_oc': InsufficientFunds,
                    'openapi sign params error!': AuthenticationError, // {"retCode":10001,"retMsg":"empty value: apiTimestamp[] apiKey[] apiSignature[xxxxxxxxxxxxxxxxxxxxxxx]: openapi sign params error!","result":null,"retExtInfo":null,"time":1664789597123}
                },
            },
            'precisionMode': TICK_SIZE,
            'options': {
                'createMarketBuyOrderRequiresPrice': true,
                'createUnifiedMarginAccount': false,
                'defaultType': 'swap',  // 'swap', 'future', 'option', 'spot'
                'defaultSubType': 'linear',  // 'linear', 'inverse'
                'defaultSettle': 'USDT', // USDC for USDC settled markets
                'code': 'BTC',
                'recvWindow': 5 * 1000, // 5 sec default
                'timeDifference': 0, // the difference between system clock and exchange server clock
                'adjustForTimeDifference': false, // controls the adjustment logic upon instantiation
                'brokerId': 'CCXT',
                'accountsByType': {
                    'spot': 'SPOT',
                    'margin': 'SPOT',
                    'future': 'CONTRACT',
                    'swap': 'CONTRACT',
                    'option': 'OPTION',
                    'investment': 'INVESTMENT',
                    'unified': 'UNIFIED',
                    'funding': 'FUND',
                },
                'accountsById': {
                    'SPOT': 'spot',
                    'MARGIN': 'spot',
                    'CONTRACT': 'contract',
                    'OPTION': 'option',
                    'INVESTMENT': 'investment',
                    'UNIFIED': 'unified',
                },
                'networks': {
                    'ERC20': 'ETH',
                    'TRC20': 'TRX',
                    'BEP20': 'BSC',
                    'OMNI': 'OMNI',
                    'SPL': 'SOL',
                },
                'networksById': {
                    'ETH': 'ERC20',
                    'TRX': 'TRC20',
                    'BSC': 'BEP20',
                    'OMNI': 'OMNI',
                    'SPL': 'SOL',
                },
                'defaultNetwork': 'ERC20',
                'defaultNetworks': {
                    'USDT': 'TRC20',
                },
                'intervals': {
                    '5m': '5min',
                    '15m': '15min',
                    '30m': '30min',
                    '1h': '1h',
                    '4h': '4h',
                    '1d': '1d',
                },
            },
            'fees': {
                'trading': {
                    'feeSide': 'get',
                    'tierBased': true,
                    'percentage': true,
                    'taker': 0.00075,
                    'maker': 0.0001,
                },
                'funding': {
                    'tierBased': false,
                    'percentage': false,
                    'withdraw': {},
                    'deposit': {},
                },
            },
            'commonCurrencies': {
                'GAS': 'GASDAO',
            },
        });
    }

    nonce () {
        return this.milliseconds () - this.options['timeDifference'];
    }

    async isUnifiedMarginEnabled (params = {}) {
        // The API key of user id must own one of permissions will be allowed to call following API endpoints.
        // SUB UID: "Account Transfer"
        // MASTER UID: "Account Transfer", "Subaccount Transfer", "Withdrawal"
        const enableUnifiedMargin = this.safeValue (this.options, 'enableUnifiedMargin');
        if (enableUnifiedMargin === undefined) {
            const response = await this.privateGetUserV3PrivateQueryApi (params);
            //
            //     {
            //         "retCode":0,
            //         "retMsg":"OK",
            //         "result":{
            //             "id":"88888888",
            //             "note":"ccxt-moon",
            //             "apiKey":"8s8c808v8u8",
            //             "readOnly":0,
            //             "secret":"",
            //             "permissions":{
            //                 "ContractTrade":[""],
            //                 "Spot":[""],
            //                 "Wallet":[""],
            //                 "Options":[""],
            //                 "Derivatives":[""],
            //                 "CopyTrading":[""],
            //                 "BlockTrade":[],
            //                 "Exchange":[""],
            //                 "NFT":[""]
            //             },
            //             "ips":[""],
            //             "type":1,
            //             "deadlineDay":27,
            //             "expiredAt":"",
            //             "createdAt":"",
            //             "unified":1,
            //             "uta": 1
            //         },
            //         "retExtInfo":null,
            //         "time":1669735171649
            //     }
            //
            const result = this.safeValue (response, 'result', {});
            this.options['enableUnifiedMargin'] = this.safeInteger (result, 'unified') === 1;
            this.options['enableUnifiedAccount'] = this.safeInteger (result, 'uta') === 1;
        }
        return {
            'enableUnifiedMargin': this.options['enableUnifiedMargin'],
            'enableUnifiedAccount': this.options['enableUnifiedAccount'],
        };
    }

    async upgradeUnifiedAccount (params = {}) {
        const createUnifiedMarginAccount = this.safeValue (this.options, 'createUnifiedMarginAccount');
        if (!createUnifiedMarginAccount) {
            throw new NotSupported (this.id + ' upgradeUnifiedAccount() warning this method can only be called once, it is not reverseable and you will be stuck with a unified margin account, you also need at least 5000 USDT in your bybit account to do this. If you want to disable this warning set exchange.options["createUnifiedMarginAccount"]=true.');
        }
        return await this.privatePostUnifiedV3PrivateAccountUpgradeUnifiedAccount (params);
    }

    async upgradeUnifiedTradeAccount (params = {}) {
        return await this.privatePostV5AccountUpgradeToUta (params);
    }

    async fetchTime (params = {}) {
        /**
         * @method
         * @name bybit#fetchTime
         * @description fetches the current integer timestamp in milliseconds from the exchange server
         * @param {object} params extra parameters specific to the bybit api endpoint
         * @returns {int} the current integer timestamp in milliseconds from the exchange server
         */
        const response = await this.publicGetV3PublicTime (params);
        //
        //    {
        //         "retCode": "0",
        //         "retMsg": "OK",
        //         "result": {
        //             "timeSecond": "1666879482",
        //             "timeNano": "1666879482792685914"
        //         },
        //         "retExtInfo": {},
        //         "time": "1666879482792"
        //     }
        //
        return this.safeInteger (response, 'time');
    }

    async fetchCurrencies (params = {}) {
        /**
         * @method
         * @name bybit#fetchCurrencies
         * @description fetches all available currencies on an exchange
         * @see https://bybit-exchange.github.io/docs/v5/asset/coin-info
         * @param {object} params extra parameters specific to the bybit api endpoint
         * @returns {object} an associative dictionary of currencies
         */
        if (!this.checkRequiredCredentials (false)) {
            return undefined;
        }
        const response = await this.privateGetV5AssetCoinQueryInfo (params);
        //
        //     {
        //         "retCode": 0,
        //         "retMsg": "",
        //         "result": {
        //             "rows": [
        //                 {
        //                     "name": "BTC",
        //                     "coin": "BTC",
        //                     "remainAmount": "150",
        //                     "chains": [
        //                         {
        //                             "chainType": "BTC",
        //                             "confirmation": "10000",
        //                             "withdrawFee": "0.0005",
        //                             "depositMin": "0.0005",
        //                             "withdrawMin": "0.001",
        //                             "chain": "BTC",
        //                             "chainDeposit": "1",
        //                             "chainWithdraw": "1",
        //                             "minAccuracy": "8"
        //                         }
        //                     ]
        //                 }
        //             ]
        //         },
        //         "retExtInfo": {},
        //         "time": 1672194582264
        //     }
        //
        const data = this.safeValue (response, 'result', []);
        const rows = this.safeValue (data, 'rows', []);
        const result = {};
        for (let i = 0; i < rows.length; i++) {
            const currency = rows[i];
            const currencyId = this.safeString (currency, 'coin');
            const code = this.safeCurrencyCode (currencyId);
            const name = this.safeString (currency, 'name');
            const chains = this.safeValue (currency, 'chains', []);
            const networks = {};
            let minPrecision = undefined;
            for (let j = 0; j < chains.length; j++) {
                const chain = chains[j];
                const networkId = this.safeString (chain, 'chain');
                const networkCode = this.networkIdToCode (networkId);
                const precision = this.parseNumber (this.parsePrecision (this.safeString (chain, 'minAccuracy')));
                minPrecision = (minPrecision === undefined) ? precision : Math.min (minPrecision, precision);
                const depositAllowed = this.safeInteger (chain, 'chainDeposit') === 1;
                const withdrawAllowed = this.safeInteger (chain, 'chainWithdraw') === 1;
                networks[networkCode] = {
                    'info': chain,
                    'id': networkId,
                    'network': networkCode,
                    'active': undefined,
                    'deposit': depositAllowed,
                    'withdraw': withdrawAllowed,
                    'fee': this.safeNumber (chain, 'withdrawFee'),
                    'precision': precision,
                    'limits': {
                        'withdraw': {
                            'min': this.safeNumber (chain, 'withdrawMin'),
                            'max': undefined,
                        },
                        'deposit': {
                            'min': this.safeNumber (chain, 'depositMin'),
                            'max': undefined,
                        },
                    },
                };
            }
            result[code] = {
                'info': currency,
                'code': code,
                'id': currencyId,
                'name': name,
                'active': undefined,
                'deposit': undefined,
                'withdraw': undefined,
                'fee': undefined,
                'precision': minPrecision,
                'limits': {
                    'amount': {
                        'min': undefined,
                        'max': undefined,
                    },
                },
                'networks': networks,
            };
        }
        return result;
    }

    async fetchMarkets (params = {}) {
        /**
         * @method
         * @name bybit#fetchMarkets
         * @description retrieves data on all markets for bybit
         * @see https://bybit-exchange.github.io/docs/v5/market/instrument
         * @param {object} params extra parameters specific to the exchange api endpoint
         * @returns {[object]} an array of objects representing market data
         */
        if (this.options['adjustForTimeDifference']) {
            await this.loadTimeDifference ();
        }
        let promises = [
            this.fetchSpotMarkets (params),
            this.fetchDerivativesMarkets ({ 'category': 'linear' }),
            this.fetchDerivativesMarkets ({ 'category': 'inverse' }),
        ];
        promises = await Promise.all (promises);
        const spotMarkets = promises[0];
        const linearMarkets = promises[1];
        const inverseMarkets = promises[2];
        let markets = spotMarkets;
        markets = this.arrayConcat (markets, linearMarkets);
        return this.arrayConcat (markets, inverseMarkets);
    }

    async fetchSpotMarkets (params) {
        const request = {
            'category': 'spot',
        };
        const response = await this.publicGetV5MarketInstrumentsInfo (this.extend (request, params));
        //
        //     {
        //         "retCode": 0,
        //         "retMsg": "OK",
        //         "result": {
        //             "category": "spot",
        //             "list": [
        //                 {
        //                     "symbol": "BTCUSDT",
        //                     "baseCoin": "BTC",
        //                     "quoteCoin": "USDT",
        //                     "innovation": "0",
        //                     "status": "1",
        //                     "lotSizeFilter": {
        //                         "basePrecision": "0.000001",
        //                         "quotePrecision": "0.00000001",
        //                         "minOrderQty": "0.00004",
        //                         "maxOrderQty": "63.01197227",
        //                         "minOrderAmt": "1",
        //                         "maxOrderAmt": "100000"
        //                     },
        //                     "priceFilter": {
        //                         "tickSize": "0.01"
        //                     }
        //                 }
        //             ]
        //         },
        //         "retExtInfo": {},
        //         "time": 1672712468011
        //     }
        //
        const responseResult = this.safeValue (response, 'result', {});
        const markets = this.safeValue (responseResult, 'list', []);
        const result = [];
        const takerFee = this.parseNumber ('0.001');
        const makerFee = this.parseNumber ('0.001');
        for (let i = 0; i < markets.length; i++) {
            const market = markets[i];
            const id = this.safeString (market, 'symbol');
            const baseId = this.safeString (market, 'baseCoin');
            const quoteId = this.safeString (market, 'quoteCoin');
            const base = this.safeCurrencyCode (baseId);
            const quote = this.safeCurrencyCode (quoteId);
            const symbol = base + '/' + quote;
            const active = this.safeInteger (market, 'status') === 1;
            const lotSizeFilter = this.safeValue (market, 'lotSizeFilter');
            const priceFilter = this.safeValue (market, 'priceFilter');
            const quotePrecision = this.safeNumber (lotSizeFilter, 'quotePrecision');
            result.push ({
                'id': id,
                'symbol': symbol,
                'base': base,
                'quote': quote,
                'settle': undefined,
                'baseId': baseId,
                'quoteId': quoteId,
                'settleId': undefined,
                'type': 'spot',
                'spot': true,
                'margin': undefined,
                'swap': false,
                'future': false,
                'option': false,
                'active': active,
                'contract': false,
                'linear': undefined,
                'inverse': undefined,
                'taker': takerFee,
                'maker': makerFee,
                'contractSize': undefined,
                'expiry': undefined,
                'expiryDatetime': undefined,
                'strike': undefined,
                'optionType': undefined,
                'precision': {
                    'amount': this.safeNumber (lotSizeFilter, 'basePrecision'),
                    'price': this.safeNumber (priceFilter, 'tickSize', quotePrecision),
                },
                'limits': {
                    'leverage': {
                        'min': this.parseNumber ('1'),
                        'max': undefined,
                    },
                    'amount': {
                        'min': this.safeNumber (lotSizeFilter, 'minOrderQty'),
                        'max': this.safeNumber (lotSizeFilter, 'maxOrderQty'),
                    },
                    'price': {
                        'min': undefined,
                        'max': undefined,
                    },
                    'cost': {
                        'min': this.safeNumber (lotSizeFilter, 'minOrderAmt'),
                        'max': this.safeNumber (lotSizeFilter, 'maxOrderAmt'),
                    },
                },
                'info': market,
            });
        }
        return result;
    }

    async fetchDerivativesMarkets (params) {
        params['limit'] = 1000; // minimize number of requests
        const response = await this.publicGetV5MarketInstrumentsInfo (params);
        const data = this.safeValue (response, 'result', {});
        let markets = this.safeValue (data, 'list', []);
        let paginationCursor = this.safeString (data, 'nextPageCursor');
        if (paginationCursor !== undefined) {
            while (paginationCursor !== undefined) {
                params['cursor'] = paginationCursor;
                const response = await this.publicGetDerivativesV3PublicInstrumentsInfo (params);
                const data = this.safeValue (response, 'result', {});
                const rawMarkets = this.safeValue (data, 'list', []);
                const rawMarketsLength = rawMarkets.length;
                if (rawMarketsLength === 0) {
                    break;
                }
                markets = this.arrayConcat (rawMarkets, markets);
                paginationCursor = this.safeString (data, 'nextPageCursor');
            }
        }
        //
        // linear response
        //
        //     {
        //         "retCode": 0,
        //         "retMsg": "OK",
        //         "result": {
        //             "category": "linear",
        //             "list": [
        //                 {
        //                     "symbol": "BTCUSDT",
        //                     "contractType": "LinearPerpetual",
        //                     "status": "Trading",
        //                     "baseCoin": "BTC",
        //                     "quoteCoin": "USDT",
        //                     "launchTime": "1585526400000",
        //                     "deliveryTime": "0",
        //                     "deliveryFeeRate": "",
        //                     "priceScale": "2",
        //                     "leverageFilter": {
        //                         "minLeverage": "1",
        //                         "maxLeverage": "100.00",
        //                         "leverageStep": "0.01"
        //                     },
        //                     "priceFilter": {
        //                         "minPrice": "0.50",
        //                         "maxPrice": "999999.00",
        //                         "tickSize": "0.50"
        //                     },
        //                     "lotSizeFilter": {
        //                         "maxOrderQty": "100.000",
        //                         "minOrderQty": "0.001",
        //                         "qtyStep": "0.001",
        //                         "postOnlyMaxOrderQty": "1000.000"
        //                     },
        //                     "unifiedMarginTrade": true,
        //                     "fundingInterval": 480,
        //                     "settleCoin": "USDT"
        //                 }
        //             ],
        //             "nextPageCursor": ""
        //         },
        //         "retExtInfo": {},
        //         "time": 1672712495660
        //     }
        //
        // option response
        //
        //     {
        //         "retCode": 0,
        //         "retMsg": "OK",
        //         "result": {
        //             "category": "option",
        //             "nextPageCursor": "",
        //             "list": [
        //                 {
        //                     "category": "option",
        //                     "symbol": "ETH-3JAN23-1250-P",
        //                     "status": "ONLINE",
        //                     "baseCoin": "ETH",
        //                     "quoteCoin": "USD",
        //                     "settleCoin": "USDC",
        //                     "optionsType": "Put",
        //                     "launchTime": "1672560000000",
        //                     "deliveryTime": "1672732800000",
        //                     "deliveryFeeRate": "0.00015",
        //                     "priceFilter": {
        //                         "minPrice": "0.1",
        //                         "maxPrice": "10000000",
        //                         "tickSize": "0.1"
        //                     },
        //                     "lotSizeFilter": {
        //                         "maxOrderQty": "1500",
        //                         "minOrderQty": "0.1",
        //                         "qtyStep": "0.1"
        //                     }
        //                 }
        //             ]
        //         },
        //         "retExtInfo": {},
        //         "time": 1672712537130
        //     }
        //
        const result = [];
        let category = this.safeString (data, 'category');
        for (let i = 0; i < markets.length; i++) {
            const market = markets[i];
            if (category === undefined) {
                category = this.safeString (market, 'category');
            }
            const linear = (category === 'linear');
            const inverse = (category === 'inverse');
            const contractType = this.safeString (market, 'contractType');
            const inverseFutures = (contractType === 'InverseFutures');
            const linearPerpetual = (contractType === 'LinearPerpetual');
            const inversePerpetual = (contractType === 'InversePerpetual');
            const id = this.safeString (market, 'symbol');
            const baseId = this.safeString (market, 'baseCoin');
            const quoteId = this.safeString (market, 'quoteCoin');
            const defaultSettledId = linear ? quoteId : baseId;
            const settleId = this.safeString (market, 'settleCoin', defaultSettledId);
            const base = this.safeCurrencyCode (baseId);
            const quote = this.safeCurrencyCode (quoteId);
            let settle = undefined;
            if (linearPerpetual && (settleId === 'USD')) {
                settle = 'USDC';
            } else {
                settle = this.safeCurrencyCode (settleId);
            }
            let symbol = base + '/' + quote;
            const lotSizeFilter = this.safeValue (market, 'lotSizeFilter', {});
            const priceFilter = this.safeValue (market, 'priceFilter', {});
            const leverage = this.safeValue (market, 'leverageFilter', {});
            const status = this.safeString (market, 'status');
            let active = undefined;
            if (status !== undefined) {
                active = (status === 'Trading');
            }
            const swap = linearPerpetual || inversePerpetual;
            const future = inverseFutures;
            const option = (category === 'option');
            let type = undefined;
            if (swap) {
                type = 'swap';
            } else if (future) {
                type = 'future';
            } else if (option) {
                type = 'option';
            }
            let expiry = this.omitZero (this.safeString (market, 'deliveryTime'));
            if (expiry !== undefined) {
                expiry = parseInt (expiry);
            }
            const expiryDatetime = this.iso8601 (expiry);
            let strike = undefined;
            let optionType = undefined;
            symbol = symbol + ':' + settle;
            if (expiry !== undefined) {
                symbol = symbol + '-' + this.yymmdd (expiry);
                if (option) {
                    const splitId = id.split ('-');
                    strike = this.safeString (splitId, 2);
                    const optionLetter = this.safeString (splitId, 3);
                    symbol = symbol + '-' + strike + '-' + optionLetter;
                    if (optionLetter === 'P') {
                        optionType = 'put';
                    } else if (optionLetter === 'C') {
                        optionType = 'call';
                    }
                }
            }
            const contractSize = inverse ? this.safeNumber2 (lotSizeFilter, 'minTradingQty', 'minOrderQty') : this.parseNumber ('1');
            result.push ({
                'id': id,
                'symbol': symbol,
                'base': base,
                'quote': quote,
                'settle': settle,
                'baseId': baseId,
                'quoteId': quoteId,
                'settleId': settleId,
                'type': type,
                'spot': false,
                'margin': undefined,
                'swap': swap,
                'future': future,
                'option': option,
                'active': active,
                'contract': true,
                'linear': linear,
                'inverse': inverse,
                'taker': this.safeNumber (market, 'takerFee', this.parseNumber ('0.0006')),
                'maker': this.safeNumber (market, 'makerFee', this.parseNumber ('0.0001')),
                'contractSize': contractSize,
                'expiry': expiry,
                'expiryDatetime': expiryDatetime,
                'strike': strike,
                'optionType': optionType,
                'precision': {
                    'amount': this.safeNumber (lotSizeFilter, 'qtyStep'),
                    'price': this.safeNumber (priceFilter, 'tickSize'),
                },
                'limits': {
                    'leverage': {
                        'min': this.safeNumber (leverage, 'minLeverage'),
                        'max': this.safeNumber (leverage, 'maxLeverage'),
                    },
                    'amount': {
                        'min': this.safeNumber2 (lotSizeFilter, 'minTradingQty', 'minOrderQty'),
                        'max': this.safeNumber2 (lotSizeFilter, 'maxTradingQty', 'maxOrderQty'),
                    },
                    'price': {
                        'min': this.safeNumber (priceFilter, 'minPrice'),
                        'max': this.safeNumber (priceFilter, 'maxPrice'),
                    },
                    'cost': {
                        'min': undefined,
                        'max': undefined,
                    },
                },
                'info': market,
            });
        }
        return result;
    }

    parseTicker (ticker, market = undefined) {
        //
        //     {
        //         "symbol": "BTCUSD",
        //         "lastPrice": "16597.00",
        //         "indexPrice": "16598.54",
        //         "markPrice": "16596.00",
        //         "prevPrice24h": "16464.50",
        //         "price24hPcnt": "0.008047",
        //         "highPrice24h": "30912.50",
        //         "lowPrice24h": "15700.00",
        //         "prevPrice1h": "16595.50",
        //         "openInterest": "373504107",
        //         "openInterestValue": "22505.67",
        //         "turnover24h": "2352.94950046",
        //         "volume24h": "49337318",
        //         "fundingRate": "-0.001034",
        //         "nextFundingTime": "1672387200000",
        //         "predictedDeliveryPrice": "",
        //         "basisRate": "",
        //         "deliveryFeeRate": "",
        //         "deliveryTime": "0",
        //         "ask1Size": "1",
        //         "bid1Price": "16596.00",
        //         "ask1Price": "16597.50",
        //         "bid1Size": "1"
        //     }
        //
        const timestamp = this.safeInteger (ticker, 'time');
        const marketId = this.safeString (ticker, 'symbol');
        const marketType = (market !== undefined) ? market['type'] : 'linear';
        market = this.safeMarket (marketId, market, undefined, marketType);
        const symbol = this.safeSymbol (marketId, market, undefined, market['type']);
        const last = this.safeString (ticker, 'lastPrice');
        const open = this.safeString (ticker, 'prevPrice24h');
        let percentage = this.safeString (ticker, 'price24hPcnt');
        percentage = Precise.stringMul (percentage, '100');
        const quoteVolume = this.safeString (ticker, 'turnover24h');
        const baseVolume = this.safeString (ticker, 'volume24h');
        const bid = this.safeString (ticker, 'bid1Price');
        const ask = this.safeString (ticker, 'ask1Price');
        const high = this.safeString (ticker, 'highPrice24h');
        const low = this.safeString (ticker, 'lowPrice24h');
        return this.safeTicker ({
            'symbol': symbol,
            'timestamp': timestamp,
            'datetime': this.iso8601 (timestamp),
            'high': high,
            'low': low,
            'bid': bid,
            'bidVolume': this.safeString2 (ticker, 'bidSize', 'bid1Size'),
            'ask': ask,
            'askVolume': this.safeString2 (ticker, 'askSize', 'ask1Size'),
            'vwap': undefined,
            'open': open,
            'close': last,
            'last': last,
            'previousClose': undefined,
            'change': undefined,
            'percentage': percentage,
            'average': undefined,
            'baseVolume': baseVolume,
            'quoteVolume': quoteVolume,
            'info': ticker,
        }, market);
    }

    async fetchTicker (symbol, params = {}) {
        /**
         * @method
         * @name bybit#fetchTicker
         * @description fetches a price ticker, a statistical calculation with the information calculated over the past 24 hours for a specific market
         * @see https://bybit-exchange.github.io/docs-v2/v5/market/tickers
         * @param {string} symbol unified symbol of the market to fetch the ticker for
         * @param {object} params extra parameters specific to the bybit api endpoint
         * @returns {object} a [ticker structure]{@link https://docs.ccxt.com/en/latest/manual.html#ticker-structure}
         */
        this.checkRequiredSymbol ('fetchTicker', symbol);
        await this.loadMarkets ();
        const market = this.market (symbol);
        const request = {
            'symbol': market['id'],
            // 'baseCoin': '', Base coin. For option only
            // 'expDate': '', Expiry date. e.g., 25DEC22. For option only
        };
        if (market['spot']) {
            request['category'] = 'spot';
        } else {
            if (market['option']) {
                request['category'] = 'option';
            } else if (market['linear']) {
                request['category'] = 'linear';
            } else if (market['inverse']) {
                request['category'] = 'inverse';
            }
        }
        const response = await this.publicGetV5MarketTickers (this.extend (request, params));
        //
        //     {
        //         "retCode": 0,
        //         "retMsg": "OK",
        //         "result": {
        //             "category": "inverse",
        //             "list": [
        //                 {
        //                     "symbol": "BTCUSD",
        //                     "lastPrice": "16597.00",
        //                     "indexPrice": "16598.54",
        //                     "markPrice": "16596.00",
        //                     "prevPrice24h": "16464.50",
        //                     "price24hPcnt": "0.008047",
        //                     "highPrice24h": "30912.50",
        //                     "lowPrice24h": "15700.00",
        //                     "prevPrice1h": "16595.50",
        //                     "openInterest": "373504107",
        //                     "openInterestValue": "22505.67",
        //                     "turnover24h": "2352.94950046",
        //                     "volume24h": "49337318",
        //                     "fundingRate": "-0.001034",
        //                     "nextFundingTime": "1672387200000",
        //                     "predictedDeliveryPrice": "",
        //                     "basisRate": "",
        //                     "deliveryFeeRate": "",
        //                     "deliveryTime": "0",
        //                     "ask1Size": "1",
        //                     "bid1Price": "16596.00",
        //                     "ask1Price": "16597.50",
        //                     "bid1Size": "1"
        //                 }
        //             ]
        //         },
        //         "retExtInfo": {},
        //         "time": 1672376496682
        //     }
        //
        const result = this.safeValue (response, 'result', []);
        const tickers = this.safeValue (result, 'list', []);
        const rawTicker = this.safeValue (tickers, 0);
        return this.parseTicker (rawTicker, market);
    }

    async fetchTickers (symbols = undefined, params = {}) {
        /**
         * @method
         * @name bybit#fetchTickers
         * @description fetches price tickers for multiple markets, statistical calculations with the information calculated over the past 24 hours each market
         * @see https://bybit-exchange.github.io/docs-v2/v5/market/tickers
         * @param {[string]|undefined} symbols unified symbols of the markets to fetch the ticker for, all market tickers are returned if not assigned
         * @param {object} params extra parameters specific to the bybit api endpoint
         * @returns {object} an array of [ticker structures]{@link https://docs.ccxt.com/en/latest/manual.html#ticker-structure}
         */
        await this.loadMarkets ();
        let market = undefined;
        if (symbols !== undefined) {
            symbols = this.marketSymbols (symbols);
            market = this.market (symbols[0]);
        }
        const request = {
            // 'symbol': market['id'],
            // 'baseCoin': '', Base coin. For option only
            // 'expDate': '', Expiry date. e.g., 25DEC22. For option only
        };
        const [ type, query ] = this.handleMarketTypeAndParams ('fetchTickers', market, params);
        if (type === 'spot') {
            request['category'] = 'spot';
        } else if (type === 'swap') {
            let subType = undefined;
            [ subType, params ] = this.handleSubTypeAndParams ('fetchTickers', market, params, 'linear');
            request['category'] = subType;
        } else if (type === 'option') {
            request['category'] = 'option';
        }
        const response = await this.publicGetV5MarketTickers (this.extend (request, query));
        //
        //     {
        //         "retCode": 0,
        //         "retMsg": "OK",
        //         "result": {
        //             "category": "inverse",
        //             "list": [
        //                 {
        //                     "symbol": "BTCUSD",
        //                     "lastPrice": "16597.00",
        //                     "indexPrice": "16598.54",
        //                     "markPrice": "16596.00",
        //                     "prevPrice24h": "16464.50",
        //                     "price24hPcnt": "0.008047",
        //                     "highPrice24h": "30912.50",
        //                     "lowPrice24h": "15700.00",
        //                     "prevPrice1h": "16595.50",
        //                     "openInterest": "373504107",
        //                     "openInterestValue": "22505.67",
        //                     "turnover24h": "2352.94950046",
        //                     "volume24h": "49337318",
        //                     "fundingRate": "-0.001034",
        //                     "nextFundingTime": "1672387200000",
        //                     "predictedDeliveryPrice": "",
        //                     "basisRate": "",
        //                     "deliveryFeeRate": "",
        //                     "deliveryTime": "0",
        //                     "ask1Size": "1",
        //                     "bid1Price": "16596.00",
        //                     "ask1Price": "16597.50",
        //                     "bid1Size": "1"
        //                 }
        //             ]
        //         },
        //         "retExtInfo": {},
        //         "time": 1672376496682
        //     }
        //
        const result = this.safeValue (response, 'result', {});
        const tickerList = this.safeValue (result, 'list', []);
        const tickers = {};
        for (let i = 0; i < tickerList.length; i++) {
            const ticker = this.parseTicker (tickerList[i], market);
            const symbol = ticker['symbol'];
            tickers[symbol] = ticker;
        }
        return this.filterByArray (tickers, 'symbol', symbols);
    }

    parseOHLCV (ohlcv, market = undefined) {
        //
        //     [
        //         "1621162800",
        //         "49592.43",
        //         "49644.91",
        //         "49342.37",
        //         "49349.42",
        //         "1451.59",
        //         "2.4343353100000003"
        //     ]
        //
        return [
            this.safeInteger (ohlcv, 0),
            this.safeNumber (ohlcv, 1),
            this.safeNumber (ohlcv, 2),
            this.safeNumber (ohlcv, 3),
            this.safeNumber (ohlcv, 4),
            this.safeNumber (ohlcv, 5),
        ];
    }

    async fetchOHLCV (symbol, timeframe = '1m', since = undefined, limit = undefined, params = {}) {
        /**
         * @method
         * @name bybit#fetchOHLCV
         * @description fetches historical candlestick data containing the open, high, low, and close price, and the volume of a market
         * @param {string} symbol unified symbol of the market to fetch OHLCV data for
         * @param {string} timeframe the length of time each candle represents
         * @param {int|undefined} since timestamp in ms of the earliest candle to fetch
         * @param {int|undefined} limit the maximum amount of candles to fetch
         * @param {object} params extra parameters specific to the bybit api endpoint
         * @returns {[[int]]} A list of candles ordered as timestamp, open, high, low, close, volume
         */
        this.checkRequiredSymbol ('fetchOHLCV', symbol);
        await this.loadMarkets ();
        const market = this.market (symbol);
        const duration = this.parseTimeframe (timeframe);
        const request = {
            'symbol': market['id'],
            'limit': limit,
        };
<<<<<<< HEAD
        const duration = this.parseTimeframe (timeframe);
        if (limit === undefined) {
            limit = 200; // default is 200 when requested with `since`
        }
        if (since === undefined) {
            request['start'] = since;
=======
        if (since !== undefined) {
            request['startTime'] = since;
            if (limit === undefined) {
                request['endTime'] = this.sum (since, 1000 * duration * 1000);
            } else {
                request['endTime'] = this.sum (since, limit * duration * 1000);
            }
>>>>>>> 37d8afe1
        }
        if (limit !== undefined) {
            request['limit'] = limit; // max 1000, default 1000
        }
<<<<<<< HEAD
        request['interval'] = duration;
        let method = undefined;
        if (market['spot']) {
            request['category'] = 'spot';
            method = 'publicGetV5MarketKline';
=======
        request['interval'] = timeframe;
        const response = await this.publicGetSpotV3PublicQuoteKline (this.extend (request, params));
        //
        //     {
        //         "retCode": 0,
        //         "retMsg": "OK",
        //         "result": {
        //         "list": [
        //             {
        //             "t": 1659430380000,
        //             "s": "BTCUSDT",
        //             "sn": "BTCUSDT",
        //             "c": "21170.14",
        //             "h": "21170.14",
        //             "l": "21127.86",
        //             "o": "21127.86",
        //             "v": "0.907276"
        //             }
        //         ]
        //         },
        //         "retExtInfo": {},
        //         "time": 1659430400353
        //     }
        //
        const result = this.safeValue (response, 'result', {});
        const ohlcvs = this.safeValue (result, 'list', []);
        return this.parseOHLCVs (ohlcvs, market, timeframe, since, limit);
    }

    async fetchDerivativesOHLCV (symbol, timeframe = '1m', since = undefined, limit = undefined, params = {}) {
        await this.loadMarkets ();
        const market = this.market (symbol);
        if (market['option']) {
            throw new NotSupported (this.id + ' fetchOHLCV() is not supported for option markets');
        }
        const request = {
            'symbol': market['id'],
        };
        const duration = this.parseTimeframe (timeframe);
        const now = this.milliseconds ();
        if (limit === undefined) {
            limit = 200; // default is 200 when requested with `since`
>>>>>>> 37d8afe1
        } else {
            const price = this.safeString (params, 'price');
            params = this.omit (params, 'price');
            const methods = {
                'mark': 'publicGetV5MarketMarkPriceKline',
                'index': 'publicGetV5MarketIndexPriceKline',
                'premiumIndex': 'publicGetV5MarketPremiumIndexPriceKline',
            };
            method = this.safeValue (methods, price, 'publicGetV5MarketKline');
            if (market['linear']) {
                request['category'] = 'linear';
            } else if (market['inverse']) {
                request['category'] = 'inverse';
            } else {
                throw new NotSupported (this.id + ' fetchOHLCV() is not supported for option markets');
            }
        }
<<<<<<< HEAD
=======
        request['start'] = since;
        request['end'] = end;
        request['interval'] = this.safeString (this.timeframes, timeframe, timeframe);
        const price = this.safeString (params, 'price');
        params = this.omit (params, 'price');
        const methods = {
            'mark': 'publicGetDerivativesV3PublicMarkPriceKline',
            'index': 'publicGetDerivativesV3PublicIndexPriceKline',
        };
        const method = this.safeValue (methods, price, 'publicGetDerivativesV3PublicKline');
>>>>>>> 37d8afe1
        const response = await this[method] (this.extend (request, params));
        //
        //     {
        //         "retCode": 0,
        //         "retMsg": "OK",
        //         "result": {
        //             "symbol": "BTCUSD",
        //             "category": "inverse",
        //             "list": [
        //                 [
        //                     "1670608800000",
        //                     "17071",
        //                     "17073",
        //                     "17027",
        //                     "17055.5",
        //                     "268611",
        //                     "15.74462667"
        //                 ],
        //                 [
        //                     "1670605200000",
        //                     "17071.5",
        //                     "17071.5",
        //                     "17061",
        //                     "17071",
        //                     "4177",
        //                     "0.24469757"
        //                 ],
        //                 [
        //                     "1670601600000",
        //                     "17086.5",
        //                     "17088",
        //                     "16978",
        //                     "17071.5",
        //                     "6356",
        //                     "0.37288112"
        //                 ]
        //             ]
        //         },
        //         "retExtInfo": {},
        //         "time": 1672025956592
        //     }
        //
        const result = this.safeValue (response, 'result', {});
        const ohlcvs = this.safeValue (result, 'list', []);
        return this.parseOHLCVs (ohlcvs, market, timeframe, since, limit);
    }

    parseFundingRate (ticker, market = undefined) {
        //     {
        //         "symbol": "BTCUSDT",
        //         "bidPrice": "19255",
        //         "askPrice": "19255.5",
        //         "lastPrice": "19255.50",
        //         "lastTickDirection": "ZeroPlusTick",
        //         "prevPrice24h": "18634.50",
        //         "price24hPcnt": "0.033325",
        //         "highPrice24h": "19675.00",
        //         "lowPrice24h": "18610.00",
        //         "prevPrice1h": "19278.00",
        //         "markPrice": "19255.00",
        //         "indexPrice": "19260.68",
        //         "openInterest": "48069.549",
        //         "turnover24h": "4686694853.047006",
        //         "volume24h": "243730.252",
        //         "fundingRate": "0.0001",
        //         "nextFundingTime": "1663689600000",
        //         "predictedDeliveryPrice": "",
        //         "basisRate": "",
        //         "deliveryFeeRate": "",
        //         "deliveryTime": "0"
        //     }
        //
        const timestamp = this.safeInteger (ticker, 'timestamp'); // added artificially to avoid changing the signature
        ticker = this.omit (ticker, 'timestamp');
        const marketId = this.safeString (ticker, 'symbol');
        const symbol = this.safeSymbol (marketId, market, undefined, 'swap');
        const fundingRate = this.safeNumber (ticker, 'fundingRate');
        const fundingTimestamp = this.safeInteger (ticker, 'nextFundingTime');
        const markPrice = this.safeNumber (ticker, 'markPrice');
        const indexPrice = this.safeNumber (ticker, 'indexPrice');
        return {
            'info': ticker,
            'symbol': symbol,
            'markPrice': markPrice,
            'indexPrice': indexPrice,
            'interestRate': undefined,
            'estimatedSettlePrice': undefined,
            'timestamp': timestamp,
            'datetime': this.iso8601 (timestamp),
            'fundingRate': fundingRate,
            'fundingTimestamp': fundingTimestamp,
            'fundingDatetime': this.iso8601 (fundingTimestamp),
            'nextFundingRate': undefined,
            'nextFundingTimestamp': undefined,
            'nextFundingDatetime': undefined,
            'previousFundingRate': undefined,
            'previousFundingTimestamp': undefined,
            'previousFundingDatetime': undefined,
        };
    }

    async fetchFundingRate (symbol, params = {}) {
        /**
         * @method
         * @name bybit#fetchFundingRate
         * @description fetch the current funding rate
         * @see https://bybit-exchange.github.io/docs-v2/v5/market/tickers
         * @param {string} symbol unified market symbol
         * @param {object} params extra parameters specific to the bybit api endpoint
         * @returns {object} a [funding rate structure]{@link https://docs.ccxt.com/en/latest/manual.html#funding-rate-structure}
         */
        await this.loadMarkets ();
        const market = this.market (symbol);
        params['symbol'] = market['id'];
        const symbols = [ market['symbol'] ];
        const fr = await this.fetchFundingRates (symbols, params);
        return this.safeValue (fr, market['symbol']);
    }

    async fetchFundingRates (symbols = undefined, params = {}) {
        /**
         * @method
         * @name bybit#fetchFundingRates
         * @description fetches funding rates for multiple markets
         * @see https://bybit-exchange.github.io/docs-v2/v5/market/tickers
         * @param {[string]|undefined} symbols unified symbols of the markets to fetch the funding rates for, all market funding rates are returned if not assigned
         * @param {object} params extra parameters specific to the bybit api endpoint
         * @returns {object} an array of [funding rate structures]{@link https://docs.ccxt.com/en/latest/manual.html#funding-rate-structure}
         */
        await this.loadMarkets ();
        let market = undefined;
        if (symbols !== undefined) {
            symbols = this.marketSymbols (symbols);
            market = this.market (symbols[0]);
        }
        const [ type, query ] = this.handleMarketTypeAndParams ('fetchFundingRates', market, params);
        const request = {};
        if (type !== 'swap') {
            throw new NotSupported (this.id + ' fetchFundingRates() does not support ' + type + ' markets');
        } else {
            let subType = undefined;
            [ subType, params ] = this.handleSubTypeAndParams ('fetchFundingRates', market, params, 'linear');
            request['category'] = subType;
        }
        const response = await this.publicGetV5MarketTickers (this.extend (request, query));
        //
        //     {
        //         "retCode": 0,
        //         "retMsg": "OK",
        //         "result": {
        //             "category": "linear",
        //             "list": [
        //                 {
        //                     "symbol": "BTCUSDT",
        //                     "bidPrice": "19255",
        //                     "askPrice": "19255.5",
        //                     "lastPrice": "19255.50",
        //                     "lastTickDirection": "ZeroPlusTick",
        //                     "prevPrice24h": "18634.50",
        //                     "price24hPcnt": "0.033325",
        //                     "highPrice24h": "19675.00",
        //                     "lowPrice24h": "18610.00",
        //                     "prevPrice1h": "19278.00",
        //                     "markPrice": "19255.00",
        //                     "indexPrice": "19260.68",
        //                     "openInterest": "48069.549",
        //                     "turnover24h": "4686694853.047006",
        //                     "volume24h": "243730.252",
        //                     "fundingRate": "0.0001",
        //                     "nextFundingTime": "1663689600000",
        //                     "predictedDeliveryPrice": "",
        //                     "basisRate": "",
        //                     "deliveryFeeRate": "",
        //                     "deliveryTime": "0"
        //                 }
        //             ]
        //         },
        //         "retExtInfo": null,
        //         "time": 1663670053454
        //     }
        //
        let tickerList = this.safeValue (response, 'result', []);
        const timestamp = this.safeInteger (response, 'time');
        tickerList = this.safeValue (tickerList, 'list');
        const fundingRates = {};
        for (let i = 0; i < tickerList.length; i++) {
            const rawTicker = tickerList[i];
            rawTicker['timestamp'] = timestamp; // will be removed inside the parser
            const ticker = this.parseFundingRate (tickerList[i], undefined);
            const symbol = ticker['symbol'];
            fundingRates[symbol] = ticker;
        }
        return this.filterByArray (fundingRates, 'symbol', symbols);
    }

    async fetchFundingRateHistory (symbol = undefined, since = undefined, limit = undefined, params = {}) {
        /**
         * @method
         * @name bybit#fetchFundingRateHistory
         * @description fetches historical funding rate prices
         * @see https://bybit-exchange.github.io/docs/v5/market/history-fund-rate
         * @param {string|undefined} symbol unified symbol of the market to fetch the funding rate history for
         * @param {int|undefined} since timestamp in ms of the earliest funding rate to fetch
         * @param {int|undefined} limit the maximum amount of [funding rate structures]{@link https://docs.ccxt.com/en/latest/manual.html?#funding-rate-history-structure} to fetch
         * @param {object} params extra parameters specific to the bybit api endpoint
         * @param {int|undefined} params.until timestamp in ms of the latest funding rate
         * @returns {[object]} a list of [funding rate structures]{@link https://docs.ccxt.com/en/latest/manual.html?#funding-rate-history-structure}
         */
        this.checkRequiredSymbol ('fetchFundingRateHistory', symbol);
        await this.loadMarkets ();
        const request = {};
        const market = this.market (symbol);
        symbol = market['symbol'];
        request['symbol'] = market['id'];
        if (market['option']) {
            throw new NotSupported (this.id + ' fetchFundingRateHistory() is not supported for option markets');
        } else if (market['linear']) {
            request['category'] = 'linear';
        } else if (market['inverse']) {
            request['category'] = 'inverse';
        }
        if (since !== undefined) {
            request['startTime'] = since;
        }
        const until = this.safeInteger2 (params, 'until', 'till'); // unified in milliseconds
        const endTime = this.safeInteger (params, 'endTime', until); // exchange-specific in milliseconds
        params = this.omit (params, [ 'endTime', 'till', 'until' ]);
        if (endTime !== undefined) {
            request['endTime'] = endTime;
        }
        if (limit !== undefined) {
            request['limit'] = limit;
        }
        const response = await this.publicGetV5MarketFundingHistory (this.extend (request, params));
        //
        //     {
        //         "retCode": 0,
        //         "retMsg": "OK",
        //         "result": {
        //             "category": "linear",
        //             "list": [
        //                 {
        //                     "symbol": "ETHPERP",
        //                     "fundingRate": "0.0001",
        //                     "fundingRateTimestamp": "1672041600000"
        //                 }
        //             ]
        //         },
        //         "retExtInfo": {},
        //         "time": 1672051897447
        //     }
        //
        const rates = [];
        const result = this.safeValue (response, 'result');
        const resultList = this.safeValue (result, 'list');
        for (let i = 0; i < resultList.length; i++) {
            const entry = resultList[i];
            const timestamp = this.safeInteger (entry, 'fundingRateTimestamp');
            rates.push ({
                'info': entry,
                'symbol': this.safeSymbol (this.safeString (entry, 'symbol'), undefined, undefined, 'swap'),
                'fundingRate': this.safeNumber (entry, 'fundingRate'),
                'timestamp': timestamp,
                'datetime': this.iso8601 (timestamp),
            });
        }
        const sorted = this.sortBy (rates, 'timestamp');
        return this.filterBySymbolSinceLimit (sorted, symbol, since, limit);
    }

    async fetchIndexOHLCV (symbol, timeframe = '1m', since = undefined, limit = undefined, params = {}) {
        const request = {
            'price': 'index',
        };
        return await this.fetchOHLCV (symbol, timeframe, since, limit, this.extend (request, params));
    }

    async fetchMarkOHLCV (symbol, timeframe = '1m', since = undefined, limit = undefined, params = {}) {
        const request = {
            'price': 'mark',
        };
        return await this.fetchOHLCV (symbol, timeframe, since, limit, this.extend (request, params));
    }

    async fetchPremiumIndexOHLCV (symbol, timeframe = '1m', since = undefined, limit = undefined, params = {}) {
        const request = {
            'price': 'premiumIndex',
        };
        return await this.fetchOHLCV (symbol, timeframe, since, limit, this.extend (request, params));
    }

    parseTrade (trade, market = undefined) {
        const isSpotTrade = ('isBuyerMaker' in trade) || ('feeTokenId' in trade);
        if (isSpotTrade) {
            return this.parseSpotTrade (trade, market);
        } else {
            return this.parseContractTrade (trade, market);
        }
    }

    parseSpotTrade (trade, market = undefined) {
        //
        //   public:
        //     {
        //        "price": "39548.68",
        //        "time": "1651748717850",
        //        "qty": "0.166872",
        //        "isBuyerMaker": 0
        //     }
        //
        //   private:
        //     {
        //         "orderPrice": "82.5",
        //         "creatTime": "1666702226326",
        //         "orderQty": "0.016",
        //         "isBuyer": "0",
        //         "isMaker": "0",
        //         "symbol": "AAVEUSDT",
        //         "id": "1274785101965716992",
        //         "orderId": "1274784252359089664",
        //         "tradeId": "2270000000031365639",
        //         "execFee": "0",
        //         "feeTokenId": "AAVE",
        //         "matchOrderId": "1274785101865076224",
        //         "makerRebate": "0",
        //         "executionTime": "1666702226335"
        //     }
        //
        const timestamp = this.safeIntegerN (trade, [ 'time', 'creatTime' ]);
        let takerOrMaker = undefined;
        let side = undefined;
        const isBuyerMaker = this.safeInteger (trade, 'isBuyerMaker');
        if (isBuyerMaker !== undefined) {
            // if public response
            side = (isBuyerMaker === 1) ? 'buy' : 'sell';
        } else {
            // if private response
            const isBuyer = this.safeInteger (trade, 'isBuyer');
            const isMaker = this.safeInteger (trade, 'isMaker');
            takerOrMaker = (isMaker === 0) ? 'maker' : 'taker';
            side = (isBuyer === 0) ? 'buy' : 'sell';
        }
        const marketId = this.safeString (trade, 'symbol');
        market = this.safeMarket (marketId, market, undefined, 'spot');
        let fee = undefined;
        const feeCost = this.safeString (trade, 'execFee');
        if (feeCost !== undefined) {
            const feeToken = this.safeString (trade, 'feeTokenId');
            const feeCurrency = this.safeCurrencyCode (feeToken);
            fee = {
                'cost': feeCost,
                'currency': feeCurrency,
            };
        }
        return this.safeTrade ({
            'id': this.safeString (trade, 'tradeId'),
            'info': trade,
            'timestamp': timestamp,
            'datetime': this.iso8601 (timestamp),
            'symbol': market['symbol'],
            'order': this.safeString (trade, 'orderId'),
            'type': undefined,
            'side': side,
            'takerOrMaker': takerOrMaker,
            'price': this.safeString2 (trade, 'price', 'orderPrice'),
            'amount': this.safeString2 (trade, 'qty', 'orderQty'),
            'cost': undefined,
            'fee': fee,
        }, market);
    }

    parseContractTrade (trade, market = undefined) {
        //
        // public spot
        //
        //     {
        //         "price": "1162.51",
        //         "time": "1669192055405",
        //         "qty": "0.86013",
        //         "isBuyerMaker": "0"
        //     }
        //
        // private spot
        //
        //     {
        //         "symbol": "ETHUSDT",
        //         "id": "1295416074059212032",
        //         "orderId": "1295416073941829632",
        //         "tradeId": "2280000000026848229",
        //         "orderPrice": "1138.2",
        //         "orderQty": "0.05",
        //         "execFee": "0",
        //         "feeTokenId": "ETH",
        //         "creatTime": "1669161629850",
        //         "isBuyer": "0",
        //         "isMaker": "1",
        //         "matchOrderId": "1295416073505583360",
        //         "makerRebate": "0",
        //         "executionTime": "1669161629861"
        //     }
        //
        // public contract
        //
        //     {
        //         "execId": "666042b4-50c6-58f3-bd9c-89b2088663ff",
        //         "symbol": "ETHUSD",
        //         "price": "1162.95",
        //         "size": "1",
        //         "side": "Sell",
        //         "time": "1669191277315",
        //         "isBlockTrade": false
        //     }
        //
        // public unified margin
        //
        //     {
        //         "execId": "da66abbc-f358-5864-8d34-84ef7274d853",
        //         "symbol": "BTCUSDT",
        //         "price": "20802.50",
        //         "size": "0.200",
        //         "side": "Sell",
        //         "time": "1657870316630"
        //     }
        //
        // private contract trades
        //
        //     {
        //         "symbol": "ETHUSD",
        //         "execFee": "0.00005484",
        //         "execId": "acf78206-d464-589b-b888-51bd130821c1",
        //         "execPrice": "1367.80",
        //         "execQty": "100",
        //         "execType": "Trade",
        //         "execValue": "0.0731101",
        //         "feeRate": "0.00075",
        //         "lastLiquidityInd": "RemovedLiquidity",
        //         "leavesQty": "0",
        //         "orderId": "fdc584c3-be5d-41ff-8f54-5be7649b1d1c",
        //         "orderLinkId": "",
        //         "orderPrice": "1299.50",
        //         "orderQty": "100",
        //         "orderType": "Market",
        //         "stopOrderType": "UNKNOWN",
        //         "side": "Sell",
        //         "execTime": "1611528105547",
        //         "closedSize": "100"
        //     }
        //
        // private unified margin
        //
        //     {
        //         "symbol": "AAVEUSDT",
        //         "id": "1274785101965716992",
        //         "orderId": "1274784252359089664",
        //         "tradeId": "2270000000031365639",
        //         "orderPrice": "82.5",
        //         "orderQty": "0.016",
        //         "execFee": "0",
        //         "feeTokenId": "AAVE",
        //         "creatTime": "1666702226326",
        //         "isBuyer": "0",
        //         "isMaker": "0",
        //         "matchOrderId": "1274785101865076224",
        //         "makerRebate": "0",
        //         "executionTime": "1666702226335"
        //     }
        //
        // private USDC settled trades
        //
        //     {
        //         "symbol": "ETHPERP",
        //         "orderLinkId": "",
        //         "side": "Buy",
        //         "orderId": "aad0ee44-ce12-4112-aeee-b7829f6c3a26",
        //         "execFee": "0.0210",
        //         "feeRate": "0.000600",
        //         "blockTradeId": "",
        //         "tradeTime": "1669196417930",
        //         "execPrice": "1162.15",
        //         "lastLiquidityInd": "TAKER",
        //         "execValue": "34.8645",
        //         "execType": "Trade",
        //         "execQty": "0.030",
        //         "tradeId": "0e94eaf5-b08e-5505-b43f-7f1f30b1ca80"
        //     }
        //
        const id = this.safeStringN (trade, [ 'execId', 'id', 'tradeId' ]);
        const marketId = this.safeString (trade, 'symbol');
        market = this.safeMarket (marketId, market, undefined, market['type']);
        const symbol = market['symbol'];
        const amountString = this.safeStringN (trade, [ 'execQty', 'orderQty', 'size' ]);
        const priceString = this.safeStringN (trade, [ 'execPrice', 'orderPrice', 'price' ]);
        const costString = this.safeString (trade, 'execValue');
        const timestamp = this.safeIntegerN (trade, [ 'time', 'execTime', 'tradeTime' ]);
        let side = this.safeStringLower (trade, 'side');
        if (side === undefined) {
            const isBuyer = this.safeInteger (trade, 'isBuyer');
            if (isBuyer !== undefined) {
                side = isBuyer ? 'buy' : 'sell';
            }
        }
        const isMaker = this.safeValue (trade, 'isMaker');
        let takerOrMaker = undefined;
        if (isMaker !== undefined) {
            takerOrMaker = isMaker ? 'maker' : 'taker';
        } else {
            let lastLiquidityInd = this.safeString (trade, 'lastLiquidityInd');
            if (lastLiquidityInd === 'UNKNOWN') {
                lastLiquidityInd = undefined;
            }
            if (lastLiquidityInd !== undefined) {
                if ((lastLiquidityInd === 'TAKER') || (lastLiquidityInd === 'MAKER')) {
                    takerOrMaker = lastLiquidityInd.toLowerCase ();
                } else {
                    takerOrMaker = (lastLiquidityInd === 'AddedLiquidity') ? 'maker' : 'taker';
                }
            }
        }
        let orderType = this.safeStringLower (trade, 'orderType');
        if (orderType === 'unknown') {
            orderType = undefined;
        }
        const feeCostString = this.safeString (trade, 'execFee');
        let fee = undefined;
        if (feeCostString !== undefined) {
            let feeCurrencyCode = undefined;
            if (market['spot']) {
                feeCurrencyCode = this.safeString (trade, 'commissionAsset');
            } else {
                feeCurrencyCode = market['inverse'] ? market['base'] : market['settle'];
            }
            fee = {
                'cost': feeCostString,
                'currency': feeCurrencyCode,
            };
        }
        return this.safeTrade ({
            'id': id,
            'info': trade,
            'timestamp': timestamp,
            'datetime': this.iso8601 (timestamp),
            'symbol': symbol,
            'order': this.safeString (trade, 'orderId'),
            'type': orderType,
            'side': side,
            'takerOrMaker': takerOrMaker,
            'price': priceString,
            'amount': amountString,
            'cost': costString,
            'fee': fee,
        }, market);
    }

    async fetchTrades (symbol, since = undefined, limit = undefined, params = {}) {
        /**
         * @method
         * @name bybit#fetchTrades
         * @description get the list of most recent trades for a particular symbol
         * @param {string} symbol unified symbol of the market to fetch trades for
         * @param {int|undefined} since timestamp in ms of the earliest trade to fetch
         * @param {int|undefined} limit the maximum amount of trades to fetch
         * @param {object} params extra parameters specific to the bybit api endpoint
         * @returns {[object]} a list of [trade structures]{@link https://docs.ccxt.com/en/latest/manual.html?#public-trades}
         */
        this.checkRequiredSymbol ('fetchTrades', symbol);
        await this.loadMarkets ();
        const market = this.market (symbol);
        const request = {
            'symbol': market['id'],
            // 'baseCoin': '', // Base coin. For option only. If not passed, return BTC data by default
            // 'optionType': 'Call', // Option type. Call or Put. For option only
        };
        if (limit !== undefined) {
            // spot: [1,60], default: 60.
            // others: [1,1000], default: 500
            request['limit'] = limit;
        }
        if (market['type'] === 'spot') {
            request['category'] = 'spot';
        } else {
            if (market['option']) {
                request['category'] = 'option';
            } else if (market['linear']) {
                request['category'] = 'linear';
            } else if (market['inverse']) {
                request['category'] = 'inverse';
            }
        }
        const response = await this.publicGetV5MarketRecentTrade (this.extend (request, params));
        //
        //     {
        //         "retCode": 0,
        //         "retMsg": "OK",
        //         "result": {
        //             "category": "spot",
        //             "list": [
        //                 {
        //                     "execId": "2100000000007764263",
        //                     "symbol": "BTCUSDT",
        //                     "price": "16618.49",
        //                     "size": "0.00012",
        //                     "side": "Buy",
        //                     "time": "1672052955758",
        //                     "isBlockTrade": false
        //                 }
        //             ]
        //         },
        //         "retExtInfo": {},
        //         "time": 1672053054358
        //     }
        //
        const result = this.safeValue (response, 'result', {});
        const trades = this.safeValue (result, 'list', []);
        return this.parseTrades (trades, market, since, limit);
    }

    async fetchOrderBook (symbol, limit = undefined, params = {}) {
        /**
         * @method
         * @name bybit#fetchOrderBook
         * @description fetches information on open orders with bid (buy) and ask (sell) prices, volumes and other data
         * @see https://bybit-exchange.github.io/docs/v5/market/orderbook
         * @param {string} symbol unified symbol of the market to fetch the order book for
         * @param {int|undefined} limit the maximum amount of order book entries to return
         * @param {object} params extra parameters specific to the bybit api endpoint
         * @returns {object} A dictionary of [order book structures]{@link https://docs.ccxt.com/en/latest/manual.html#order-book-structure} indexed by market symbols
         */
        this.checkRequiredSymbol ('fetchOrderBook', symbol);
        await this.loadMarkets ();
        const market = this.market (symbol);
        const request = {
            'symbol': market['id'],
        };
        if (market['spot']) {
            // limit: [1, 50]. Default: 1
            request['category'] = 'spot';
        } else {
            if (market['option']) {
                // limit: [1, 25]. Default: 1
                request['category'] = 'option';
            } else if (market['linear']) {
                // limit: [1, 200]. Default: 25
                request['category'] = 'linear';
            } else if (market['inverse']) {
                // limit: [1, 200]. Default: 25
                request['category'] = 'inverse';
            }
        }
        if (limit !== undefined) {
            request['limit'] = limit;
        }
        const response = await this.publicGetV5MarketOrderbook (this.extend (request, params));
        //
        //     {
        //         "retCode": 0,
        //         "retMsg": "OK",
        //         "result": {
        //             "s": "BTCUSDT",
        //             "a": [
        //                 [
        //                     "16638.64",
        //                     "0.008479"
        //                 ]
        //             ],
        //             "b": [
        //                 [
        //                     "16638.27",
        //                     "0.305749"
        //                 ]
        //             ],
        //             "ts": 1672765737733,
        //             "u": 5277055
        //         },
        //         "retExtInfo": {},
        //         "time": 1672765737734
        //     }
        //
        const result = this.safeValue (response, 'result', []);
        const timestamp = this.safeInteger (result, 'ts');
        return this.parseOrderBook (result, symbol, timestamp, 'b', 'a');
    }

    parseBalance (response) {
        //
        // margin wallet
        //     [
        //         {
        //             "free": "0.001143855",
        //             "interest": "0",
        //             "loan": "0",
        //             "locked": "0",
        //             "tokenId": "BTC",
        //             "total": "0.001143855"
        //         },
        //         {
        //             "free": "200.00005568",
        //             "interest": "0.0008391",
        //             "loan": "200",
        //             "locked": "0",
        //             "tokenId": "USDT",
        //             "total": "200.00005568"
        //         },
        //     ]
        //
        // usdc wallet
        //    {
        //      "result": {
        //           "walletBalance": "10.0000",
        //           "accountMM": "0.0000",
        //           "bonus": "0.0000",
        //           "accountIM": "0.0000",
        //           "totalSessionRPL": "0.0000",
        //           "equity": "10.0000",
        //           "totalRPL": "0.0000",
        //           "marginBalance": "10.0000",
        //           "availableBalance": "10.0000",
        //           "totalSessionUPL": "0.0000"
        //       },
        //       "retCode": "0",
        //       "retMsg": "Success."
        //    }
        //
        // Unified Margin
        //
        //     {
        //         "retCode": 0,
        //         "retMsg": "Success",
        //         "result": {
        //             "totalEquity": "112.21267421",
        //             "accountIMRate": "0.6895",
        //             "totalMarginBalance": "80.37711012",
        //             "totalInitialMargin": "55.42180254",
        //             "totalAvailableBalance": "24.95530758",
        //             "accountMMRate": "0.0459",
        //             "totalPerpUPL": "-16.69586570",
        //             "totalWalletBalance": "97.07311619",
        //             "totalMaintenanceMargin": "3.68580537",
        //             "coin": [
        //                 {
        //                     "currencyCoin": "ETH",
        //                     "availableToBorrow": "0.00000000",
        //                     "borrowSize": "0.00000000",
        //                     "bonus": "0.00000000",
        //                     "accruedInterest": "0.00000000",
        //                     "availableBalanceWithoutConvert": "0.00000000",
        //                     "totalOrderIM": "",
        //                     "equity": "0.00000000",
        //                     "totalPositionMM": "",
        //                     "usdValue": "0.00000000",
        //                     "availableBalance": "0.02441165",
        //                     "unrealisedPnl": "",
        //                     "totalPositionIM": "",
        //                     "marginBalanceWithoutConvert": "0.00000000",
        //                     "walletBalance": "0.00000000",
        //                     "cumRealisedPnl": "",
        //                     "marginBalance": "0.07862610"
        //                 }
        //             ]
        //         },
        //         "time": 1657716037033
        //     }
        //
        // contract v3
        //
        //     [
        //         {
        //             "coin": "BTC",
        //             "equity": "0.00000002",
        //             "walletBalance": "0.00000002",
        //             "positionMargin": "0",
        //             "availableBalance": "0.00000002",
        //             "orderMargin": "0",
        //             "occClosingFee": "0",
        //             "occFundingFee": "0",
        //             "unrealisedPnl": "0",
        //             "cumRealisedPnl": "-0.00010941",
        //             "givenCash": "0",
        //             "serviceCash": "0"
        //         },
        //         {
        //             "coin": "USDT",
        //             "equity": "3662.81038535",
        //             "walletBalance": "3662.81038535",
        //             "positionMargin": "0",
        //             "availableBalance": "3662.81038535",
        //             "orderMargin": "0",
        //             "occClosingFee": "0",
        //             "occFundingFee": "0",
        //             "unrealisedPnl": "0",
        //             "cumRealisedPnl": "-36.01761465",
        //             "givenCash": "0",
        //             "serviceCash": "0"
        //         }
        //     ]
        // spot
        //     {
        //       retCode: '0',
        //       retMsg: 'OK',
        //       result: {
        //         balances: [
        //           {
        //             coin: 'BTC',
        //             coinId: 'BTC',
        //             total: '0.00977041118',
        //             free: '0.00877041118',
        //             locked: '0.001'
        //           },
        //           {
        //             coin: 'EOS',
        //             coinId: 'EOS',
        //             total: '2000',
        //             free: '2000',
        //             locked: '0'
        //           }
        //         ]
        //       },
        //       retExtInfo: {},
        //       time: '1670002625754'
        //  }
        //
        // Unified trade account
        //     {
        //         "retCode": 0,
        //         "retMsg": "OK",
        //         "result": {
        //             "list": [
        //                 {
        //                     "totalEquity": "18070.32797922",
        //                     "accountIMRate": "0.0101",
        //                     "totalMarginBalance": "18070.32797922",
        //                     "totalInitialMargin": "182.60183684",
        //                     "accountType": "UNIFIED",
        //                     "totalAvailableBalance": "17887.72614237",
        //                     "accountMMRate": "0",
        //                     "totalPerpUPL": "-0.11001349",
        //                     "totalWalletBalance": "18070.43799271",
        //                     "totalMaintenanceMargin": "0.38106773",
        //                     "coin": [
        //                         {
        //                             "availableToBorrow": "2.5",
        //                             "accruedInterest": "0",
        //                             "availableToWithdraw": "0.805994",
        //                             "totalOrderIM": "0",
        //                             "equity": "0.805994",
        //                             "totalPositionMM": "0",
        //                             "usdValue": "12920.95352538",
        //                             "unrealisedPnl": "0",
        //                             "borrowAmount": "0",
        //                             "totalPositionIM": "0",
        //                             "walletBalance": "0.805994",
        //                             "cumRealisedPnl": "0",
        //                             "coin": "BTC"
        //                         }
        //                     ]
        //                 }
        //             ]
        //         },
        //         "retExtInfo": {},
        //         "time": 1672125441042
        //     }
        //
        const result = {
            'info': response,
        };
        const responseResult = this.safeValue (response, 'result', {});
        const currencyList = this.safeValueN (responseResult, [ 'loanAccountList', 'list', 'coin', 'balances' ]);
        if (currencyList === undefined) {
            // usdc wallet
            const code = 'USDC';
            const account = this.account ();
            account['free'] = this.safeString (responseResult, 'availableBalance');
            account['total'] = this.safeString (responseResult, 'walletBalance');
            result[code] = account;
        } else {
            for (let i = 0; i < currencyList.length; i++) {
                const entry = currencyList[i];
                const accountType = this.safeString (entry, 'accountType');
                if (accountType === 'UNIFIED') {
                    const coins = this.safeValue (entry, 'coin');
                    for (let j = 0; j < coins.length; j++) {
                        const account = this.account ();
                        const coinEntry = coins[j];
                        const loan = this.safeString (coinEntry, 'borrowAmount');
                        const interest = this.safeString (coinEntry, 'accruedInterest');
                        if ((loan !== undefined) && (interest !== undefined)) {
                            account['debt'] = Precise.stringAdd (loan, interest);
                        }
                        account['total'] = this.safeString (coinEntry, 'walletBalance');
                        account['free'] = this.safeString (coinEntry, 'availableToWithdraw');
                        // account['used'] = this.safeString (coinEntry, 'locked');
                        const currencyId = this.safeString (coinEntry, 'coin');
                        const code = this.safeCurrencyCode (currencyId);
                        result[code] = account;
                    }
                } else {
                    const account = this.account ();
                    const loan = this.safeString (entry, 'loan');
                    const interest = this.safeString (entry, 'interest');
                    if ((loan !== undefined) && (interest !== undefined)) {
                        account['debt'] = Precise.stringAdd (loan, interest);
                    }
                    account['total'] = this.safeString2 (entry, 'total', 'walletBalance');
                    account['free'] = this.safeStringN (entry, [ 'free', 'availableBalanceWithoutConvert', 'availableBalance' ]);
                    account['used'] = this.safeString (entry, 'locked');
                    const currencyId = this.safeStringN (entry, [ 'tokenId', 'coin', 'currencyCoin' ]);
                    const code = this.safeCurrencyCode (currencyId);
                    result[code] = account;
                }
            }
        }
        return this.safeBalance (result);
    }

    async fetchSpotBalance (params = {}) {
        await this.loadMarkets ();
        let marginMode = undefined;
        [ marginMode, params ] = this.handleMarginModeAndParams ('fetchBalance', params);
        let method = 'privateGetSpotV3PrivateAccount';
        if (marginMode !== undefined) {
            method = 'privateGetSpotV3PrivateCrossMarginAccount';
        }
        const response = await this[method] (params);
        // spot wallet
        //     {
        //       retCode: '0',
        //       retMsg: 'OK',
        //       result: {
        //         balances: [
        //           {
        //             coin: 'BTC',
        //             coinId: 'BTC',
        //             total: '0.00977041118',
        //             free: '0.00877041118',
        //             locked: '0.001'
        //           },
        //           {
        //             coin: 'EOS',
        //             coinId: 'EOS',
        //             total: '2000',
        //             free: '2000',
        //             locked: '0'
        //           }
        //         ]
        //       },
        //       retExtInfo: {},
        //       time: '1670002625754'
        //     }
        // cross
        //     {
        //         "retCode": 0,
        //         "retMsg": "success",
        //         "result": {
        //             "acctBalanceSum": "0.122995614474732872",
        //             "debtBalanceSum": "0.011734191124529754",
        //             "loanAccountList": [
        //                 {
        //                     "free": "0.001143855",
        //                     "interest": "0",
        //                     "loan": "0",
        //                     "locked": "0",
        //                     "tokenId": "BTC",
        //                     "total": "0.001143855"
        //                 },
        //                 {
        //                     "free": "200.00005568",
        //                     "interest": "0.0008391",
        //                     "loan": "200",
        //                     "locked": "0",
        //                     "tokenId": "USDT",
        //                     "total": "200.00005568"
        //                 },
        //             ],
        //             "riskRate": "0.0954",
        //             "status": 1
        //         },
        //         "retExtInfo": {},
        //         "time": 1669843584123
        //     }
        //
        return this.parseBalance (response);
    }

    async fetchUnifiedAccountBalance (params = {}) {
        await this.loadMarkets ();
        const request = {
            'accountType': 'UNIFIED',
        };
        const response = await this.privateGetV5AccountWalletBalance (this.extend (request, params));
        //
        //     {
        //         "retCode": 0,
        //         "retMsg": "OK",
        //         "result": {
        //             "list": [
        //                 {
        //                     "totalEquity": "18070.32797922",
        //                     "accountIMRate": "0.0101",
        //                     "totalMarginBalance": "18070.32797922",
        //                     "totalInitialMargin": "182.60183684",
        //                     "accountType": "UNIFIED",
        //                     "totalAvailableBalance": "17887.72614237",
        //                     "accountMMRate": "0",
        //                     "totalPerpUPL": "-0.11001349",
        //                     "totalWalletBalance": "18070.43799271",
        //                     "totalMaintenanceMargin": "0.38106773",
        //                     "coin": [
        //                         {
        //                             "availableToBorrow": "2.5",
        //                             "accruedInterest": "0",
        //                             "availableToWithdraw": "0.805994",
        //                             "totalOrderIM": "0",
        //                             "equity": "0.805994",
        //                             "totalPositionMM": "0",
        //                             "usdValue": "12920.95352538",
        //                             "unrealisedPnl": "0",
        //                             "borrowAmount": "0",
        //                             "totalPositionIM": "0",
        //                             "walletBalance": "0.805994",
        //                             "cumRealisedPnl": "0",
        //                             "coin": "BTC"
        //                         }
        //                     ]
        //                 }
        //             ]
        //         },
        //         "retExtInfo": {},
        //         "time": 1672125441042
        //     }
        //
        return this.parseBalance (response);
    }

    async fetchUnifiedMarginBalance (params = {}) {
        await this.loadMarkets ();
        const response = await this.privateGetUnifiedV3PrivateAccountWalletBalance (params);
        //
        //     {
        //         "retCode": 0,
        //         "retMsg": "Success",
        //         "result": {
        //             "totalEquity": "112.21267421",
        //             "accountIMRate": "0.6895",
        //             "totalMarginBalance": "80.37711012",
        //             "totalInitialMargin": "55.42180254",
        //             "totalAvailableBalance": "24.95530758",
        //             "accountMMRate": "0.0459",
        //             "totalPerpUPL": "-16.69586570",
        //             "totalWalletBalance": "97.07311619",
        //             "totalMaintenanceMargin": "3.68580537",
        //             "coin": [
        //                 {
        //                     "currencyCoin": "ETH",
        //                     "availableToBorrow": "0.00000000",
        //                     "borrowSize": "0.00000000",
        //                     "bonus": "0.00000000",
        //                     "accruedInterest": "0.00000000",
        //                     "availableBalanceWithoutConvert": "0.00000000",
        //                     "totalOrderIM": "",
        //                     "equity": "0.00000000",
        //                     "totalPositionMM": "",
        //                     "usdValue": "0.00000000",
        //                     "availableBalance": "0.02441165",
        //                     "unrealisedPnl": "",
        //                     "totalPositionIM": "",
        //                     "marginBalanceWithoutConvert": "0.00000000",
        //                     "walletBalance": "0.00000000",
        //                     "cumRealisedPnl": "",
        //                     "marginBalance": "0.07862610"
        //                 }
        //             ]
        //         },
        //         "time": 1657716037033
        //     }
        //
        return this.parseBalance (response);
    }

    async fetchDerivativesBalance (params = {}) {
        await this.loadMarkets ();
        const request = {};
        const response = await this.privateGetContractV3PrivateAccountWalletBalance (this.extend (request, params));
        //
        //     {
        //         "retCode": 0,
        //         "retMsg": "OK",
        //         "result": {
        //             "list": [
        //                 {
        //                     "coin": "BTC",
        //                     "equity": "0.00000002",
        //                     "walletBalance": "0.00000002",
        //                     "positionMargin": "0",
        //                     "availableBalance": "0.00000002",
        //                     "orderMargin": "0",
        //                     "occClosingFee": "0",
        //                     "occFundingFee": "0",
        //                     "unrealisedPnl": "0",
        //                     "cumRealisedPnl": "-0.00010941",
        //                     "givenCash": "0",
        //                     "serviceCash": "0"
        //                 },
        //                 {
        //                     "coin": "USDT",
        //                     "equity": "3662.81038535",
        //                     "walletBalance": "3662.81038535",
        //                     "positionMargin": "0",
        //                     "availableBalance": "3662.81038535",
        //                     "orderMargin": "0",
        //                     "occClosingFee": "0",
        //                     "occFundingFee": "0",
        //                     "unrealisedPnl": "0",
        //                     "cumRealisedPnl": "-36.01761465",
        //                     "givenCash": "0",
        //                     "serviceCash": "0"
        //                 },
        //             ]
        //         },
        //         "retExtInfo": {},
        //         "time": 1669845599631
        //     }
        //
        return this.parseBalance (response);
    }

    async fetchUSDCBalance (params = {}) {
        await this.loadMarkets ();
        const response = await this.privatePostOptionUsdcOpenapiPrivateV1QueryWalletBalance (params);
        //
        //    {
        //      "result": {
        //           "walletBalance": "10.0000",
        //           "accountMM": "0.0000",
        //           "bonus": "0.0000",
        //           "accountIM": "0.0000",
        //           "totalSessionRPL": "0.0000",
        //           "equity": "10.0000",
        //           "totalRPL": "0.0000",
        //           "marginBalance": "10.0000",
        //           "availableBalance": "10.0000",
        //           "totalSessionUPL": "0.0000"
        //       },
        //       "retCode": "0",
        //       "retMsg": "Success."
        //    }
        //
        return this.parseBalance (response);
    }

    async fetchBalance (params = {}) {
        /**
         * @method
         * @name bybit#fetchBalance
         * @description query for balance and get the amount of funds available for trading or funds locked in orders
         * @param {object} params extra parameters specific to the bybit api endpoint
         * @returns {object} a [balance structure]{@link https://docs.ccxt.com/en/latest/manual.html?#balance-structure}
         */
        await this.loadMarkets ();
        let type = undefined;
        [ type, params ] = this.handleMarketTypeAndParams ('fetchBalance', undefined, params);
        if (type === 'spot') {
            return await this.fetchSpotBalance (params);
        }
        const { enableUnifiedMargin, enableUnifiedAccount } = await this.isUnifiedMarginEnabled ();
        if (enableUnifiedAccount) {
            return await this.fetchUnifiedAccountBalance (params);
        } else if (enableUnifiedMargin) {
            return await this.fetchUnifiedMarginBalance (params);
        } else {
            // linear/inverse future/swap
            return await this.fetchDerivativesBalance (params);
        }
    }

    parseOrderStatus (status) {
        const statuses = {
            // v3 spot
            'NEW': 'open',
            'PARTIALLY_FILLED': 'open',
            'FILLED': 'closed',
            'CANCELED': 'canceled',
            'PENDING_CANCEL': 'open',
            'PENDING_NEW': 'open',
            'REJECTED': 'rejected',
            'PARTIALLY_FILLED_CANCELLED': 'canceled',
            // v3 contract / unified margin / unified account
            'Created': 'open',
            'New': 'open',
            'Rejected': 'rejected', // order is triggered but failed upon being placed
            'PartiallyFilled': 'open',
<<<<<<< HEAD
            'PartiallyFilledCanceled': 'canceled', // spot has this order status only
=======
            'PartiallyFilledCancelled': 'canceled',
>>>>>>> 37d8afe1
            'Filled': 'closed',
            'PendingCancel': 'open',
            'Cancelled': 'canceled',
            // below this line the status only pertains to conditional orders
            'Untriggered': 'open',
            'Deactivated': 'canceled',
            'Triggered': 'open',
            'Active': 'open',
        };
        return this.safeString (statuses, status, status);
    }

    parseTimeInForce (timeInForce) {
        const timeInForces = {
            'GoodTillCancel': 'GTC',
            'ImmediateOrCancel': 'IOC',
            'FillOrKill': 'FOK',
            'PostOnly': 'PO',
        };
        return this.safeString (timeInForces, timeInForce, timeInForce);
    }

    parseOrder (order, market = undefined) {
        const orderCategoryExists = ('orderCategory' in order);
        if (orderCategoryExists) {
            return this.parseSpotOrder (order, market);
        }
        return this.parseContractOrder (order, market);
    }

    parseContractOrder (order, market = undefined) {
        //
        // contract v3
        //
        //     {
        //         "symbol": "XRPUSDT",
        //         "side": "Buy",
        //         "orderType": "Market",
        //         "price": "0.3431",
        //         "qty": "65",
        //         "reduceOnly": true,
        //         "timeInForce": "ImmediateOrCancel",
        //         "orderStatus": "Filled",
        //         "leavesQty": "0",
        //         "leavesValue": "0",
        //         "cumExecQty": "65",
        //         "cumExecValue": "21.3265",
        //         "cumExecFee": "0.0127959",
        //         "lastPriceOnCreated": "0.0000",
        //         "rejectReason": "EC_NoError",
        //         "orderLinkId": "",
        //         "createdTime": "1657526321499",
        //         "updatedTime": "1657526321504",
        //         "orderId": "ac0a8134-acb3-4ee1-a2d4-41891c9c46d7",
        //         "stopOrderType": "UNKNOWN",
        //         "takeProfit": "0.0000",
        //         "stopLoss": "0.0000",
        //         "tpTriggerBy": "UNKNOWN",
        //         "slTriggerBy": "UNKNOWN",
        //         "triggerPrice": "0.0000",
        //         "closeOnTrigger": true,
        //         "triggerDirection": 0,
        //         "positionIdx": 2
        //     }
        //
        const marketId = this.safeString (order, 'symbol');
        let marketType = 'contract';
        if (market !== undefined) {
            marketType = market['type'];
        }
        market = this.safeMarket (marketId, market, undefined, marketType);
        const symbol = market['symbol'];
        const timestamp = this.safeInteger (order, 'createdTime');
        const id = this.safeString (order, 'orderId');
        const type = this.safeStringLower (order, 'orderType');
        const price = this.safeString (order, 'price');
        const amount = this.safeString (order, 'qty');
        const cost = this.safeString (order, 'cumExecValue');
        const filled = this.safeString (order, 'cumExecQty');
        const remaining = this.safeString (order, 'leavesQty');
        const lastTradeTimestamp = this.safeInteger (order, 'updateTime');
        const rawStatus = this.safeString (order, 'orderStatus');
        const status = this.parseOrderStatus (rawStatus);
        const side = this.safeStringLower (order, 'side');
        let fee = undefined;
        const isContract = this.safeValue (market, 'contract');
        if (isContract) {
            const feeCostString = this.safeString (order, 'cumExecFee');
            if (feeCostString !== undefined) {
                fee = {
                    'cost': feeCostString,
                    'currency': market['settle'],
                };
            }
        }
        let clientOrderId = this.safeString (order, 'orderLinkId');
        if ((clientOrderId !== undefined) && (clientOrderId.length < 1)) {
            clientOrderId = undefined;
        }
        const rawTimeInForce = this.safeString (order, 'timeInForce');
        const timeInForce = this.parseTimeInForce (rawTimeInForce);
        const stopPrice = this.omitZero (this.safeString (order, 'triggerPrice'));
        return this.safeOrder ({
            'info': order,
            'id': id,
            'clientOrderId': clientOrderId,
            'timestamp': timestamp,
            'datetime': this.iso8601 (timestamp),
            'lastTradeTimestamp': lastTradeTimestamp,
            'symbol': symbol,
            'type': type,
            'timeInForce': timeInForce,
            'postOnly': undefined,
            'side': side,
            'price': price,
            'stopPrice': stopPrice,
            'triggerPrice': stopPrice,
            'amount': amount,
            'cost': cost,
            'average': undefined,
            'filled': filled,
            'remaining': remaining,
            'status': status,
            'fee': fee,
            'trades': undefined,
        }, market);
    }

    parseSpotOrder (order, market = undefined) {
        //
        //  createOrder, cancelOrer
        //
        //     {
        //         "orderId": "1274754916287346280",
        //         "orderLinkId": "1666798627015730",
        //         "symbol": "AAVEUSDT",
        //         "createTime": "1666698629821",
        //         "orderPrice": "80",
        //         "orderQty": "0.11",
        //         "orderType": "LIMIT",
        //         "side": "BUY",
        //         "status": "NEW",
        //         "timeInForce": "GTC",
        //         "accountId": "13380434",
        //         "execQty": "0",
        //         "orderCategory": "0"
        //     }
        //
        //     fetchOrder, fetchOpenOrders, fetchClosedOrders (and also for conditional orders) there are also present these additional fields:
        //     {
        //         "cummulativeQuoteQty": "0",
        //         "avgPrice": "0",
        //         "stopPrice": "0.0",
        //         "icebergQty": "0.0",
        //         "updateTime": "1666733357444",
        //         "isWorking": "1",
        //         "locked": "8.8",
        //         "executedOrderId": "1279094037543962113", // in conditional order
        //         "triggerPrice": "0.99", // in conditional order
        //     }
        //
        const marketId = this.safeString (order, 'symbol');
        market = this.safeMarket (marketId, market, undefined, 'spot');
        const timestamp = this.safeInteger (order, 'createTime');
        const type = this.safeStringLower (order, 'orderType');
        let price = this.safeString (order, 'orderPrice');
        if (price === '0' && type === 'market') {
            price = undefined;
        }
        const filled = this.safeString (order, 'execQty');
        const side = this.safeStringLower (order, 'side');
        const timeInForce = this.parseTimeInForce (this.safeString (order, 'timeInForce'));
        const triggerPrice = this.safeString (order, 'triggerPrice');
        const postOnly = (timeInForce === 'PO');
        let amount = undefined;
        if (market['spot'] && type === 'market' && side === 'buy') {
            amount = filled;
        } else {
            amount = this.safeString (order, 'orderQty');
        }
        return this.safeOrder ({
            'id': this.safeString (order, 'orderId'),
            'clientOrderId': this.safeString (order, 'orderLinkId'),
            'timestamp': timestamp,
            'datetime': this.iso8601 (timestamp),
            'lastTradeTimestamp': this.safeInteger (order, 'updateTime'),
            'symbol': market['symbol'],
            'type': type,
            'timeInForce': timeInForce,
            'postOnly': postOnly,
            'side': side,
            'price': price,
            'triggerPrice': triggerPrice,
            'stopPrice': triggerPrice, // deprecated field
            'amount': amount,
            'cost': this.safeString (order, 'cummulativeQuoteQty'),
            'average': this.safeString (order, 'avgPrice'),
            'filled': filled,
            'remaining': undefined,
            'status': this.parseOrderStatus (this.safeString (order, 'status')),
            'fee': undefined,
            'trades': undefined,
            'info': order,
        }, market);
    }

    async fetchOrder (id, symbol = undefined, params = {}) {
        /**
         * @method
         * @name bybit#fetchOrder
         * @description fetches information on an order made by the user
         * @param {string|undefined} symbol unified symbol of the market the order was made in
         * @param {object} params extra parameters specific to the bybit api endpoint
         * @returns {object} An [order structure]{@link https://docs.ccxt.com/en/latest/manual.html#order-structure}
         */
        await this.loadMarkets ();
        let market = undefined;
        if (symbol !== undefined) {
            market = this.market (symbol);
        }
        let type = undefined;
        [ type, params ] = this.handleMarketTypeAndParams ('fetchOrder', market, params);
        const { enableUnifiedAccount } = await this.isUnifiedMarginEnabled ();
        if (enableUnifiedAccount || type !== 'spot') {
            this.checkRequiredSymbol ('fetchOrder', symbol);
            const request = {
                'orderId': id,
            };
            const result = await this.fetchOrders (symbol, undefined, undefined, this.extend (request, params));
            const length = result.length;
            if (length === 0) {
                throw new OrderNotFound ('Order ' + id + ' does not exist.');
            }
            if (length > 1) {
                throw new InvalidOrder (this.id + ' returned more than one order');
            }
            return this.safeValue (result, 0);
        } else if (type === 'spot') {
            // only spot markets have a dedicated endpoint for fetching a order
            const request = {
                'orderId': id,
            };
            const response = await this.privateGetSpotV3PrivateOrder (this.extend (params, request));
            //
            //    {
            //        "retCode": "0",
            //        "retMsg": "OK",
            //        "result": {
            //            "accountId": "13380434",
            //            "symbol": "AAVEUSDT",
            //            "orderLinkId": "1666733357434617",
            //            "orderId": "1275046248585414144",
            //            "orderPrice": "80",
            //            "orderQty": "0.11",
            //            "execQty": "0",
            //            "cummulativeQuoteQty": "0",
            //            "avgPrice": "0",
            //            "status": "NEW",
            //            "timeInForce": "GTC",
            //            "orderType": "LIMIT",
            //            "side": "BUY",
            //            "stopPrice": "0.0",
            //            "icebergQty": "0.0",
            //            "createTime": "1666733357438",
            //            "updateTime": "1666733357444",
            //            "isWorking": "1",
            //            "locked": "8.8",
            //            "orderCategory": "0"
            //        },
            //        "retExtMap": {},
            //        "retExtInfo": null,
            //        "time": "1666733357744"
            //    }
            //
            const result = this.safeValue (response, 'result', {});
            return this.parseOrder (result, market);
        }
    }

    async createOrder (symbol, type, side, amount, price = undefined, params = {}) {
        /**
         * @method
         * @name bybit#createOrder
         * @description create a trade order
         * @param {string} symbol unified symbol of the market to create an order in
         * @param {string} type 'market' or 'limit'
         * @param {string} side 'buy' or 'sell'
         * @param {float} amount how much of currency you want to trade in units of base currency
         * @param {float|undefined} price the price at which the order is to be fullfilled, in units of the quote currency, ignored in market orders
         * @param {object} params extra parameters specific to the bybit api endpoint
         * @returns {object} an [order structure]{@link https://docs.ccxt.com/en/latest/manual.html#order-structure}
         */
        await this.loadMarkets ();
        this.checkRequiredSymbol ('createOrder', symbol);
        const market = this.market (symbol);
        symbol = market['symbol'];
        const { enableUnifiedMargin, enableUnifiedAccount } = await this.isUnifiedMarginEnabled ();
        const isUSDCSettled = market['settle'] === 'USDC';
        if (enableUnifiedAccount) {
            return await this.createUnifiedAccountOrder (symbol, type, side, amount, price, params);
        } else if (market['spot']) {
            return await this.createSpotOrder (symbol, type, side, amount, price, params);
        } else if (enableUnifiedMargin && !market['inverse']) {
            return await this.createUnifiedMarginOrder (symbol, type, side, amount, price, params);
        } else if (isUSDCSettled) {
            return await this.createUsdcOrder (symbol, type, side, amount, price, params);
        } else {
            return await this.createContractV3Order (symbol, type, side, amount, price, params);
        }
    }

    async createUnifiedAccountOrder (symbol, type, side, amount, price = undefined, params = {}) {
        await this.loadMarkets ();
        const market = this.market (symbol);
        if (price === undefined && type === 'limit') {
            throw new ArgumentsRequired (this.id + ' createOrder requires a price argument for limit orders');
        }
        const lowerCaseType = type.toLowerCase ();
        const request = {
            'symbol': market['id'],
            'side': this.capitalize (side),
            'orderType': this.capitalize (lowerCaseType), // limit or market
            'qty': this.amountToPrecision (symbol, amount),
            // 'timeInForce': 'GTC', // IOC, FOK, PostOnly
            // 'takeProfit': 123.45, // take profit price, only take effect upon opening the position
            // 'stopLoss': 123.45, // stop loss price, only take effect upon opening the position
            // 'reduceOnly': false, // reduce only, required for linear orders
            // when creating a closing order, bybit recommends a True value for
            //  closeOnTrigger to avoid failing due to insufficient available margin
            // 'closeOnTrigger': false, required for linear orders
            // 'orderLinkId': 'string', // unique client order id, max 36 characters
            // 'triggerPrice': 123.45, // trigger price, required for conditional orders
            // 'triggerBy': 'MarkPrice', // IndexPrice, MarkPrice, LastPrice
            // 'tpTriggerby': 'MarkPrice', // IndexPrice, MarkPrice, LastPrice
            // 'slTriggerBy': 'MarkPrice', // IndexPrice, MarkPrice, LastPrice
            // 'mmp': false // market maker protection
            // 'positionIdx': 0, // Position mode. Unified account has one-way mode only (0)
            // 'triggerDirection': 1, // Conditional order param. Used to identify the expected direction of the conditional order. 1: triggered when market price rises to triggerPrice 2: triggered when market price falls to triggerPrice
            // Valid for spot only.
            // 'isLeverage': 0, // Whether to borrow. 0(default): false, 1: true
            // 'orderFilter': 'Order' // Order,tpslOrder. If not passed, Order by default
            // Valid for option only.
            // 'orderIv': '0', // Implied volatility; parameters are passed according to the real value; for example, for 10%, 0.1 is passed
        };
        if (market['spot']) {
            request['category'] = 'spot';
        } else if (market['linear']) {
            request['category'] = 'linear';
        } else if (market['option']) {
            request['category'] = 'option';
        } else {
            throw new NotSupported (this.id + ' createOrder does not allow inverse market orders for ' + symbol + ' markets');
        }
        const isMarket = lowerCaseType === 'market';
        const isLimit = lowerCaseType === 'limit';
        if (isLimit) {
            request['price'] = this.priceToPrecision (symbol, price);
        }
        const exchangeSpecificParam = this.safeString (params, 'time_in_force');
        const timeInForce = this.safeStringLower (params, 'timeInForce');
        const postOnly = this.isPostOnly (isMarket, exchangeSpecificParam === 'PostOnly', params);
        if (postOnly) {
            request['timeInForce'] = 'PostOnly';
        } else if (timeInForce === 'gtc') {
            request['timeInForce'] = 'GTC';
        } else if (timeInForce === 'fok') {
            request['timeInForce'] = 'FOK';
        } else if (timeInForce === 'ioc') {
            request['timeInForce'] = 'IOC';
        }
        const triggerPrice = this.safeValue2 (params, 'stopPrice', 'triggerPrice');
        const stopLossPrice = this.safeValue (params, 'stopLossPrice');
        const isStopLossOrder = stopLossPrice !== undefined;
        const takeProfitPrice = this.safeValue (params, 'takeProfitPrice');
        const isTakeProfitOrder = takeProfitPrice !== undefined;
        if (isStopLossOrder) {
            request['stopLoss'] = this.priceToPrecision (symbol, stopLossPrice);
        }
        if (isTakeProfitOrder) {
            request['takeProfit'] = this.priceToPrecision (symbol, takeProfitPrice);
        }
        if (triggerPrice !== undefined) {
            // logical xor
            const isBuy = side === 'buy';
            const ascending = stopLossPrice ? !isBuy : isBuy;
            request['triggerDirection'] = ascending ? 2 : 1;
            request['triggerBy'] = 'LastPrice';
            request['triggerPrice'] = this.priceToPrecision (symbol, triggerPrice);
        }
        if (market['spot']) {
            // only works for spot market
            if (triggerPrice !== undefined || isStopLossOrder || isTakeProfitOrder) {
                request['orderFilter'] = 'tpslOrder';
            }
        }
        const clientOrderId = this.safeString (params, 'clientOrderId');
        if (clientOrderId !== undefined) {
            request['orderLinkId'] = clientOrderId;
        } else if (market['option']) {
            // mandatory field for options
            request['orderLinkId'] = this.uuid16 ();
        }
        params = this.omit (params, [ 'stopPrice', 'timeInForce', 'triggerPrice', 'stopLossPrice', 'takeProfitPrice', 'postOnly', 'clientOrderId' ]);
        const response = await this.privatePostV5OrderCreate (this.extend (request, params));
        //
        //     {
        //         "retCode": 0,
        //         "retMsg": "OK",
        //         "result": {
        //             "orderId": "1321003749386327552",
        //             "orderLinkId": "spot-test-postonly"
        //         },
        //         "retExtInfo": {},
        //         "time": 1672211918471
        //     }
        //
        const order = this.safeValue (response, 'result', {});
        return this.parseOrder (order);
    }

    async createSpotOrder (symbol, type, side, amount, price = undefined, params = {}) {
        await this.loadMarkets ();
        const market = this.market (symbol);
        if ((type === 'market') && (side === 'buy')) {
            // for market buy it requires the amount of quote currency to spend
            if (this.options['createMarketBuyOrderRequiresPrice']) {
                const cost = this.safeNumber (params, 'cost');
                params = this.omit (params, 'cost');
                if (price === undefined && cost === undefined) {
                    throw new InvalidOrder (this.id + " createOrder() requires the price argument with market buy orders to calculate total order cost (amount to spend), where cost = amount * price. Supply a price argument to createOrder() call if you want the cost to be calculated for you from price and amount, or, alternatively, add .options['createMarketBuyOrderRequiresPrice'] = false to supply the cost in the amount argument (the exchange-specific behaviour)");
                } else {
                    const amountString = this.numberToString (amount);
                    const priceString = this.numberToString (price);
                    const quoteAmount = Precise.stringMul (amountString, priceString);
                    amount = (cost !== undefined) ? cost : this.parseNumber (quoteAmount);
                }
            }
        }
        const upperCaseType = type.toUpperCase ();
        const request = {
            'symbol': market['id'],
            'side': this.capitalize (side),
            'orderType': upperCaseType, // limit, market or limit_maker
            'timeInForce': 'GTC', // FOK, IOC
            'orderQty': this.amountToPrecision (symbol, amount),
            // 'orderLinkId': 'string', // unique client order id, max 36 characters
        };
        if ((upperCaseType === 'LIMIT') || (upperCaseType === 'LIMIT_MAKER')) {
            if (price === undefined) {
                throw new InvalidOrder (this.id + ' createOrder requires a price argument for a ' + type + ' order');
            }
            request['orderPrice'] = this.priceToPrecision (symbol, price);
        }
        const isPostOnly = this.isPostOnly (upperCaseType === 'MARKET', type === 'LIMIT_MAKER', params);
        if (isPostOnly) {
            request['orderType'] = 'LIMIT_MAKER';
        }
        const clientOrderId = this.safeString2 (params, 'clientOrderId', 'orderLinkId');
        if (clientOrderId !== undefined) {
            request['orderLinkId'] = clientOrderId;
        }
        params = this.omit (params, [ 'clientOrderId', 'orderLinkId', 'postOnly' ]);
        const brokerId = this.safeString (this.options, 'brokerId');
        if (brokerId !== undefined) {
            request['agentSource'] = brokerId;
        }
        const triggerPrice = this.safeNumber2 (params, 'triggerPrice', 'stopPrice');
        if (triggerPrice !== undefined) {
            params['triggerPrice'] = this.priceToPrecision (symbol, triggerPrice);
        }
        params = this.omit (params, 'stopPrice');
        const response = await this.privatePostSpotV3PrivateOrder (this.extend (request, params));
        //
        //    {
        //        "retCode": "0",
        //        "retMsg": "OK",
        //        "result": {
        //            "orderId": "1274754916287346280",
        //            "orderLinkId": "1666798627015730",
        //            "symbol": "AAVEUSDT",
        //            "createTime": "1666698629821",
        //            "orderPrice": "80",
        //            "orderQty": "0.11",
        //            "orderType": "LIMIT",
        //            "side": "BUY",
        //            "status": "NEW",
        //            "timeInForce": "GTC",
        //            "accountId": "13380434",
        //            "execQty": "0",
        //            "orderCategory": "0"
        //        },
        //        "retExtMap": {},
        //        "retExtInfo": null,
        //        "time": "1666698627926"
        //    }
        //
        const order = this.safeValue (response, 'result', {});
        return this.parseOrder (order);
    }

    async createUnifiedMarginOrder (symbol, type, side, amount, price = undefined, params = {}) {
        await this.loadMarkets ();
        const market = this.market (symbol);
        if (!market['linear'] && !market['option']) {
            throw new NotSupported (this.id + ' createOrder does not allow inverse market orders for ' + symbol + ' markets');
        }
        if (price === undefined && type === 'limit') {
            throw new ArgumentsRequired (this.id + ' createOrder requires a price argument for limit orders');
        }
        const lowerCaseType = type.toLowerCase ();
        const request = {
            'symbol': market['id'],
            'side': this.capitalize (side),
            'orderType': this.capitalize (lowerCaseType), // limit or market
            'timeInForce': 'GoodTillCancel', // ImmediateOrCancel, FillOrKill, PostOnly
            'qty': this.amountToPrecision (symbol, amount),
            // 'takeProfit': 123.45, // take profit price, only take effect upon opening the position
            // 'stopLoss': 123.45, // stop loss price, only take effect upon opening the position
            // 'reduceOnly': false, // reduce only, required for linear orders
            // when creating a closing order, bybit recommends a True value for
            //  closeOnTrigger to avoid failing due to insufficient available margin
            // 'closeOnTrigger': false, required for linear orders
            // 'orderLinkId': 'string', // unique client order id, max 36 characters
            // 'triggerPrice': 123.45, // trigger price, required for conditional orders
            // 'triggerBy': 'MarkPrice', // IndexPrice, MarkPrice
            // 'tptriggerby': 'MarkPrice', // IndexPrice, MarkPrice
            // 'slTriggerBy': 'MarkPrice', // IndexPrice, MarkPrice
            // 'mmp': false // market maker protection
            // 'positionIdx': 0, // Position mode. unified margin account is only available in One-Way mode, which is 0
            // 'basePrice': '0', // It will be used to compare with the value of triggerPrice, to decide whether your conditional order will be triggered by crossing trigger price from upper side or lower side. Mainly used to identify the expected direction of the current conditional order.
            // 'iv': '0', // Implied volatility, for options only; parameters are passed according to the real value; for example, for 10%, 0.1 is passed
        };
        if (market['linear']) {
            request['category'] = 'linear';
        } else {
            request['category'] = 'option';
        }
        const isMarket = lowerCaseType === 'market';
        const isLimit = lowerCaseType === 'limit';
        if (isLimit) {
            request['price'] = this.priceToPrecision (symbol, price);
        }
        const exchangeSpecificParam = this.safeString (params, 'time_in_force');
        const timeInForce = this.safeStringLower (params, 'timeInForce');
        const postOnly = this.isPostOnly (isMarket, exchangeSpecificParam === 'PostOnly', params);
        if (postOnly) {
            request['timeInForce'] = 'PostOnly';
        } else if (timeInForce === 'gtc') {
            request['timeInForce'] = 'GoodTillCancel';
        } else if (timeInForce === 'fok') {
            request['timeInForce'] = 'FillOrKill';
        } else if (timeInForce === 'ioc') {
            request['timeInForce'] = 'ImmediateOrCancel';
        }
        const triggerPrice = this.safeValue2 (params, 'stopPrice', 'triggerPrice');
        const stopLossPrice = this.safeValue (params, 'stopLossPrice', triggerPrice);
        const isStopLossOrder = stopLossPrice !== undefined;
        const takeProfitPrice = this.safeValue (params, 'takeProfitPrice');
        const isTakeProfitOrder = takeProfitPrice !== undefined;
        if (isStopLossOrder || isTakeProfitOrder) {
            request['triggerBy'] = 'LastPrice';
            const triggerAt = isStopLossOrder ? stopLossPrice : takeProfitPrice;
            const preciseTriggerPrice = this.priceToPrecision (symbol, triggerAt);
            request['triggerPrice'] = preciseTriggerPrice;
            const isBuy = side === 'buy';
            // logical xor
            const ascending = stopLossPrice ? !isBuy : isBuy;
            const delta = this.numberToString (market['precision']['price']);
            request['basePrice'] = ascending ? Precise.stringAdd (preciseTriggerPrice, delta) : Precise.stringSub (preciseTriggerPrice, delta);
        }
        const clientOrderId = this.safeString (params, 'clientOrderId');
        if (clientOrderId !== undefined) {
            request['orderLinkId'] = clientOrderId;
        } else if (market['option']) {
            // mandatory field for options
            request['orderLinkId'] = this.uuid16 ();
        }
        params = this.omit (params, [ 'stopPrice', 'timeInForce', 'triggerPrice', 'stopLossPrice', 'takeProfitPrice', 'postOnly', 'clientOrderId' ]);
        const response = await this.privatePostUnifiedV3PrivateOrderCreate (this.extend (request, params));
        //
        //     {
        //         "retCode": 0,
        //         "retMsg": "OK",
        //         "result": {
        //             "orderId": "e10b0716-7c91-4091-b98a-1fa0f401c7d5",
        //             "orderLinkId": "test0000003"
        //         },
        //         "retExtInfo": null,
        //         "time": 1664441344238
        //     }
        //
        const order = this.safeValue (response, 'result', {});
        return this.parseOrder (order);
    }

    async createContractV3Order (symbol, type, side, amount, price = undefined, params = {}) {
        await this.loadMarkets ();
        const market = this.market (symbol);
        if ((price === undefined) && (type === 'limit')) {
            throw new ArgumentsRequired (this.id + ' createContractV3Order requires a price argument for limit orders');
        }
        const lowerCaseType = type.toLowerCase ();
        const request = {
            'symbol': market['id'],
            'side': this.capitalize (side),
            'orderType': this.capitalize (lowerCaseType), // limit or market
            'timeInForce': 'GoodTillCancel', // ImmediateOrCancel, FillOrKill, PostOnly
            'qty': this.amountToPrecision (symbol, amount),
            // 'takeProfit': 123.45, // take profit price, only take effect upon opening the position
            // 'stopLoss': 123.45, // stop loss price, only take effect upon opening the position
            // 'reduceOnly': false, // reduce only, required for linear orders
            // when creating a closing order, bybit recommends a True value for
            //  closeOnTrigger to avoid failing due to insufficient available margin
            // 'closeOnTrigger': false, required for linear orders
            // 'orderLinkId': 'string', // unique client order id, max 36 characters
            // 'triggerPrice': 123.45, // trigger price, required for conditional orders
            // 'triggerBy': 'MarkPrice', // IndexPrice, MarkPrice
            // 'tptriggerby': 'MarkPrice', // IndexPrice, MarkPrice
            // 'slTriggerBy': 'MarkPrice', // IndexPrice, MarkPrice
            // 'positionIdx': 0, // Position mode. unified margin account is only available in One-Way mode, which is 0
            // 'triggerDirection': 1, // Trigger direction. Mainly used in conditional order. Trigger the order when market price rises to triggerPrice or falls to triggerPrice. 1: rise; 2: fall
        };
        if (market['future']) {
            const positionIdx = this.safeInteger (params, 'position_idx', 0); // 0 One-Way Mode, 1 Buy-side, 2 Sell-side
            request['position_idx'] = positionIdx;
            params = this.omit (params, 'position_idx');
        }
        const isMarket = lowerCaseType === 'market';
        const isLimit = lowerCaseType === 'limit';
        if (isLimit) {
            request['price'] = this.priceToPrecision (symbol, price);
        }
        const exchangeSpecificParam = this.safeString (params, 'time_in_force');
        const timeInForce = this.safeStringLower (params, 'timeInForce');
        const postOnly = this.isPostOnly (isMarket, exchangeSpecificParam === 'PostOnly', params);
        if (postOnly) {
            request['timeInForce'] = 'PostOnly';
        } else if (timeInForce === 'gtc') {
            request['timeInForce'] = 'GoodTillCancel';
        } else if (timeInForce === 'fok') {
            request['timeInForce'] = 'FillOrKill';
        } else if (timeInForce === 'ioc') {
            request['timeInForce'] = 'ImmediateOrCancel';
        }
        const triggerPrice = this.safeValue2 (params, 'stopPrice', 'triggerPrice');
        const stopLossPrice = this.safeValue (params, 'stopLossPrice', triggerPrice);
        const isStopLossOrder = stopLossPrice !== undefined;
        const takeProfitPrice = this.safeValue (params, 'takeProfitPrice');
        const isTakeProfitOrder = takeProfitPrice !== undefined;
        if (isStopLossOrder || isTakeProfitOrder) {
            const triggerAt = isStopLossOrder ? stopLossPrice : takeProfitPrice;
            const preciseTriggerPrice = this.priceToPrecision (symbol, triggerAt);
            const isBuy = side === 'buy';
            // logical xor
            const ascending = stopLossPrice ? !isBuy : isBuy;
            request['triggerDirection'] = ascending ? 2 : 1;
            request['triggerBy'] = 'LastPrice';
            request['triggerPrice'] = this.priceToPrecision (symbol, preciseTriggerPrice);
        }
        const clientOrderId = this.safeString (params, 'clientOrderId');
        if (clientOrderId !== undefined) {
            request['orderLinkId'] = clientOrderId;
        } else if (market['option']) {
            // mandatory field for options
            request['orderLinkId'] = this.uuid16 ();
        }
        params = this.omit (params, [ 'stopPrice', 'timeInForce', 'triggerPrice', 'stopLossPrice', 'takeProfitPrice', 'postOnly', 'clientOrderId' ]);
        const response = await this.privatePostContractV3PrivateOrderCreate (this.extend (request, params));
        //
        //     {
        //         "retCode": 0,
        //         "retMsg": "OK",
        //         "result": {
        //             "orderId": "e10b0716-7c91-4091-b98a-1fa0f401c7d5",
        //             "orderLinkId": "test0000003"
        //         },
        //         "retExtInfo": null,
        //         "time": 1664441344238
        //     }
        //
        const order = this.safeValue (response, 'result', {});
        return this.parseOrder (order);
    }

    async createUsdcOrder (symbol, type, side, amount, price = undefined, params = {}) {
        await this.loadMarkets ();
        const market = this.market (symbol);
        if (type === 'market') {
            throw new NotSupported (this.id + 'createOrder does not allow market orders for ' + symbol + ' markets');
        }
        if (price === undefined && type === 'limit') {
            throw new ArgumentsRequired (this.id + ' createOrder requires a price argument for limit orders');
        }
        const lowerCaseType = type.toLowerCase ();
        const request = {
            'symbol': market['id'],
            'side': this.capitalize (side),
            'orderType': this.capitalize (lowerCaseType), // limit or market
            'timeInForce': 'GoodTillCancel', // ImmediateOrCancel, FillOrKill, PostOnly
            'orderQty': this.amountToPrecision (symbol, amount),
            // 'takeProfit': 123.45, // take profit price, only take effect upon opening the position
            // 'stopLoss': 123.45, // stop loss price, only take effect upon opening the position
            // 'reduceOnly': false, // reduce only, required for linear orders
            // when creating a closing order, bybit recommends a True value for
            //  closeOnTrigger to avoid failing due to insufficient available margin
            // 'closeOnTrigger': false, required for linear orders
            // 'orderLinkId': 'string', // unique client order id, max 36 characters
            // 'triggerPrice': 123.45, // trigger price, required for conditional orders
            // 'trigger_by': 'MarkPrice', // IndexPrice, MarkPrice
            // 'tptriggerby': 'MarkPrice', // IndexPrice, MarkPrice
            // 'slTriggerBy': 'MarkPrice', // IndexPrice, MarkPrice
            // 'orderFilter': 'Order' or 'StopOrder'
            // 'mmp': false // market maker protection
        };
        const isMarket = lowerCaseType === 'market';
        const isLimit = lowerCaseType === 'limit';
        if (isLimit !== undefined) {
            request['orderPrice'] = this.priceToPrecision (symbol, price);
        }
        const exchangeSpecificParam = this.safeString (params, 'time_in_force');
        const timeInForce = this.safeStringLower (params, 'timeInForce');
        const postOnly = this.isPostOnly (isMarket, exchangeSpecificParam === 'PostOnly', params);
        if (postOnly) {
            request['time_in_force'] = 'PostOnly';
        } else if (timeInForce === 'gtc') {
            request['time_in_force'] = 'GoodTillCancel';
        } else if (timeInForce === 'fok') {
            request['time_in_force'] = 'FillOrKill';
        } else if (timeInForce === 'ioc') {
            request['time_in_force'] = 'ImmediateOrCancel';
        }
        if (market['swap']) {
            const triggerPrice = this.safeValue2 (params, 'stopPrice', 'triggerPrice');
            const stopLossPrice = this.safeValue (params, 'stopLossPrice', triggerPrice);
            const isStopLossOrder = stopLossPrice !== undefined;
            const takeProfitPrice = this.safeValue (params, 'takeProfitPrice');
            const isTakeProfitOrder = takeProfitPrice !== undefined;
            const isStopOrder = isStopLossOrder || isTakeProfitOrder;
            if (isStopOrder) {
                request['orderFilter'] = 'StopOrder';
                request['trigger_by'] = 'LastPrice';
                const stopPx = isStopLossOrder ? stopLossPrice : takeProfitPrice;
                const preciseStopPrice = this.priceToPrecision (symbol, stopPx);
                request['triggerPrice'] = preciseStopPrice;
                const delta = this.numberToString (market['precision']['price']);
                request['basePrice'] = isStopLossOrder ? Precise.stringSub (preciseStopPrice, delta) : Precise.stringAdd (preciseStopPrice, delta);
            } else {
                request['orderFilter'] = 'Order';
            }
        }
        const clientOrderId = this.safeString (params, 'clientOrderId');
        if (clientOrderId !== undefined) {
            request['orderLinkId'] = clientOrderId;
        } else if (market['option']) {
            // mandatory field for options
            request['orderLinkId'] = this.uuid16 ();
        }
        params = this.omit (params, [ 'stopPrice', 'timeInForce', 'triggerPrice', 'stopLossPrice', 'takeProfitPrice', 'postOnly', 'clientOrderId' ]);
        const method = market['option'] ? 'privatePostOptionUsdcOpenapiPrivateV1PlaceOrder' : 'privatePostPerpetualUsdcOpenapiPrivateV1PlaceOrder';
        const response = await this[method] (this.extend (request, params));
        //
        //     {
        //         "retCode":0,
        //         "retMsg":"",
        //         "result":{
        //            "orderId":"34450a59-325e-4296-8af0-63c7c524ae33",
        //            "orderLinkId":"",
        //            "mmp":false,
        //            "symbol":"BTCPERP",
        //            "orderType":"Limit",
        //            "side":"Buy",
        //            "orderQty":"0.00100000",
        //            "orderPrice":"20000.00",
        //            "iv":"0",
        //            "timeInForce":"GoodTillCancel",
        //            "orderStatus":"Created",
        //            "createdAt":"1652261746007873",
        //            "basePrice":"0.00",
        //            "triggerPrice":"0.00",
        //            "takeProfit":"0.00",
        //            "stopLoss":"0.00",
        //            "slTriggerBy":"UNKNOWN",
        //            "tpTriggerBy":"UNKNOWN"
        //     }
        //
        const order = this.safeValue (response, 'result', {});
        return this.parseOrder (order);
    }

    async editUnifiedAccountOrder (id, symbol, type, side, amount = undefined, price = undefined, params = {}) {
        await this.loadMarkets ();
        const market = this.market (symbol);
        if (!market['linear'] && !market['option']) {
            throw new NotSupported (this.id + ' editOrder does not allow inverse market orders for ' + symbol + ' markets');
        }
        const request = {
            'symbol': market['id'],
            'orderId': id,
            'qty': this.amountToPrecision (symbol, amount),
            // 'orderLinkId': 'string', // unique client order id, max 36 characters
            // 'takeProfit': 123.45, // take profit price, only take effect upon opening the position
            // 'stopLoss': 123.45, // stop loss price, only take effect upon opening the position
            // 'triggerPrice': 123.45, // trigger price, required for conditional orders
            // 'triggerBy': 'MarkPrice', // IndexPrice, MarkPrice, LastPrice
            // 'tpTriggerby': 'MarkPrice', // IndexPrice, MarkPrice, LastPrice
            // 'slTriggerBy': 'MarkPrice', // IndexPrice, MarkPrice, LastPrice
            // Valid for option only.
            // 'orderIv': '0', // Implied volatility; parameters are passed according to the real value; for example, for 10%, 0.1 is passed
        };
        if (market['linear']) {
            request['category'] = 'linear';
        } else {
            request['category'] = 'option';
        }
        if (price !== undefined) {
            request['price'] = this.priceToPrecision (symbol, price);
        }
        const triggerPrice = this.safeValue2 (params, 'stopPrice', 'triggerPrice');
        const stopLossPrice = this.safeValue (params, 'stopLossPrice');
        const isStopLossOrder = stopLossPrice !== undefined;
        const takeProfitPrice = this.safeValue (params, 'takeProfitPrice');
        const isTakeProfitOrder = takeProfitPrice !== undefined;
        if (isStopLossOrder) {
            request['stopLoss'] = this.priceToPrecision (symbol, stopLossPrice);
        }
        if (isTakeProfitOrder) {
            request['takeProfit'] = this.priceToPrecision (symbol, takeProfitPrice);
        }
        if (triggerPrice !== undefined) {
            request['triggerPrice'] = this.priceToPrecision (symbol, triggerPrice);
        }
        params = this.omit (params, [ 'stopPrice', 'triggerPrice', 'stopLossPrice', 'takeProfitPrice' ]);
        const response = await this.privatePostV5OrderAmend (this.extend (request, params));
        //
        //     {
        //         "retCode": 0,
        //         "retMsg": "OK",
        //         "result": {
        //             "orderId": "c6f055d9-7f21-4079-913d-e6523a9cfffa",
        //             "orderLinkId": "linear-004"
        //         },
        //         "retExtInfo": {},
        //         "time": 1672217093461
        //     }
        //
        const result = this.safeValue (response, 'result', {});
        return {
            'info': response,
            'id': this.safeString (result, 'orderId'),
        };
    }

    async editUnifiedMarginOrder (id, symbol, type, side, amount, price = undefined, params = {}) {
        await this.loadMarkets ();
        const market = this.market (symbol);
        if (!market['linear'] && !market['option']) {
            throw new NotSupported (this.id + ' editOrder does not allow inverse market orders for ' + symbol + ' markets');
        }
        if (price === undefined && type === 'limit') {
            throw new ArgumentsRequired (this.id + ' editOrder requires a price argument for limit orders');
        }
        const lowerCaseType = type.toLowerCase ();
        const request = {
            'orderId': id,
            'symbol': market['id'],
            'side': this.capitalize (side),
            'orderType': this.capitalize (lowerCaseType), // limit or market
            'timeInForce': 'GoodTillCancel', // ImmediateOrCancel, FillOrKill, PostOnly
            'qty': this.amountToPrecision (symbol, amount),
            // 'takeProfit': 123.45, // take profit price, only take effect upon opening the position
            // 'stopLoss': 123.45, // stop loss price, only take effect upon opening the position
            // 'orderLinkId': 'string', // unique client order id, max 36 characters
            // 'triggerPrice': 123.45, // trigger price, required for conditional orders
            // 'triggerBy': 'MarkPrice', // IndexPrice, MarkPrice
            // 'tptriggerby': 'MarkPrice', // IndexPrice, MarkPrice
            // 'slTriggerBy': 'MarkPrice', // IndexPrice, MarkPrice
            // 'iv': '0', // Implied volatility, for options only; parameters are passed according to the real value; for example, for 10%, 0.1 is passed
        };
        if (market['linear']) {
            request['category'] = 'linear';
        } else {
            request['category'] = 'option';
        }
        const isMarket = lowerCaseType === 'market';
        const isLimit = lowerCaseType === 'limit';
        if (isLimit) {
            request['price'] = this.priceToPrecision (symbol, price);
        }
        const exchangeSpecificParam = this.safeString (params, 'time_in_force');
        const timeInForce = this.safeStringLower (params, 'timeInForce');
        const postOnly = this.isPostOnly (isMarket, exchangeSpecificParam === 'PostOnly', params);
        if (postOnly) {
            request['timeInForce'] = 'PostOnly';
        } else if (timeInForce === 'gtc') {
            request['timeInForce'] = 'GoodTillCancel';
        } else if (timeInForce === 'fok') {
            request['timeInForce'] = 'FillOrKill';
        } else if (timeInForce === 'ioc') {
            request['timeInForce'] = 'ImmediateOrCancel';
        }
        const triggerPrice = this.safeValue2 (params, 'stopPrice', 'triggerPrice');
        const stopLossPrice = this.safeValue (params, 'stopLossPrice');
        const isStopLossOrder = stopLossPrice !== undefined;
        const takeProfitPrice = this.safeValue (params, 'takeProfitPrice');
        const isTakeProfitOrder = takeProfitPrice !== undefined;
        if (isStopLossOrder) {
            request['stopLoss'] = this.priceToPrecision (symbol, stopLossPrice);
        }
        if (isTakeProfitOrder) {
            request['takeProfit'] = this.priceToPrecision (symbol, takeProfitPrice);
        }
        if (triggerPrice !== undefined) {
            request['triggerBy'] = 'LastPrice';
            request['triggerPrice'] = this.priceToPrecision (symbol, triggerPrice);
        }
        const clientOrderId = this.safeString (params, 'clientOrderId');
        if (clientOrderId !== undefined) {
            request['orderLinkId'] = clientOrderId;
        }
        params = this.omit (params, [ 'stopPrice', 'timeInForce', 'triggerPrice', 'stopLossPrice', 'takeProfitPrice', 'postOnly', 'clientOrderId' ]);
        const response = await this.privatePostUnifiedV3PrivateOrderReplace (this.extend (request, params));
        //
        //     {
        //         "retCode": 0,
        //         "retMsg": "OK",
        //         "result": {
        //             "orderId": "42c86d66331e41998d12c2440ce90c1a",
        //             "orderLinkId": "e80d558e-ed"
        //         }
        //     }
        //
        const order = this.safeValue (response, 'result', {});
        return this.parseOrder (order);
    }

    async editContractV3Order (id, symbol, type, side, amount = undefined, price = undefined, params = {}) {
        await this.loadMarkets ();
        const market = this.market (symbol);
        const request = {
            'symbol': market['id'],
            'orderId': id,
            'qty': this.amountToPrecision (symbol, amount),
        };
        if (price !== undefined) {
            request['price'] = this.priceToPrecision (symbol, price);
        }
        const triggerPrice = this.safeValue2 (params, 'stopPrice', 'triggerPrice');
        const stopLossPrice = this.safeValue (params, 'stopLossPrice');
        const isStopLossOrder = stopLossPrice !== undefined;
        const takeProfitPrice = this.safeValue (params, 'takeProfitPrice');
        const isTakeProfitOrder = takeProfitPrice !== undefined;
        if (isStopLossOrder) {
            request['stopLoss'] = this.priceToPrecision (symbol, stopLossPrice);
        }
        if (isTakeProfitOrder) {
            request['takeProfit'] = this.priceToPrecision (symbol, takeProfitPrice);
        }
        if (triggerPrice !== undefined) {
            request['triggerPrice'] = this.priceToPrecision (symbol, triggerPrice);
        }
        params = this.omit (params, [ 'stopPrice', 'triggerPrice', 'stopLossPrice', 'takeProfitPrice' ]);
        const response = await this.privatePostContractV3PrivateOrderReplace (this.extend (request, params));
        //
        // contract v3
        //
        //     {
        //         "retCode": 0,
        //         "retMsg": "OK",
        //         "result": {
        //             "orderId": "db8b74b3-72d3-4264-bf3f-52d39b41956e",
        //             "orderLinkId": "x002"
        //         },
        //         "retExtInfo": {},
        //         "time": 1658902610749
        //     }
        //
        const result = this.safeValue (response, 'result', {});
        return {
            'info': response,
            'id': this.safeString (result, 'orderId'),
        };
    }

    async editOrder (id, symbol, type, side, amount = undefined, price = undefined, params = {}) {
        if (symbol === undefined) {
            throw new ArgumentsRequired (this.id + ' editOrder() requires an symbol argument');
        }
        await this.loadMarkets ();
        const market = this.market (symbol);
        const { enableUnifiedMargin, enableUnifiedAccount } = await this.isUnifiedMarginEnabled ();
        if (enableUnifiedAccount) {
            return await this.editUnifiedAccountOrder (id, symbol, type, side, amount, price, params);
        } else if (market['spot']) {
            throw new NotSupported (this.id + ' editOrder() does not support spot markets');
        } else if (enableUnifiedMargin && !market['inverse']) {
            return await this.editUnifiedMarginOrder (id, symbol, type, side, amount, price, params);
        }
        return await this.editContractV3Order (id, symbol, type, side, amount, price, params);
    }

    async cancelUnifiedAccountOrder (id, symbol = undefined, params = {}) {
        if (symbol === undefined) {
            throw new ArgumentsRequired (this.id + ' cancelOrder() requires a symbol argument');
        }
        await this.loadMarkets ();
        const market = this.market (symbol);
        const request = {
            'symbol': market['id'],
            // 'orderLinkId': 'string',
            // 'orderId': id,
            // conditional orders
            // 'orderFilter': '', // Valid for spot only. Order,tpslOrder. If not passed, Order by default
        };
        if (market['spot']) {
            // only works for spot market
            const isStop = this.safeValue (params, 'stop', false);
            params = this.omit (params, [ 'stop' ]);
            request['orderFilter'] = isStop ? 'tpslOrder' : 'Order';
        }
        if (id !== undefined) { // The user can also use argument params["orderLinkId"]
            request['orderId'] = id;
        }
        if (market['spot']) {
            request['category'] = 'spot';
        } else if (market['option']) {
            request['category'] = 'option';
        } else if (market['linear']) {
            request['category'] = 'linear';
        } else {
            throw new NotSupported (this.id + ' cancelOrder() does not allow inverse market orders for ' + symbol + ' markets');
        }
        const response = await this.privatePostV5OrderCancel (this.extend (request, params));
        //
        //     {
        //         "retCode": 0,
        //         "retMsg": "OK",
        //         "result": {
        //             "orderId": "c6f055d9-7f21-4079-913d-e6523a9cfffa",
        //             "orderLinkId": "linear-004"
        //         },
        //         "retExtInfo": {},
        //         "time": 1672217377164
        //     }
        //
        const result = this.safeValue (response, 'result', {});
        return this.parseOrder (result, market);
    }

    async cancelSpotOrder (id, symbol = undefined, params = {}) {
        await this.loadMarkets ();
        const market = this.market (symbol);
        const request = {
            // 'order_link_id': 'string', // one of order_id, stop_order_id or order_link_id is required
            // 'orderId': id
        };
        if (id !== undefined) { // The user can also use argument params["order_link_id"]
            request['orderId'] = id;
        }
        const response = await this.privatePostSpotV3PrivateCancelOrder (this.extend (request, params));
        //
        //     {
        //         "retCode": "0",
        //         "retMsg": "OK",
        //         "result": {
        //             "orderId": "1275046248585414144",
        //             "orderLinkId": "1666733357434617",
        //             "symbol": "AAVEUSDT",
        //             "status": "NEW",
        //             "accountId": "13380434",
        //             "createTime": "1666733357438",
        //             "orderPrice": "80",
        //             "orderQty": "0.11",
        //             "execQty": "0",
        //             "timeInForce": "GTC",
        //             "orderType": "LIMIT",
        //             "side": "BUY",
        //             "orderCategory": "0"
        //         },
        //         "retExtMap": {},
        //         "retExtInfo": null,
        //         "time": "1666733839493"
        //     }
        //
        const result = this.safeValue (response, 'result', {});
        return this.parseOrder (result, market);
    }

    async cancelUnifiedMarginOrder (id, symbol = undefined, params = {}) {
        if (symbol === undefined) {
            throw new ArgumentsRequired (this.id + ' cancelUnifiedMarginOrder() requires a symbol argument');
        }
        await this.loadMarkets ();
        const market = this.market (symbol);
        const request = {
            'symbol': market['id'],
            // 'orderLinkId': 'string',
            // 'orderId': id,
            // conditional orders
            // 'orderFilter': '',
            // 'category': '',
        };
        const isStop = this.safeValue (params, 'stop', false);
        params = this.omit (params, [ 'stop' ]);
        request['orderFilter'] = isStop ? 'StopOrder' : 'Order';
        if (id !== undefined) { // The user can also use argument params["orderLinkId"]
            request['orderId'] = id;
        }
        if (market['option']) {
            request['category'] = 'option';
        } else if (market['linear']) {
            request['category'] = 'linear';
        } else {
            throw new NotSupported (this.id + ' cancelUnifiedMarginOrder() does not allow inverse market orders for ' + symbol + ' markets');
        }
        const response = await this.privatePostUnifiedV3PrivateOrderCancel (this.extend (request, params));
        //
        //     {
        //         "retCode": 0,
        //         "retMsg": "OK",
        //         "result": {
        //             "orderId": "42c86d66331e41998d12c2440ce90c1a",
        //             "orderLinkId": "e80d558e-ed"
        //         }
        //     }
        //
        const result = this.safeValue (response, 'result', {});
        return this.parseOrder (result, market);
    }

    async cancelUSDCOrder (id, symbol = undefined, params = {}) {
        if (symbol === undefined) {
            throw new ArgumentsRequired (this.id + ' cancelUSDCOrder() requires a symbol argument');
        }
        await this.loadMarkets ();
        const market = this.market (symbol);
        const request = {
            'symbol': market['id'],
            // 'orderLinkId': 'string', // one of order_id, stop_order_id or order_link_id is required
            // 'orderId': id,
        };
        const isStop = this.safeValue (params, 'stop', false);
        params = this.omit (params, [ 'stop' ]);
        let method = undefined;
        if (id !== undefined) { // The user can also use argument params["order_link_id"]
            request['orderId'] = id;
        }
        if (market['option']) {
            method = 'privatePostOptionUsdcOpenapiPrivateV1CancelOrder';
        } else {
            method = 'privatePostPerpetualUsdcOpenapiPrivateV1CancelOrder';
            request['orderFilter'] = isStop ? 'StopOrder' : 'Order';
        }
        const response = await this[method] (this.extend (request, params));
        //
        //     {
        //         "retCode": 0,
        //         "retMsg": "OK",
        //         "result": {
        //             "outRequestId": "",
        //             "symbol": "BTC-13MAY22-40000-C",
        //             "orderId": "8c65df91-91fc-461d-9b14-786379ef138c",
        //             "orderLinkId": ""
        //         },
        //         "retExtMap": {}
        //     }
        //
        const result = this.safeValue (response, 'result', {});
        return this.parseOrder (result, market);
    }

    async cancelDerivativesOrder (id, symbol = undefined, params = {}) {
        if (symbol === undefined) {
            throw new ArgumentsRequired (this.id + ' cancelDerivativesOrder() requires a symbol argument');
        }
        await this.loadMarkets ();
        const market = this.market (symbol);
        const request = {
            'symbol': market['id'],
            'orderId': id,
        };
        const response = await this.privatePostContractV3PrivateOrderCancel (this.extend (request, params));
        //
        // contract v3
        //
        //     {
        //         "retCode":0,
        //         "retMsg":"OK",
        //         "result":{
        //             "orderId": "4030430d-1dba-4134-ac77-3d81c14aaa00",
        //             "orderLinkId": ""
        //         },
        //         "retExtInfo":null,
        //         "time":1658850321861
        //     }
        //
        const result = this.safeValue (response, 'result', {});
        return this.parseOrder (result, market);
    }

    async cancelOrder (id, symbol = undefined, params = {}) {
        /**
         * @method
         * @name bybit#cancelOrder
         * @description cancels an open order
         * @param {string} id order id
         * @param {string} symbol unified symbol of the market the order was made in
         * @param {object} params extra parameters specific to the bybit api endpoint
         * @returns {object} An [order structure]{@link https://docs.ccxt.com/en/latest/manual.html#order-structure}
         */
        if (symbol === undefined) {
            throw new ArgumentsRequired (this.id + ' cancelOrder() requires a symbol argument');
        }
        await this.loadMarkets ();
        const market = this.market (symbol);
        const { enableUnifiedMargin, enableUnifiedAccount } = await this.isUnifiedMarginEnabled ();
        const isUsdcSettled = market['settle'] === 'USDC';
        if (enableUnifiedAccount) {
            return await this.cancelUnifiedAccountOrder (id, symbol, params);
        } else if (market['spot']) {
            return await this.cancelSpotOrder (id, symbol, params);
        } else if (enableUnifiedMargin && !market['inverse']) {
            return await this.cancelUnifiedMarginOrder (id, symbol, params);
        } else if (isUsdcSettled) {
            return await this.cancelUSDCOrder (id, symbol, params);
        }
        return await this.cancelDerivativesOrder (id, symbol, params);
    }

    async cancelAllUnifiedAccountOrders (symbol = undefined, params = {}) {
        await this.loadMarkets ();
        let market = undefined;
        let settle = undefined;
        const request = {};
        if (symbol !== undefined) {
            market = this.market (symbol);
            settle = market['settle'];
            request['symbol'] = market['id'];
            if (market['spot']) {
                request['category'] = 'spot';
            } else if (market['option']) {
                request['category'] = 'option';
            } else if (market['linear']) {
                request['category'] = 'linear';
            } else {
                throw new NotSupported (this.id + ' cancelAllOrders() does not allow inverse market orders for ' + symbol + ' markets');
            }
        }
        if (settle !== undefined) {
            request['settleCoin'] = settle;
        }
        const isStop = this.safeValue (params, 'stop', false);
        params = this.omit (params, [ 'stop' ]);
        if (isStop) {
            request['orderFilter'] = 'tpslOrder';
        }
        const response = await this.privatePostV5OrderCancelAll (this.extend (request, params));
        //
        //     {
        //         "retCode": 0,
        //         "retMsg": "OK",
        //         "result": {
        //             "list": [
        //                 {
        //                     "orderId": "f6a73e1f-39b5-4dee-af21-1460b2e3b27c",
        //                     "orderLinkId": "a001"
        //                 }
        //             ]
        //         },
        //         "retExtInfo": {},
        //         "time": 1672219780463
        //     }
        //
        const result = this.safeValue (response, 'result', []);
        const orders = this.safeValue (result, 'list');
        if (!Array.isArray (orders)) {
            return response;
        }
        return this.parseOrders (orders, market);
    }

    async cancelAllSpotOrders (symbol = undefined, params = {}) {
        if (symbol === undefined) {
            throw new ArgumentsRequired (this.id + ' cancelAllSpotOrders() requires a symbol argument');
        }
        await this.loadMarkets ();
        const market = this.market (symbol);
        const request = {
            'symbol': market['id'],
        };
        const response = await this.privateDeleteSpotOrderBatchCancel (this.extend (request, params));
        //
        //    {
        //        "ret_code": 0,
        //        "ret_msg": "",
        //        "ext_code": null,
        //        "ext_info": null,
        //        "result": {
        //            "success": true
        //        }
        //    }
        //
        const result = this.safeValue (response, 'result', []);
        if (!Array.isArray (result)) {
            return response;
        }
        return this.parseOrders (result, market);
    }

    async cancelAllUnifiedMarginOrders (symbol = undefined, params = {}) {
        await this.loadMarkets ();
        let market = undefined;
        let settle = undefined;
        const request = {};
        if (symbol !== undefined) {
            market = this.market (symbol);
            settle = market['settle'];
            request['symbol'] = market['id'];
        }
        let subType = undefined;
        [ subType, params ] = this.handleSubTypeAndParams ('cancelAllOrders', market, params, 'linear');
        request['category'] = subType;
        [ settle, params ] = this.handleOptionAndParams (params, 'cancelAllOrders', 'settle', settle);
        if (settle !== undefined) {
            request['settleCoin'] = settle;
        }
        const isStop = this.safeValue (params, 'stop', false);
        params = this.omit (params, [ 'stop' ]);
        if (isStop) {
            request['orderFilter'] = 'StopOrder';
        }
        const response = await this.privatePostUnifiedV3PrivateOrderCancelAll (this.extend (request, params));
        //
        //     {
        //         "retCode": 0,
        //         "retMsg": "OK",
        //         "result": {
        //             "list": [{
        //                     "category": "option",
        //                     "symbol": "BTC-24JUN22-45000-P",
        //                     "orderId": "bd5f3b34-d64d-4b60-8188-438fbea4c552",
        //                     "orderLinkId": "ac4e3b34-d64d-4b60-8188-438fbea4c552",
        //                 }, {
        //                     "category": "option",
        //                     "symbol": "BTC-24JUN22-45000-P",
        //                     "orderId": "4ddd727a-2af8-430e-a293-42895e594d18",
        //                     "orderLinkId": "5cee727a-2af8-430e-a293-42895e594d18",
        //                 }
        //             ]
        //         },
        //         "retExtInfo": {
        //             "list": [{
        //                 "code": 0,
        //                 "msg": "OK"
        //             }, {
        //                 "code": 0,
        //                 "msg": "OK"
        //             }]
        //         },
        //         "time": 1657200736570
        //     }
        //
        const result = this.safeValue (response, 'result', []);
        const orders = this.safeValue (result, 'list');
        if (!Array.isArray (orders)) {
            return response;
        }
        return this.parseOrders (orders, market);
    }

    async cancelAllUSDCOrders (symbol = undefined, params = {}) {
        if (symbol === undefined) {
            throw new ArgumentsRequired (this.id + ' cancelAllUSDCOrders() requires a symbol argument');
        }
        await this.loadMarkets ();
        const market = this.market (symbol);
        let method = undefined;
        const request = {
            'symbol': market['id'],
        };
        if (market['option']) {
            method = 'privatePostOptionUsdcOpenapiPrivateV1CancelAll';
        } else {
            method = 'privatePostPerpetualUsdcOpenapiPrivateV1CancelAll';
            const isStop = this.safeValue (params, 'stop', false);
            if (isStop) {
                request['orderFilter'] = 'StopOrder';
            } else {
                request['orderFilter'] = 'Order';
            }
            params = this.omit (params, [ 'stop' ]);
        }
        const response = await this[method] (this.extend (request, params));
        //
        //     {
        //         "retCode": 0,
        //         "retMsg": "OK",
        //         "retExtMap": {},
        //         "result": [
        //             {
        //                 "outRequestId": "cancelAll-290119-1652176443114-0",
        //                 "symbol": "BTC-13MAY22-40000-C",
        //                 "orderId": "fa6cd740-56ed-477d-9385-90ccbfee49ca",
        //                 "orderLinkId": "",
        //                 "errorCode": 0,
        //                 "errorDesc": ""
        //             }
        //         ]
        //     }
        //
        const result = this.safeValue (response, 'result', []);
        if (!Array.isArray (result)) {
            return response;
        }
        return this.parseOrders (result, market);
    }

    async cancelAllDerivativesOrders (symbol = undefined, params = {}) {
        await this.loadMarkets ();
        let market = undefined;
        let settle = undefined;
        const request = {};
        if (symbol !== undefined) {
            market = this.market (symbol);
            settle = market['settle'];
            request['symbol'] = market['id'];
        }
        [ settle, params ] = this.handleOptionAndParams (params, 'cancelAllOrders', 'settle', settle);
        if (settle !== undefined) {
            request['settleCoin'] = settle;
        }
        const response = await this.privatePostContractV3PrivateOrderCancelAll (this.extend (request, params));
        //
        // contract v3
        //
        //     {
        //         "retCode": 0,
        //         "retMsg": "OK",
        //         "result": {
        //             "list": [
        //                 {
        //                     "orderId": "4030430d-1dba-4134-ac77-3d81c14aaa00",
        //                     "orderLinkId": "x001"
        //                 }
        //             ]
        //         },
        //         "retExtInfo": {},
        //         "time": 1658901359225
        //     }
        //
        const result = this.safeValue (response, 'result', []);
        const orders = this.safeValue (result, 'list', []);
        return this.parseOrders (orders, market);
    }

    async cancelAllOrders (symbol = undefined, params = {}) {
        /**
         * @method
         * @name bybit#cancelAllOrders
         * @description cancel all open orders
         * @param {string|undefined} symbol unified market symbol, only orders in the market of this symbol are cancelled when symbol is not undefined
         * @param {object} params extra parameters specific to the bybit api endpoint
         * @returns {[object]} a list of [order structures]{@link https://docs.ccxt.com/en/latest/manual.html#order-structure}
         */
        await this.loadMarkets ();
        let market = undefined;
        let settle = this.safeString (params, 'settleCoin');
        if (settle === undefined) {
            [ settle, params ] = this.handleOptionAndParams (params, 'cancelAllOrders', 'settle', settle);
        }
        if (symbol !== undefined) {
            market = this.market (symbol);
            settle = market['settle'];
        }
        let subType = undefined;
        [ subType, params ] = this.handleSubTypeAndParams ('cancelAllOrders', market, params);
        const isUsdcSettled = settle === 'USDC';
        const isInverse = subType === 'inverse';
        const isLinearSettle = isUsdcSettled || (settle === 'USDT');
        if (isInverse && isLinearSettle) {
            throw new ArgumentsRequired (this.id + ' cancelAllOrders with inverse subType requires settle to not be USDT or USDC');
        }
        const [ type, query ] = this.handleMarketTypeAndParams ('cancelAllOrders', market, params);
        const { enableUnifiedMargin, enableUnifiedAccount } = await this.isUnifiedMarginEnabled ();
        if (enableUnifiedAccount) {
            return await this.cancelAllUnifiedAccountOrders (symbol, query);
        } else if (type === 'spot') {
            return await this.cancelAllSpotOrders (symbol, query);
        } else if (enableUnifiedMargin && !isInverse) {
            return await this.cancelAllUnifiedMarginOrders (symbol, query);
        } else if (isUsdcSettled) {
            return await this.cancelAllUSDCOrders (symbol, query);
        } else {
            return await this.cancelAllDerivativesOrders (symbol, query);
        }
    }

    async fetchUnifiedAccountOrders (symbol = undefined, since = undefined, limit = undefined, params = {}) {
        await this.loadMarkets ();
        const request = {
            // 'symbol': market['id'],
            // 'category': string, Type of derivatives product: spot, linear or option.
            // 'baseCoin': string, Base coin. When category=option. If not passed, BTC by default; when category=linear, if BTC passed, BTCPERP & BTCUSDT returned.
            // 'orderId': string, Order ID
            // 'orderLinkId': string, Unique user-set order ID
            // 'orderStatus': string, // Return all status orders if not passed
            // 'orderFilter': string, Conditional order or active order
            // 'limit': number, Data quantity per page: Max data value per page is 50, and default value at 20.
            // 'cursor': string, API pass-through. accountType + category + cursor +. If inconsistent, the following should be returned: The account type does not match the service inquiry.
        };
        let market = undefined;
        if (symbol === undefined) {
            let type = undefined;
            [ type, params ] = this.handleMarketTypeAndParams ('fetchOrders', market, params);
            // option, spot
            request['category'] = type;
            if (type === 'swap') {
                let subType = undefined;
                [ subType, params ] = this.handleSubTypeAndParams ('fetchOrders', market, params, 'linear');
                request['category'] = subType;
            }
        } else {
            market = this.market (symbol);
            request['symbol'] = market['id'];
            if (market['spot']) {
                request['category'] = 'spot';
            } else if (market['option']) {
                request['category'] = 'option';
            } else if (market['linear']) {
                request['category'] = 'linear';
            } else {
                throw new NotSupported (this.id + ' fetchOrders() does not allow inverse market orders for ' + symbol + ' markets');
            }
        }
        const isStop = this.safeValue (params, 'stop', false);
        params = this.omit (params, [ 'stop' ]);
        if (isStop) {
            if (market['spot']) {
                request['orderFilter'] = 'tpslOrder';
            } else {
                request['orderFilter'] = 'StopOrder';
            }
        }
        if (limit !== undefined) {
            request['limit'] = limit;
        }
        const response = await this.privateGetV5OrderHistory (this.extend (request, params));
        //
        //     {
        //         "retCode": 0,
        //         "retMsg": "OK",
        //         "result": {
        //             "nextPageCursor": "03234de9-1332-41eb-b805-4a9f42c136a3%3A1672220109387%2C03234de9-1332-41eb-b805-4a9f42c136a3%3A1672220109387",
        //             "category": "linear",
        //             "list": [
        //                 {
        //                     "symbol": "BTCUSDT",
        //                     "orderType": "Limit",
        //                     "orderLinkId": "test-001",
        //                     "orderId": "03234de9-1332-41eb-b805-4a9f42c136a3",
        //                     "cancelType": "CancelByUser",
        //                     "avgPrice": "0",
        //                     "stopOrderType": "UNKNOWN",
        //                     "lastPriceOnCreated": "16656.5",
        //                     "orderStatus": "Cancelled",
        //                     "takeProfit": "",
        //                     "cumExecValue": "0",
        //                     "triggerDirection": 0,
        //                     "blockTradeId": "",
        //                     "rejectReason": "EC_PerCancelRequest",
        //                     "isLeverage": "",
        //                     "price": "18000",
        //                     "orderIv": "",
        //                     "createdTime": "1672220109387",
        //                     "tpTriggerBy": "UNKNOWN",
        //                     "positionIdx": 0,
        //                     "timeInForce": "GoodTillCancel",
        //                     "leavesValue": "0",
        //                     "updatedTime": "1672220114123",
        //                     "side": "Sell",
        //                     "triggerPrice": "",
        //                     "cumExecFee": "0",
        //                     "slTriggerBy": "UNKNOWN",
        //                     "leavesQty": "0",
        //                     "closeOnTrigger": false,
        //                     "cumExecQty": "0",
        //                     "reduceOnly": false,
        //                     "qty": "0.1",
        //                     "stopLoss": "",
        //                     "triggerBy": "UNKNOWN"
        //                 }
        //             ]
        //         },
        //         "retExtInfo": {},
        //         "time": 1672221263862
        //     }
        //
        const result = this.safeValue (response, 'result', {});
        const data = this.safeValue (result, 'list', []);
        return this.parseOrders (data, market, since, limit);
    }

    async fetchUnifiedMarginOrders (symbol = undefined, since = undefined, limit = undefined, params = {}) {
        await this.loadMarkets ();
        const request = {
            // 'symbol': market['id'],
            // 'category': string, Type of derivatives product: linear or option.
            // 'baseCoin': string, Base coin. When category=option. If not passed, BTC by default; when category=linear, if BTC passed, BTCPERP & BTCUSDT returned.
            // 'orderId': string, Order ID
            // 'orderLinkId': string, Unique user-set order ID
            // 'orderStatus': string, Query list of orders in designated states. If this parameter is not passed, the orders in all states shall be enquired by default. This parameter supports multi-state inquiry. States should be separated with English commas.
            // 'orderFilter': string, Conditional order or active order
            // 'direction': string, prev: prev, next: next.
            // 'limit': number, Data quantity per page: Max data value per page is 50, and default value at 20.
            // 'cursor': string, API pass-through. accountType + category + cursor +. If inconsistent, the following should be returned: The account type does not match the service inquiry.
        };
        let market = undefined;
        if (symbol === undefined) {
            let subType = undefined;
            [ subType, params ] = this.handleSubTypeAndParams ('fetchUnifiedMarginOrders', market, params, 'linear');
            request['category'] = subType;
        } else {
            market = this.market (symbol);
            request['symbol'] = market['id'];
            if (market['option']) {
                request['category'] = 'option';
            } else if (market['linear']) {
                request['category'] = 'linear';
            } else {
                throw new NotSupported (this.id + ' fetchUnifiedMarginOrders() does not allow inverse market orders for ' + symbol + ' markets');
            }
        }
        const isStop = this.safeValue (params, 'stop', false);
        params = this.omit (params, [ 'stop' ]);
        if (isStop) {
            request['orderFilter'] = 'StopOrder';
        }
        if (limit !== undefined) {
            request['limit'] = limit;
        }
        const response = await this.privateGetUnifiedV3PrivateOrderList (this.extend (request, params));
        //
        //     {
        //         "retCode": 0,
        //         "retMsg": "Success",
        //         "result": {
        //         "nextPageCursor": "7d17d359-4e38-4d3a-9a31-29791ef2dfd7%3A1657711949928%2C7d17d359-4e38-4d3a-9a31-29791ef2dfd7%3A1657711949928",
        //         "category": "linear",
        //         "list": [
        //             {
        //                 "symbol": "ETHUSDT",
        //                 "orderType": "Market",
        //                 "orderLinkId": "",
        //                 "orderId": "7d17d359-4e38-4d3a-9a31-29791ef2dfd7",
        //                 "stopOrderType": "UNKNOWN",
        //                 "orderStatus": "Filled",
        //                 "takeProfit": "",
        //                 "cumExecValue": "536.92500000",
        //                 "blockTradeId": "",
        //                 "rejectReason": "EC_NoError",
        //                 "price": "1127.10000000",
        //                 "createdTime": 1657711949928,
        //                 "tpTriggerBy": "UNKNOWN",
        //                 "timeInForce": "ImmediateOrCancel",
        //                 "basePrice": "",
        //                 "leavesValue": "0.00000000",
        //                 "updatedTime": 1657711949945,
        //                 "side": "Buy",
        //                 "triggerPrice": "",
        //                 "cumExecFee": "0.32215500",
        //                 "slTriggerBy": "UNKNOWN",
        //                 "leavesQty": "0.0000",
        //                 "closeOnTrigger": false,
        //                 "cumExecQty": "0.5000",
        //                 "reduceOnly": false,
        //                 "qty": "0.5000",
        //                 "stopLoss": "",
        //                 "triggerBy": "UNKNOWN",
        //                 "orderIM": ""
        //             }]
        //         },
        //         "time": 1657713451741
        //     }
        //
        const result = this.safeValue (response, 'result', {});
        const data = this.safeValue (result, 'list', []);
        return this.parseOrders (data, market, since, limit);
    }

    async fetchDerivativesOrders (symbol = undefined, since = undefined, limit = undefined, params = {}) {
        await this.loadMarkets ();
        let market = undefined;
        let settle = undefined;
        const request = {
            // 'symbol': market['id'],
            // 'order_id': 'string'
            // 'order_link_id': 'string', // unique client order id, max 36 characters
            // 'symbol': market['id'], // default BTCUSD
            // 'order': 'desc', // asc
            // 'page': 1,
            // 'limit': 20, // max 50
            // 'order_status': 'Created,New'
            // conditional orders ---------------------------------------------
            // 'stop_order_id': 'string',
            // 'stop_order_status': 'Untriggered',
        };
        if (symbol !== undefined) {
            market = this.market (symbol);
            settle = market['settle'];
            request['symbol'] = market['id'];
        }
        [ settle, params ] = this.handleOptionAndParams (params, 'cancelAllOrders', 'settle', settle);
        if (settle !== undefined) {
            request['settleCoin'] = settle;
        }
        const isStop = this.safeValue (params, 'stop', false);
        params = this.omit (params, [ 'stop' ]);
        if (isStop) {
            request['orderFilter'] = 'StopOrder';
        }
        const response = await this.privateGetContractV3PrivateOrderList (this.extend (request, params));
        //
        // contract v3
        //
        //     {
        //         "retCode": 0,
        //         "retMsg": "OK",
        //         "result": {
        //             "list": [
        //                 {
        //                     "symbol": "XRPUSDT",
        //                     "side": "Buy",
        //                     "orderType": "Market",
        //                     "price": "0.3431",
        //                     "qty": "65",
        //                     "reduceOnly": true,
        //                     "timeInForce": "ImmediateOrCancel",
        //                     "orderStatus": "Filled",
        //                     "leavesQty": "0",
        //                     "leavesValue": "0",
        //                     "cumExecQty": "65",
        //                     "cumExecValue": "21.3265",
        //                     "cumExecFee": "0.0127959",
        //                     "lastPriceOnCreated": "0.0000",
        //                     "rejectReason": "EC_NoError",
        //                     "orderLinkId": "",
        //                     "createdTime": "1657526321499",
        //                     "updatedTime": "1657526321504",
        //                     "orderId": "ac0a8134-acb3-4ee1-a2d4-41891c9c46d7",
        //                     "stopOrderType": "UNKNOWN",
        //                     "takeProfit": "0.0000",
        //                     "stopLoss": "0.0000",
        //                     "tpTriggerBy": "UNKNOWN",
        //                     "slTriggerBy": "UNKNOWN",
        //                     "triggerPrice": "0.0000",
        //                     "closeOnTrigger": true,
        //                     "triggerDirection": 0,
        //                     "positionIdx": 2
        //             ],
        //             "nextPageCursor": "K0crQkZRL0MyQVpiN0tVSDFTS0RlMk9DemNCWHZaRHp3aFZ4Y1Yza2MyWT0="
        //         },
        //         "retExtInfo": {},
        //         "time": 1658899014975
        //     }
        //
        const result = this.safeValue (response, 'result', {});
        const data = this.safeValue2 (result, 'data', 'list', []);
        return this.parseOrders (data, market, since, limit);
    }

    async fetchOrders (symbol = undefined, since = undefined, limit = undefined, params = {}) {
        /**
         * @method
         * @name bybit#fetchOrders
         * @description fetches information on multiple orders made by the user
         * @param {string} symbol unified market symbol of the market orders were made in
         * @param {int|undefined} since the earliest time in ms to fetch orders for
         * @param {int|undefined} limit the maximum number of  orde structures to retrieve
         * @param {object} params extra parameters specific to the bybit api endpoint
         * @returns {[object]} a list of [order structures]{@link https://docs.ccxt.com/en/latest/manual.html#order-structure}
         */
        await this.loadMarkets ();
        let market = undefined;
        let settle = this.safeString (params, 'settleCoin');
        if (settle === undefined) {
            [ settle, params ] = this.handleOptionAndParams (params, 'fetchOrders', 'settle', settle);
        }
        if (symbol !== undefined) {
            market = this.market (symbol);
            settle = market['settle'];
        }
        let subType = undefined;
        [ subType, params ] = this.handleSubTypeAndParams ('fetchOrders', market, params);
        const isInverse = subType === 'inverse';
        const isUsdcSettled = settle === 'USDC';
        const isLinearSettle = isUsdcSettled || (settle === 'USDT');
        if (isInverse && isLinearSettle) {
            throw new ArgumentsRequired (this.id + ' fetchOrders with inverse subType requires settle to not be USDT or USDC');
        }
        const [ type, query ] = this.handleMarketTypeAndParams ('fetchOrders', market, params);
        const { enableUnifiedMargin, enableUnifiedAccount } = await this.isUnifiedMarginEnabled ();
        if (enableUnifiedAccount && !isInverse) {
            return await this.fetchUnifiedAccountOrders (symbol, since, limit, query);
        } else if (type === 'spot') {
            throw new NotSupported (this.id + ' fetchOrders() does not support ' + market['type'] + ' markets, use exchange.fetchOpenOrders () and exchange.fetchClosedOrders () instead');
        } else if (enableUnifiedMargin && !isInverse) {
            return await this.fetchUnifiedMarginOrders (symbol, since, limit, query);
        } else {
            return await this.fetchDerivativesOrders (symbol, since, limit, query);
        }
    }

    async fetchSpotClosedOrders (symbol = undefined, since = undefined, limit = undefined, params = {}) {
        await this.loadMarkets ();
        let market = undefined;
        if (symbol !== undefined) {
            market = this.market (symbol);
        }
        const request = {};
        if (symbol !== undefined) {
            request['symbol'] = market['id'];
        }
        if (limit !== undefined) {
            request['limit'] = limit;
        }
        if (since !== undefined) {
            request['startTime'] = since;
        }
        const response = await this.privateGetSpotV3PrivateHistoryOrders (this.extend (request, params));
        const result = this.safeValue (response, 'result', {});
        //
        //    {
        //        "retCode": "0",
        //        "retMsg": "OK",
        //        "result": {
        //            "list": [
        //                {
        //                    "accountId": "13380434",
        //                    "symbol": "AAVEUSDT",
        //                    "orderLinkId": "1666697847966604",
        //                    "orderId": "1274748373594828288",
        //                    "orderPrice": "80",
        //                    "orderQty": "0.11",
        //                    "execQty": "0",
        //                    "cummulativeQuoteQty": "0",
        //                    "avgPrice": "0",
        //                    "status": "CANCELED",
        //                    "timeInForce": "GTC",
        //                    "orderType": "LIMIT",
        //                    "side": "BUY",
        //                    "stopPrice": "0.0",
        //                    "icebergQty": "0.0",
        //                    "createTime": "1666697847972",
        //                    "updateTime": "1666697865809",
        //                    "isWorking": "1",
        //                    "orderCategory": "0"
        //                },
        //            ]
        //        },
        //        "retExtInfo": null,
        //        "time": "1666732287588"
        //    }
        //
        const orders = this.safeValue (result, 'list', []);
        return this.parseOrders (orders, market, since, limit);
    }

    async fetchClosedOrders (symbol = undefined, since = undefined, limit = undefined, params = {}) {
        /**
         * @method
         * @name bybit#fetchClosedOrders
         * @description fetches information on multiple closed orders made by the user
         * @param {string|undefined} symbol unified market symbol of the market orders were made in
         * @param {int|undefined} since the earliest time in ms to fetch orders for
         * @param {int|undefined} limit the maximum number of  orde structures to retrieve
         * @param {object} params extra parameters specific to the bybit api endpoint
         * @returns {[object]} a list of [order structures]{@link https://docs.ccxt.com/en/latest/manual.html#order-structure}
         */
        await this.loadMarkets ();
        let market = undefined;
        if (symbol !== undefined) {
            market = this.market (symbol);
        }
        let type = undefined;
        [ type, params ] = this.handleMarketTypeAndParams ('fetchClosedOrders', market, params);
        const request = {};
        const { enableUnifiedMargin, enableUnifiedAccount } = await this.isUnifiedMarginEnabled ();
        if (enableUnifiedAccount) {
            request['orderStatus'] = 'Canceled';
        } else if (type === 'spot') {
            return await this.fetchSpotClosedOrders (symbol, since, limit, params);
        } else if (enableUnifiedMargin) {
            request['orderStatus'] = 'Canceled';
        } else {
            request['orderStatus'] = 'Filled,Canceled';
        }
        return await this.fetchOrders (symbol, since, limit, this.extend (request, params));
    }

    async fetchUnifiedAccountOpenOrders (symbol = undefined, since = undefined, limit = undefined, params = {}) {
        await this.loadMarkets ();
        const request = {
            // 'symbol': market['id'],
            // 'category': string, Type of derivatives product: linear or option.
            // 'baseCoin': string, Base coin. When category=option. If not passed, BTC by default; when category=linear, if BTC passed, BTCPERP & BTCUSDT returned.
            // 'settleCoin': string, Settle coin. For linear, either symbol or settleCoin is required
            // 'orderId': string, Order ID
            // 'orderLinkId': string, Unique user-set order ID
            // 'orderFilter': string, Conditional order or active order
            // 'limit': number, Data quantity per page: Max data value per page is 50, and default value at 20.
            // 'cursor': string, API pass-through. accountType + category + cursor +. If inconsistent, the following should be returned: The account type does not match the service inquiry.
            // 'openOnly': 0,
        };
        let market = undefined;
        if (symbol === undefined) {
            let type = undefined;
            [ type, params ] = this.handleMarketTypeAndParams ('fetchOpenOrders', market, params);
            let subType = undefined;
            [ subType, params ] = this.handleSubTypeAndParams ('fetchOpenOrders', market, params, 'linear');
            request['category'] = type;
            if (type === 'swap') {
                if (subType === 'linear') {
                    this.checkRequiredSymbol ('fetchOpenOrders', symbol);
                } else if (subType === 'inverse') {
                    throw new NotSupported (this.id + ' fetchOpenOrders() does not allow inverse market orders for ' + symbol + ' markets');
                }
                request['category'] = subType;
            }
        } else {
            market = this.market (symbol);
            request['symbol'] = market['id'];
            if (market['spot']) {
                request['category'] = 'spot';
            } else if (market['option']) {
                request['category'] = 'option';
            } else if (market['linear']) {
                request['category'] = 'linear';
            } else {
                throw new NotSupported (this.id + ' fetchOpenOrders() does not allow inverse market orders for ' + symbol + ' markets');
            }
        }
        const isStop = this.safeValue (params, 'stop', false);
        params = this.omit (params, [ 'stop' ]);
        if (isStop) {
            if (market['spot']) {
                request['orderFilter'] = 'tpslOrder';
            } else {
                request['orderFilter'] = 'StopOrder';
            }
        }
        if (limit !== undefined) {
            request['limit'] = limit;
        }
        const response = await this.privateGetV5OrderRealtime (this.extend (request, params));
        //
        //     {
        //         "retCode": 0,
        //         "retMsg": "OK",
        //         "result": {
        //             "nextPageCursor": "1321052653536515584%3A1672217748287%2C1321052653536515584%3A1672217748287",
        //             "category": "spot",
        //             "list": [
        //                 {
        //                     "symbol": "ETHUSDT",
        //                     "orderType": "Limit",
        //                     "orderLinkId": "1672217748277652",
        //                     "orderId": "1321052653536515584",
        //                     "cancelType": "UNKNOWN",
        //                     "avgPrice": "",
        //                     "stopOrderType": "tpslOrder",
        //                     "lastPriceOnCreated": "",
        //                     "orderStatus": "Cancelled",
        //                     "takeProfit": "",
        //                     "cumExecValue": "0",
        //                     "triggerDirection": 0,
        //                     "isLeverage": "0",
        //                     "rejectReason": "",
        //                     "price": "1000",
        //                     "orderIv": "",
        //                     "createdTime": "1672217748287",
        //                     "tpTriggerBy": "",
        //                     "positionIdx": 0,
        //                     "timeInForce": "GTC",
        //                     "leavesValue": "500",
        //                     "updatedTime": "1672217748287",
        //                     "side": "Buy",
        //                     "triggerPrice": "1500",
        //                     "cumExecFee": "0",
        //                     "leavesQty": "0",
        //                     "slTriggerBy": "",
        //                     "closeOnTrigger": false,
        //                     "cumExecQty": "0",
        //                     "reduceOnly": false,
        //                     "qty": "0.5",
        //                     "stopLoss": "",
        //                     "triggerBy": "1192.5"
        //                 }
        //             ]
        //         },
        //         "retExtInfo": {},
        //         "time": 1672219526294
        //     }
        //
        const result = this.safeValue (response, 'result', {});
        const data = this.safeValue (result, 'list', []);
        return this.parseOrders (data, market, since, limit);
    }

    async fetchSpotOpenOrders (symbol = undefined, since = undefined, limit = undefined, params = {}) {
        await this.loadMarkets ();
        const request = {};
        let market = undefined;
        if (symbol !== undefined) {
            market = this.market (symbol);
            request['symbol'] = symbol;
        }
        if (limit !== undefined) {
            request['limit'] = limit;
        }
        const response = await this.privateGetSpotV3PrivateOpenOrders (this.extend (request, params));
        //
        //    {
        //         "retCode": "0",
        //         "retMsg": "OK",
        //         "result": {
        //             "list": [
        //                 {
        //                     "accountId": "13380434",
        //                     "symbol": "AAVEUSDT",
        //                     "orderLinkId": "1666734005300717",
        //                     "orderId": "1275051683279281664",
        //                     "orderPrice": "80",
        //                     "orderQty": "0.11",
        //                     "execQty": "0",
        //                     "cummulativeQuoteQty": "0",
        //                     "avgPrice": "0",
        //                     "status": "NEW",
        //                     "timeInForce": "GTC",
        //                     "orderType": "LIMIT",
        //                     "side": "BUY",
        //                     "stopPrice": "0.0",
        //                     "icebergQty": "0.0",
        //                     "createTime": "1666734005304",
        //                     "updateTime": "1666734005309",
        //                     "isWorking": "1",
        //                     "orderCategory": "0"
        //                 }
        //             ]
        //         },
        //         "retExtInfo": null,
        //         "time": "1666734031592"
        //     }
        //
        const result = this.safeValue (response, 'result', {});
        const orders = this.safeValue (result, 'list', []);
        return this.parseOrders (orders, market, since, limit);
    }

    async fetchUnifiedMarginOpenOrders (symbol = undefined, since = undefined, limit = undefined, params = {}) {
        await this.loadMarkets ();
        const request = {};
        let market = undefined;
        if (symbol === undefined) {
            let subType = undefined;
            [ subType, params ] = this.handleSubTypeAndParams ('fetchUnifiedMarginOrders', market, params, 'linear');
            request['category'] = subType;
        } else {
            market = this.market (symbol);
            request['symbol'] = market['id'];
            if (market['option']) {
                request['category'] = 'option';
            } else if (market['linear']) {
                request['category'] = 'linear';
            } else {
                throw new NotSupported (this.id + ' fetchUnifiedMarginOpenOrders() does not allow inverse market orders for ' + symbol + ' markets');
            }
        }
        let type = undefined;
        [ type, params ] = this.handleMarketTypeAndParams ('fetchUnifiedMarginOpenOrders', market, params);
        const isStop = this.safeValue (params, 'stop', false);
        const isConditional = isStop || (type === 'stop') || (type === 'conditional');
        params = this.omit (params, [ 'stop' ]);
        if (isConditional) {
            request['orderFilter'] = 'StopOrder';
        }
        if (limit !== undefined) {
            request['limit'] = limit;
        }
        const response = await this.privateGetUnifiedV3PrivateOrderUnfilledOrders (this.extend (request, params));
        //
        //     {
        //         "retCode": 0,
        //         "retMsg": "Success",
        //         "result": {
        //             "nextPageCursor": "135ccc0d-8136-4e1b-8af3-07b11ee158d1%3A1665565610526%2C135ccc0d-8136-4e1b-8af3-07b11ee158d1%3A1665565610526",
        //             "category": "linear",
        //             "list": [
        //                 {
        //                     "symbol": "ETHUSDT",
        //                     "orderType": "Limit",
        //                     "orderLinkId": "test0000005",
        //                     "orderId": "135ccc0d-8136-4e1b-8af3-07b11ee158d1",
        //                     "stopOrderType": "UNKNOWN",
        //                     "orderStatus": "New",
        //                     "takeProfit": "",
        //                     "cumExecValue": "0.00000000",
        //                     "blockTradeId": "",
        //                     "price": "700.00000000",
        //                     "createdTime": 1665565610526,
        //                     "tpTriggerBy": "UNKNOWN",
        //                     "timeInForce": "GoodTillCancel",
        //                     "basePrice": "",
        //                     "updatedTime": 1665565610533,
        //                     "side": "Buy",
        //                     "triggerPrice": "",
        //                     "cumExecFee": "0.00000000",
        //                     "slTriggerBy": "UNKNOWN",
        //                     "leavesQty": "0.1000",
        //                     "closeOnTrigger": false,
        //                     "cumExecQty": "0.00000000",
        //                     "reduceOnly": false,
        //                     "qty": "0.1000",
        //                     "stopLoss": "",
        //                     "triggerBy": "UNKNOWN",
        //                     "orderIM": "0.00000000"
        //                 }
        //             ]
        //         },
        //         "retExtInfo": null,
        //         "time": 1665565614320
        //     }
        //
        const result = this.safeValue (response, 'result', {});
        const orders = this.safeValue (result, 'list', []);
        return this.parseOrders (orders, market, since, limit);
    }

    async fetchDerivativesOpenOrders (symbol = undefined, since = undefined, limit = undefined, params = {}) {
        await this.loadMarkets ();
        let market = undefined;
        let settle = undefined;
        const request = {};
        if (symbol !== undefined) {
            market = this.market (symbol);
            settle = market['settle'];
            request['symbol'] = market['id'];
        }
        [ settle, params ] = this.handleOptionAndParams (params, 'cancelAllOrders', 'settle', settle);
        if (settle !== undefined) {
            request['settleCoin'] = settle;
        }
        const isStop = this.safeValue (params, 'stop', false);
        params = this.omit (params, [ 'stop' ]);
        if (isStop) {
            request['orderFilter'] = 'StopOrder';
        }
        const response = await this.privateGetContractV3PrivateOrderUnfilledOrders (this.extend (request, params));
        //
        // contract v3
        //
        //     {
        //         "retCode": 0,
        //         "retMsg": "OK",
        //         "result": {
        //             "list": [
        //                 {
        //                     "symbol": "XRPUSDT",
        //                     "orderId": "db8b74b3-72d3-4264-bf3f-52d39b41956e",
        //                     "side": "Sell",
        //                     "orderType": "Limit",
        //                     "stopOrderType": "Stop",
        //                     "price": "0.4000",
        //                     "qty": "15",
        //                     "timeInForce": "GoodTillCancel",
        //                     "orderStatus": "UnTriggered",
        //                     "triggerPrice": "0.1000",
        //                     "orderLinkId": "x002",
        //                     "createdTime": "1658901865082",
        //                     "updatedTime": "1658902610748",
        //                     "takeProfit": "0.2000",
        //                     "stopLoss": "1.6000",
        //                     "tpTriggerBy": "UNKNOWN",
        //                     "slTriggerBy": "UNKNOWN",
        //                     "triggerBy": "MarkPrice",
        //                     "reduceOnly": false,
        //                     "leavesQty": "15",
        //                     "leavesValue": "6",
        //                     "cumExecQty": "0",
        //                     "cumExecValue": "0",
        //                     "cumExecFee": "0",
        //                     "triggerDirection": 2
        //                 }
        //             ],
        //             "nextPageCursor": ""
        //         },
        //         "retExtInfo": {},
        //         "time": 1658902847238
        //     }
        //
        const result = this.safeValue (response, 'result', {});
        const orders = this.safeValue (result, 'list', []);
        return this.parseOrders (orders, market, since, limit);
    }

    async fetchUSDCOpenOrders (symbol = undefined, since = undefined, limit = undefined, params = {}) {
        await this.loadMarkets ();
        const request = {};
        let market = undefined;
        if (symbol !== undefined) {
            market = this.market (symbol);
            request['symbol'] = market['id'];
        }
        let type = undefined;
        [ type, params ] = this.handleMarketTypeAndParams ('fetchUSDCOpenOrders', market, params);
        request['category'] = (type === 'swap') ? 'perpetual' : 'option';
        const response = await this.privatePostOptionUsdcOpenapiPrivateV1QueryActiveOrders (this.extend (request, params));
        const result = this.safeValue (response, 'result', {});
        const orders = this.safeValue (result, 'dataList', []);
        //
        //     {
        //         "retCode": 0,
        //         "retMsg": "OK",
        //         "result": {
        //             "resultTotalSize": 1,
        //             "cursor": "id%3D1662019818569%23df31e03b-fc00-4b4c-bd1c-b97fd72b5c5c",
        //             "dataList": [
        //                 {
        //                     "orderId": "df31e03b-fc00-4b4c-bd1c-b97fd72b5c5c",
        //                     "orderLinkId": "",
        //                     "symbol": "BTC-2SEP22-18000-C",
        //                     "orderStatus": "New",
        //                     "orderPrice": "500",
        //                     "side": "Buy",
        //                     "remainingQty": "0.1",
        //                     "orderType": "Limit",
        //                     "qty": "0.1",
        //                     "iv": "0.0000",
        //                     "cancelType": "",
        //                     "updateTimestamp": "1662019818579"
        //                 }
        //             ]
        //         }
        //     }
        //
        return this.parseOrders (orders, market, since, limit);
    }

    async fetchOpenOrders (symbol = undefined, since = undefined, limit = undefined, params = {}) {
        /**
         * @method
         * @name bybit#fetchOpenOrders
         * @description fetch all unfilled currently open orders
         * @param {string|undefined} symbol unified market symbol
         * @param {int|undefined} since the earliest time in ms to fetch open orders for
         * @param {int|undefined} limit the maximum number of  open orders structures to retrieve
         * @param {object} params extra parameters specific to the bybit api endpoint
         * @returns {[object]} a list of [order structures]{@link https://docs.ccxt.com/en/latest/manual.html#order-structure}
         */
        await this.loadMarkets ();
        let market = undefined;
        let settle = this.safeString (params, 'settleCoin');
        if (settle === undefined) {
            [ settle, params ] = this.handleOptionAndParams (params, 'fetchOpenOrders', 'settle', settle);
        }
        if (symbol !== undefined) {
            market = this.market (symbol);
            settle = market['settle'];
        }
        let subType = undefined;
        [ subType, params ] = this.handleSubTypeAndParams ('fetchOpenOrders', market, params);
        const isInverse = subType === 'inverse';
        const isUsdcSettled = settle === 'USDC';
        const isLinearSettle = isUsdcSettled || (settle === 'USDT');
        if (isInverse && isLinearSettle) {
            throw new ArgumentsRequired (this.id + ' fetchOpenOrders with inverse subType requires settle to not be USDT or USDC');
        }
        const [ type, query ] = this.handleMarketTypeAndParams ('fetchOpenOrders', market, params);
        const { enableUnifiedMargin, enableUnifiedAccount } = await this.isUnifiedMarginEnabled ();
        if (enableUnifiedAccount && !isInverse) {
            return await this.fetchUnifiedAccountOpenOrders (symbol, since, limit, query);
        } else if (type === 'spot') {
            return await this.fetchSpotOpenOrders (symbol, since, limit, query);
        } else if (enableUnifiedMargin && !isInverse) {
            return await this.fetchUnifiedMarginOpenOrders (symbol, since, limit, query);
        } else if (isUsdcSettled) {
            return await this.fetchUSDCOpenOrders (symbol, since, limit, query);
        } else {
            return await this.fetchDerivativesOpenOrders (symbol, since, limit, query);
        }
    }

    async fetchOrderTrades (id, symbol = undefined, since = undefined, limit = undefined, params = {}) {
        /**
         * @method
         * @name bybit#fetchOrderTrades
         * @description fetch all the trades made from a single order
         * @param {string} id order id
         * @param {string|undefined} symbol unified market symbol
         * @param {int|undefined} since the earliest time in ms to fetch trades for
         * @param {int|undefined} limit the maximum number of trades to retrieve
         * @param {object} params extra parameters specific to the bybit api endpoint
         * @returns {[object]} a list of [trade structures]{@link https://docs.ccxt.com/en/latest/manual.html#trade-structure}
         */
        const request = {
            'orderId': id,
        };
        return await this.fetchMyTrades (symbol, since, limit, this.extend (request, params));
    }

    async fetchMyUnifiedTrades (symbol = undefined, since = undefined, limit = undefined, params = {}) {
        await this.loadMarkets ();
        let market = undefined;
        const request = {
            // 'symbol': market['id'],
            // 'category': '', // Product type. spot,linear,option
            // 'orderId': '', // Order ID
            // 'orderLinkId': '', // User customised order ID
            // 'baseCoin': '', // Base coin
            // 'startTime': 0, // The start timestamp (ms)
            // 'endTime': 0, // The end timestamp (ms)
            // 'execType': '', // Execution type
            // 'limit': 0, // Limit for data size per page. [1, 100]. Default: 50
            // 'cursor': '', // Cursor. Used for pagination
        };
        if (symbol !== undefined) {
            market = this.market (symbol);
            request['symbol'] = market['id'];
        }
        const [ type, query ] = this.handleMarketTypeAndParams ('fetchMyTrades', market, params);
        let subQuery = query;
        if (type === 'spot') {
            request['category'] = 'spot';
        } else {
            let subType = undefined;
            [ subType, subQuery ] = this.handleSubTypeAndParams ('fetchMyTrades', market, subQuery);
            if (subType === 'inverse') {
                throw new NotSupported (this.id + ' fetchMyTrades() does not support ' + subType + ' markets.');
            }
            request['category'] = subType;
        }
        if (since !== undefined) {
            request['startTime'] = since;
        }
        if (limit !== undefined) {
            request['limit'] = limit; // default 20, max 50
        }
        const response = await this.privateGetV5ExecutionList (this.extend (request, subQuery));
        //
        //     {
        //         "retCode": 0,
        //         "retMsg": "OK",
        //         "result": {
        //             "nextPageCursor": "132766%3A2%2C132766%3A2",
        //             "category": "linear",
        //             "list": [
        //                 {
        //                     "symbol": "ETHPERP",
        //                     "orderType": "Market",
        //                     "underlyingPrice": "",
        //                     "orderLinkId": "",
        //                     "side": "Buy",
        //                     "indexPrice": "",
        //                     "orderId": "8c065341-7b52-4ca9-ac2c-37e31ac55c94",
        //                     "stopOrderType": "UNKNOWN",
        //                     "leavesQty": "0",
        //                     "execTime": "1672282722429",
        //                     "isMaker": false,
        //                     "execFee": "0.071409",
        //                     "feeRate": "0.0006",
        //                     "execId": "e0cbe81d-0f18-5866-9415-cf319b5dab3b",
        //                     "tradeIv": "",
        //                     "blockTradeId": "",
        //                     "markPrice": "1183.54",
        //                     "execPrice": "1190.15",
        //                     "markIv": "",
        //                     "orderQty": "0.1",
        //                     "orderPrice": "1236.9",
        //                     "execValue": "119.015",
        //                     "execType": "Trade",
        //                     "execQty": "0.1"
        //                 }
        //             ]
        //         },
        //         "retExtInfo": {},
        //         "time": 1672283754510
        //     }
        //
        const result = this.safeValue (response, 'result', {});
        const trades = this.safeValue (result, 'list', []);
        return this.parseTrades (trades, market, since, limit);
    }

    async fetchMySpotTrades (symbol = undefined, since = undefined, limit = undefined, params = {}) {
        if (symbol === undefined) {
            throw new ArgumentsRequired (this.id + ' fetchMySpotTrades() requires a symbol argument');
        }
        await this.loadMarkets ();
        const market = this.market (symbol);
        const request = {
            'symbol': market['id'],
            // 'orderId': 'f185806b-b801-40ff-adec-52289370ed62', // if not provided will return user's trading records
            // 'startTime': parseInt (since / 1000),
            // 'endTime': 0,
            // 'fromTradeId': '',
            // 'toTradeId': '',
            // 'limit' 20, // max 50
        };
        if (since !== undefined) {
            request['startTime'] = since;
        }
        if (limit !== undefined) {
            request['limit'] = limit; // default 20, max 50
        }
        const response = await this.privateGetSpotV3PrivateMyTrades (this.extend (request, params));
        //
        //    {
        //         "retCode": "0",
        //         "retMsg": "OK",
        //         "result": {
        //             "list": [
        //                 {
        //                     "symbol": "AAVEUSDT",
        //                     "id": "1274785101965716992",
        //                     "orderId": "1274784252359089664",
        //                     "tradeId": "2270000000031365639",
        //                     "orderPrice": "82.5",
        //                     "orderQty": "0.016",
        //                     "execFee": "0",
        //                     "feeTokenId": "AAVE",
        //                     "creatTime": "1666702226326",
        //                     "isBuyer": "0",
        //                     "isMaker": "0",
        //                     "matchOrderId": "1274785101865076224",
        //                     "makerRebate": "0",
        //                     "executionTime": "1666702226335"
        //                 },
        //             ]
        //         },
        //         "retExtMap": {},
        //         "retExtInfo": null,
        //         "time": "1666768215157"
        //     }
        //
        const result = this.safeValue (response, 'result', {});
        const trades = this.safeValue (result, 'list', []);
        return this.parseTrades (trades, market, since, limit);
    }

    async fetchMyUnifiedMarginTrades (symbol = undefined, since = undefined, limit = undefined, params = {}) {
        await this.loadMarkets ();
        let market = undefined;
        let settle = undefined;
        const request = {
            // 'symbol': market['id'],
            // 'orderId': 'f185806b-b801-40ff-adec-52289370ed62', // if not provided will return user's trading records
            // 'startTime': parseInt (since / 1000),
            // 'endTime': 0,
            // 'category': ''
            // 'limit' 20, // max 50
        };
        if (symbol !== undefined) {
            market = this.market (symbol);
            settle = market['settle'];
            request['symbol'] = market['id'];
        }
        let subType = undefined;
        [ subType, params ] = this.handleSubTypeAndParams ('fetchMyTrades', market, params, 'linear');
        request['category'] = subType;
        [ settle, params ] = this.handleOptionAndParams (params, 'cancelAllOrders', 'settle', settle);
        if (settle !== undefined) {
            request['settleCoin'] = settle;
        }
        if (since !== undefined) {
            request['startTime'] = since;
        }
        if (limit !== undefined) {
            request['limit'] = limit; // default 20, max 50
        }
        const response = await this.privateGetUnifiedV3PrivateExecutionList (this.extend (request, params));
        //
        //     {
        //         "retCode": 0,
        //         "retMsg": "Success",
        //         "result": {
        //             "nextPageCursor": "1565%3A0%2C1565%3A0",
        //             "category": "option",
        //             "list": [
        //                 {
        //                     "orderType": "Limit",
        //                     "symbol": "BTC-14JUL22-17500-C",
        //                     "orderLinkId": "188889689-yuanzhen-558998998899",
        //                     "side": "Buy",
        //                     "orderId": "09c5836f-81ef-4208-a5b4-43135d3e02a2",
        //                     "leavesQty": "0.0000",
        //                     "execTime": 1657714122417,
        //                     "execFee": "0.11897082",
        //                     "feeRate": "0.000300",
        //                     "execId": "6e492560-78b4-5d2b-b331-22921d3173c9",
        //                     "blockTradeId": "",
        //                     "execPrice": "2360.00000000",
        //                     "lastLiquidityInd": "TAKER",
        //                     "orderQty": "0.0200",
        //                     "orderPrice": "2360.00000000",
        //                     "execValue": "47.20000000",
        //                     "execType": "Trade",
        //                     "execQty": "0.0200"
        //                 }
        //             ]
        //         },
        //         "time": 1657714292783
        //     }
        //
        const result = this.safeValue (response, 'result', {});
        const trades = this.safeValue (result, 'list', []);
        return this.parseTrades (trades, market, since, limit);
    }

    async fetchMyContractTrades (symbol = undefined, since = undefined, limit = undefined, params = {}) {
        if (symbol === undefined) {
            throw new ArgumentsRequired (this.id + ' fetchMyContractTrades() requires a symbol argument');
        }
        await this.loadMarkets ();
        const market = this.market (symbol);
        const request = {
            'symbol': market['id'],
            // 'order_id': 'f185806b-b801-40ff-adec-52289370ed62', // if not provided will return user's trading records
            // 'start_time': parseInt (since / 1000),
            // 'page': 1,
            // 'limit' 20, // max 50
        };
        if (since !== undefined) {
            request['startTime'] = since;
        }
        if (limit !== undefined) {
            request['limit'] = limit; // default 20, max 50
        }
        const response = await this.privateGetContractV3PrivateExecutionList (this.extend (request, params));
        //
        // contract v3
        //
        //     {
        //         "retCode": 0,
        //         "retMsg": "OK",
        //         "result": {
        //             "list": [
        //                 {
        //                     "symbol": "BITUSDT",
        //                     "execFee": "0.001356",
        //                     "execId": "499e1a2a-c664-55db-bbf0-78ad31b7b033",
        //                     "execPrice": "0.452",
        //                     "execQty": "5.0",
        //                     "execType": "Trade",
        //                     "execValue": "2.26",
        //                     "feeRate": "0.0006",
        //                     "lastLiquidityInd": "RemovedLiquidity",
        //                     "leavesQty": "0.0",
        //                     "orderId": "1d40db82-b1f6-4340-9190-650eeddd440b",
        //                     "orderLinkId": "",
        //                     "orderPrice": "0.430",
        //                     "orderQty": "5.0",
        //                     "orderType": "Market",
        //                     "stopOrderType": "UNKNOWN",
        //                     "side": "Sell",
        //                     "execTime": "1657269236943",
        //                     "closedSize": "5.0"
        //                 },
        //                 {
        //                     "symbol": "BITUSDT",
        //                     "execFee": "0.004068",
        //                     "execId": "ed090e6a-afc0-5cb5-b51d-039592a44ec5",
        //                     "execPrice": "0.452",
        //                     "execQty": "15.0",
        //                     "execType": "Trade",
        //                     "execValue": "6.78",
        //                     "feeRate": "0.0006",
        //                     "lastLiquidityInd": "RemovedLiquidity",
        //                     "leavesQty": "0.0",
        //                     "orderId": "d34d40a1-2475-4552-9e54-347a27282ec0",
        //                     "orderLinkId": "",
        //                     "orderPrice": "0.429",
        //                     "orderQty": "15.0",
        //                     "orderType": "Market",
        //                     "stopOrderType": "UNKNOWN",
        //                     "side": "Sell",
        //                     "execTime": "1657268340170",
        //                     "closedSize": "15.0"
        //                 }
        //             ],
        //             "nextPageCursor": ""
        //         },
        //         "retExtInfo": null,
        //         "time": 1658911518442
        //     }
        //
        const result = this.safeValue (response, 'result', {});
        const trades = this.safeValue (result, 'list', []);
        return this.parseTrades (trades, market, since, limit);
    }

    async fetchMyUsdcTrades (symbol = undefined, since = undefined, limit = undefined, params = {}) {
        await this.loadMarkets ();
        let market = undefined;
        const request = {};
        if (symbol !== undefined) {
            market = this.market (symbol);
            request['symbol'] = market['id'];
            request['category'] = market['option'] ? 'OPTION' : 'PERPETUAL';
        } else {
            request['category'] = 'PERPETUAL';
        }
        const response = await this.privatePostOptionUsdcOpenapiPrivateV1ExecutionList (this.extend (request, params));
        //
        //     {
        //       "result": {
        //         "cursor": "29%3A1%2C28%3A1",
        //         "resultTotalSize": 2,
        //         "dataList": [
        //           {
        //             "symbol": "ETHPERP",
        //             "orderLinkId": "",
        //             "side": "Sell",
        //             "orderId": "d83f8b4d-2f60-4e04-a64a-a3f207989dc6",
        //             "execFee": "0.0210",
        //             "feeRate": "0.000600",
        //             "blockTradeId": "",
        //             "tradeTime": "1669196423581",
        //             "execPrice": "1161.45",
        //             "lastLiquidityInd": "TAKER",
        //             "execValue": "34.8435",
        //             "execType": "Trade",
        //             "execQty": "0.030",
        //             "tradeId": "d9aa8590-9e6a-575e-a1be-d6261e6ed2e5"
        //           }, ...
        //         ]
        //       },
        //       "retCode": 0,
        //       "retMsg": "Success."
        //     }
        //
        const result = this.safeValue (response, 'result', {});
        const dataList = this.safeValue (result, 'dataList', []);
        return this.parseTrades (dataList, market, since, limit);
    }

    async fetchMyTrades (symbol = undefined, since = undefined, limit = undefined, params = {}) {
        /**
         * @method
         * @name bybit#fetchMyTrades
         * @description fetch all trades made by the user
         * @param {string} symbol unified market symbol
         * @param {int|undefined} since the earliest time in ms to fetch trades for
         * @param {int|undefined} limit the maximum number of trades structures to retrieve
         * @param {object} params extra parameters specific to the bybit api endpoint
         * @returns {[object]} a list of [trade structures]{@link https://docs.ccxt.com/en/latest/manual.html#trade-structure}
         */
        await this.loadMarkets ();
        let market = undefined;
        let settle = this.safeString (params, 'settleCoin');
        if (settle === undefined) {
            [ settle, params ] = this.handleOptionAndParams (params, 'fetchMyTrades', 'settle', settle);
        }
        if (symbol !== undefined) {
            market = this.market (symbol);
            settle = market['settle'];
        }
        let subType = undefined;
        [ subType, params ] = this.handleSubTypeAndParams ('fetchMyTrades', market, params);
        const isInverse = subType === 'inverse';
        const isUsdcSettled = settle === 'USDC';
        const isLinearSettle = isUsdcSettled || (settle === 'USDT');
        if (isInverse && isLinearSettle) {
            throw new ArgumentsRequired (this.id + ' fetchMyTrades with inverse subType requires settle to not be USDT or USDC');
        }
        const [ type, query ] = this.handleMarketTypeAndParams ('fetchMyTrades', market, params);
        const { enableUnifiedMargin, enableUnifiedAccount } = await this.isUnifiedMarginEnabled ();
        if (enableUnifiedAccount && !isInverse) {
            if (params['orderId'] === undefined) {
                this.checkRequiredSymbol ('fetchMyTrades', symbol);
            }
            return await this.fetchMyUnifiedTrades (symbol, since, limit, query);
        } else if (type === 'spot') {
            return await this.fetchMySpotTrades (symbol, since, limit, query);
        } else if (enableUnifiedMargin && !isInverse) {
            return await this.fetchMyUnifiedMarginTrades (symbol, since, limit, query);
        } else if (isUsdcSettled) {
            return await this.fetchMyUsdcTrades (symbol, since, limit, query);
        } else {
            return await this.fetchMyContractTrades (symbol, since, limit, query);
        }
    }

    parseDepositAddress (depositAddress, currency = undefined) {
        //
        //     {
        //         chainType: 'ERC20',
        //         addressDeposit: '0xf56297c6717c1d1c42c30324468ed50a9b7402ee',
        //         tagDeposit: '',
        //         chain: 'ETH'
        //     }
        //
        const address = this.safeString (depositAddress, 'addressDeposit');
        const tag = this.safeString (depositAddress, 'tagDeposit');
        const code = this.safeString (currency, 'code');
        const chain = this.safeString (depositAddress, 'chain');
        this.checkAddress (address);
        return {
            'currency': code,
            'address': address,
            'tag': tag,
            'network': chain,
            'info': depositAddress,
        };
    }

    async fetchDepositAddressesByNetwork (code, params = {}) {
        /**
         * @method
         * @name bybit#fetchDepositAddressesByNetwork
         * @description fetch a dictionary of addresses for a currency, indexed by network
         * @see https://bybit-exchange.github.io/docs/v5/asset/master-deposit-addr
         * @param {string} code unified currency code of the currency for the deposit address
         * @param {object} params extra parameters specific to the bybit api endpoint
         * @returns {object} a dictionary of [address structures]{@link https://docs.ccxt.com/en/latest/manual.html#address-structure} indexed by the network
         */
        await this.loadMarkets ();
        let currency = this.currency (code);
        const request = {
            'coin': currency['id'],
        };
        const response = await this.privateGetV5AssetDepositQueryAddress (this.extend (request, params));
        //
        //     {
        //         "retCode": 0,
        //         "retMsg": "success",
        //         "result": {
        //             "coin": "USDT",
        //             "chains": [
        //                 {
        //                     "chainType": "ERC20",
        //                     "addressDeposit": "0xd9e1cd77afa0e50b452a62fbb68a3340602286c3",
        //                     "tagDeposit": "",
        //                     "chain": "ETH"
        //                 }
        //             ]
        //         },
        //         "retExtInfo": {},
        //         "time": 1672192792860
        //     }
        //
        const result = this.safeValue (response, 'result', []);
        const chains = this.safeValue (result, 'chains', []);
        const coin = this.safeString (result, 'coin');
        currency = this.currency (coin);
        const parsed = this.parseDepositAddresses (chains, [ code ], false, {
            'currency': currency['id'],
        });
        return this.indexBy (parsed, 'network');
    }

    async fetchDepositAddress (code, params = {}) {
        /**
         * @method
         * @name bybit#fetchDepositAddress
         * @description fetch the deposit address for a currency associated with this account
         * @see https://bybit-exchange.github.io/docs/v5/asset/master-deposit-addr
         * @param {string} code unified currency code
         * @param {object} params extra parameters specific to the bybit api endpoint
         * @returns {object} an [address structure]{@link https://docs.ccxt.com/en/latest/manual.html#address-structure}
         */
        await this.loadMarkets ();
        const [ networkCode, query ] = this.handleNetworkCodeAndParams (params);
        const networkId = this.networkCodeToId (networkCode);
        const currency = this.currency (code);
        const request = {
            'coin': currency['id'],
        };
        if (networkId !== undefined) {
            request['chainType'] = networkId;
        }
        const response = await this.privateGetV5AssetDepositQueryAddress (this.extend (request, query));
        //
        //     {
        //         "retCode": 0,
        //         "retMsg": "success",
        //         "result": {
        //             "coin": "USDT",
        //             "chains": [
        //                 {
        //                     "chainType": "ERC20",
        //                     "addressDeposit": "0xd9e1cd77afa0e50b452a62fbb68a3340602286c3",
        //                     "tagDeposit": "",
        //                     "chain": "ETH"
        //                 }
        //             ]
        //         },
        //         "retExtInfo": {},
        //         "time": 1672192792860
        //     }
        //
        const result = this.safeValue (response, 'result', {});
        const chains = this.safeValue (result, 'chains', []);
        const chainsIndexedById = this.indexBy (chains, 'chain');
        const selectedNetworkId = this.selectNetworkIdFromRawNetworks (code, networkCode, chainsIndexedById);
        const addressObject = this.safeValue (chainsIndexedById, selectedNetworkId, {});
        return this.parseDepositAddress (addressObject, currency);
    }

    async fetchDeposits (code = undefined, since = undefined, limit = undefined, params = {}) {
        /**
         * @method
         * @name bybit#fetchDeposits
         * @description fetch all deposits made to an account
<<<<<<< HEAD
         * @see https://bybit-exchange.github.io/docs/v5/asset/deposit-record
=======
         * @see https://bybit-exchange.github.io/docs/account_asset/v3/#t-depositsrecordquery
>>>>>>> 37d8afe1
         * @param {string|undefined} code unified currency code
         * @param {int|undefined} since the earliest time in ms to fetch deposits for, default = 30 days before the current time
         * @param {int|undefined} limit the maximum number of deposits structures to retrieve, default = 50, max = 50
         * @param {object} params extra parameters specific to the bybit api endpoint
         * @param {int|undefined} params.until the latest time in ms to fetch deposits for, default = 30 days after since
         *
         * EXCHANGE SPECIFIC PARAMETERS
         * @param {string|undefined} params.cursor used for pagination
         * @returns {[object]} a list of [transaction structures]{@link https://docs.ccxt.com/en/latest/manual.html#transaction-structure}
        */
        await this.loadMarkets ();
<<<<<<< HEAD
        const request = {
            // 'coin': currency['id'],
            // 'limit': 20, // max 50
            // 'cursor': '',
        };
=======
        const request = {};
>>>>>>> 37d8afe1
        let currency = undefined;
        const until = this.safeInteger (params, 'until');
        if (code !== undefined) {
            currency = this.currency (code);
            request['coin'] = currency['id'];
        }
        if (since !== undefined) {
            request['startTime'] = since;
        }
        if (limit !== undefined) {
            request['limit'] = limit;
        }
<<<<<<< HEAD
        // Currently only works for deposits prior to 2021-07-15
        // will be updated soon
        const response = await this.privateGetV5AssetDepositQueryRecord (this.extend (request, params));
=======
        if (until !== undefined) {
            request['endTime'] = until;
        } else if (since !== undefined) {
            request['endTime'] = since + (86400000 * 30);
        }
        const response = await this.privateGetAssetV3PrivateDepositRecordQuery (this.extend (request, params));
>>>>>>> 37d8afe1
        //
        //     {
        //         "retCode": 0,
        //         "retMsg": "success",
        //         "result": {
        //             "rows": [
        //                 {
        //                     "coin": "USDT",
        //                     "chain": "ETH",
        //                     "amount": "10000",
        //                     "txID": "skip-notification-scene-test-amount-202212270944-533285-USDT",
        //                     "status": 3,
        //                     "toAddress": "test-amount-address",
        //                     "tag": "",
        //                     "depositFee": "",
        //                     "successAt": "1672134274000",
        //                     "confirmations": "10000",
        //                     "txIndex": "",
        //                     "blockHash": ""
        //                 }
        //             ],
        //             "nextPageCursor": "eyJtaW5JRCI6MTA0NjA0MywibWF4SUQiOjEwNDYwNDN9"
        //         },
        //         "retExtInfo": {},
        //         "time": 1672191992512
        //     }
        //
        const result = this.safeValue (response, 'result', {});
        const data = this.safeValue (result, 'rows', []);
        return this.parseTransactions (data, currency, since, limit);
    }

    async fetchWithdrawals (code = undefined, since = undefined, limit = undefined, params = {}) {
        /**
         * @method
         * @name bybit#fetchWithdrawals
         * @description fetch all withdrawals made from an account
         * @see https://bybit-exchange.github.io/docs/v5/asset/withdraw-record
         * @param {string} code unified currency code
         * @param {int|undefined} since the earliest time in ms to fetch withdrawals for
         * @param {int|undefined} limit the maximum number of withdrawals structures to retrieve
         * @param {object} params extra parameters specific to the bybit api endpoint
         * @returns {[object]} a list of [transaction structures]{@link https://docs.ccxt.com/en/latest/manual.html#transaction-structure}
         */
        await this.loadMarkets ();
        const request = {
            // 'coin': currency['id'],
            // 'limit': 20, // max 50
            // 'cusor': '',
        };
        let currency = undefined;
        if (code !== undefined) {
            currency = this.currency (code);
            request['coin'] = currency['id'];
        }
        if (since !== undefined) {
            request['startTime'] = this.yyyymmdd (since);
        }
        if (limit !== undefined) {
            request['limit'] = limit;
        }
        const response = await this.privateGetV5AssetWithdrawQueryRecord (this.extend (request, params));
        //
        //     {
        //         "retCode": 0,
        //         "retMsg": "success",
        //         "result": {
        //             "rows": [
        //                 {
        //                     "coin": "USDT",
        //                     "chain": "ETH",
        //                     "amount": "77",
        //                     "txID": "",
        //                     "status": "SecurityCheck",
        //                     "toAddress": "0x99ced129603abc771c0dabe935c326ff6c86645d",
        //                     "tag": "",
        //                     "withdrawFee": "10",
        //                     "createTime": "1670922217000",
        //                     "updateTime": "1670922217000",
        //                     "withdrawId": "9976",
        //                     "withdrawType": 0
        //                 },
        //                 {
        //                     "coin": "USDT",
        //                     "chain": "ETH",
        //                     "amount": "26",
        //                     "txID": "",
        //                     "status": "success",
        //                     "toAddress": "15638072681@163.com",
        //                     "tag": "",
        //                     "withdrawFee": "0",
        //                     "createTime": "1669711121000",
        //                     "updateTime": "1669711380000",
        //                     "withdrawId": "9801",
        //                     "withdrawType": 1
        //                 }
        //             ],
        //             "nextPageCursor": "eyJtaW5JRCI6OTgwMSwibWF4SUQiOjk5NzZ9"
        //         },
        //         "retExtInfo": {},
        //         "time": 1672194949928
        //     }
        //
        const result = this.safeValue (response, 'result', {});
        const data = this.safeValue (result, 'rows', []);
        return this.parseTransactions (data, currency, since, limit);
    }

    parseTransactionStatus (status) {
        const statuses = {
            // v1/v2
            'ToBeConfirmed': 'pending',
            'UnderReview': 'pending',
            'Success': 'ok',
            'Expire': 'expired',
            // v3 deposit status
            '0': 'unknown',
            '1': 'pending',
            '2': 'processing',
            '3': 'ok',
            '4': 'fail',
            // v3 withdrawal status
            'SecurityCheck': 'pending',
            'Pending': 'pending',
            'success': 'ok',
            'CancelByUser': 'canceled',
            'Reject': 'rejected',
            'Fail': 'failed',
            'BlockchainConfirmed': 'ok',
        };
        return this.safeString (statuses, status, status);
    }

    parseTransaction (transaction, currency = undefined) {
        //
        // fetchWithdrawals
        //
        //     {
        //         "coin": "USDT",
        //         "chain": "TRX",
        //         "amount": "12.34",
        //         "txID": "de5ea0a2f2e59dc9a714837dd3ddc6d5e151b56ec5d786d351c4f52336f80d3c",
        //         "status": "success",
        //         "toAddress": "TQdmFKUoe1Lk2iwZuwRJEHJreTUBoN3BAw",
        //         "tag": "",
        //         "withdrawFee": "0.5",
        //         "createTime": "1665144183000",
        //         "updateTime": "1665144256000",
        //         "withdrawId": "8839035"
        //     }
        //
        // fetchDeposits
        //
        //     {
        //         "coin": "USDT",
        //         "chain": "TRX",
        //         "amount": "44",
        //         "txID": "0b038ea12fa1575e2d66693db3c346b700d4b28347afc39f80321cf089acc960",
        //         "status": "3",
        //         "toAddress": "TC6NCAC5WSVCCiaD3kWZXyW91ZKKhLm53b",
        //         "tag": "",
        //         "depositFee": "",
        //         "successAt": "1665142507000",
        //         "confirmations": "100",
        //         "txIndex": "0",
        //         "blockHash": "0000000002ac3b1064aee94bca1bd0b58c4c09c65813b084b87a2063d961129e"
        //     }
        //
        // withdraw
        //
        //     {
        //         "id": "9377266"
        //     }
        //
        const currencyId = this.safeString (transaction, 'coin');
        const code = this.safeCurrencyCode (currencyId, currency);
        const timestamp = this.safeInteger2 (transaction, 'createTime', 'successAt');
        const updated = this.safeInteger (transaction, 'updateTime');
        const status = this.parseTransactionStatus (this.safeString (transaction, 'status'));
        const feeCost = this.safeNumber2 (transaction, 'depositFee', 'withdrawFee', 0);
        const type = ('depositFee' in transaction) ? 'deposit' : 'withdrawal';
        let fee = undefined;
        if (feeCost !== undefined) {
            fee = {
                'cost': feeCost,
                'currency': code,
            };
        }
        const toAddress = this.safeString (transaction, 'toAddress');
        return {
            'info': transaction,
            'id': this.safeString2 (transaction, 'id', 'withdrawId'),
            'txid': this.safeString (transaction, 'txID'),
            'timestamp': timestamp,
            'datetime': this.iso8601 (timestamp),
            'network': this.networkIdToCode (this.safeString (transaction, 'chain')),
            'address': undefined,
            'addressTo': toAddress,
            'addressFrom': undefined,
            'tag': this.safeString (transaction, 'tag'),
            'tagTo': undefined,
            'tagFrom': undefined,
            'type': type,
            'amount': this.safeNumber (transaction, 'amount'),
            'currency': code,
            'status': status,
            'updated': updated,
            'fee': fee,
        };
    }

    async fetchLedger (code = undefined, since = undefined, limit = undefined, params = {}) {
        /**
         * @method
         * @name bybit#fetchLedger
         * @description fetch the history of changes, actions done by the user or operations that altered balance of the user
         * @see https://bybit-exchange.github.io/docs/v5/account/transaction-log
         * @param {string|undefined} code unified currency code, default is undefined
         * @param {int|undefined} since timestamp in ms of the earliest ledger entry, default is undefined
         * @param {int|undefined} limit max number of ledger entrys to return, default is undefined
         * @param {object} params extra parameters specific to the bybit api endpoint
         * @returns {object} a [ledger structure]{@link https://docs.ccxt.com/en/latest/manual.html#ledger-structure}
         */
        await this.loadMarkets ();
        const request = {
            // 'coin': currency['id'],
            // 'currency': currency['id'], // alias
            // 'start_date': this.iso8601 (since),
            // 'end_date': this.iso8601 (till),
            // 'wallet_fund_type': 'Deposit', // Withdraw, RealisedPNL, Commission, Refund, Prize, ExchangeOrderWithdraw, ExchangeOrderDeposit
            // 'page': 1,
            // 'limit': 20, // max 50
            // v5 transaction log
            // 'accountType': '', Account Type. UNIFIED
            // 'category': '', Product type. spot,linear,option
            // 'currency': '', Currency
            // 'baseCoin': '', BaseCoin. e.g., BTC of BTCPERP
            // 'type': '', Types of transaction logs
            // 'startTime': 0, The start timestamp (ms)
            // 'endTime': 0, The end timestamp (ms)
            // 'limit': 0, Limit for data size per page. [1, 50]. Default: 20
            // 'cursor': '', Cursor. Used for pagination
        };
        const { enableUnifiedAccount } = await this.isUnifiedMarginEnabled ();
        let currency = undefined;
        let currencyKey = 'coin';
        if (enableUnifiedAccount) {
            currencyKey = 'currency';
            if (since !== undefined) {
                request['startTime'] = since;
            }
        } else {
            if (since !== undefined) {
                request['start_date'] = this.yyyymmdd (since);
            }
        }
        const method = (enableUnifiedAccount) ? 'privateGetV5AccountTransactionLog' : 'privateGetV2PrivateWalletFundRecords';
        if (code !== undefined) {
            currency = this.currency (code);
            request[currencyKey] = currency['id'];
        }
        if (limit !== undefined) {
            request['limit'] = limit;
        }
        const response = await this[method] (this.extend (request, params));
        //
        //     {
        //         "ret_code": 0,
        //         "ret_msg": "ok",
        //         "ext_code": "",
        //         "result": {
        //             "data": [
        //                 {
        //                     "id": 234467,
        //                     "user_id": 1,
        //                     "coin": "BTC",
        //                     "wallet_id": 27913,
        //                     "type": "Realized P&L",
        //                     "amount": "-0.00000006",
        //                     "tx_id": "",
        //                     "address": "BTCUSD",
        //                     "wallet_balance": "0.03000330",
        //                     "exec_time": "2019-12-09T00:00:25.000Z",
        //                     "cross_seq": 0
        //                 }
        //             ]
        //         },
        //         "ext_info": null,
        //         "time_now": "1577481867.115552",
        //         "rate_limit_status": 119,
        //         "rate_limit_reset_ms": 1577481867122,
        //         "rate_limit": 120
        //     }
        //
        // v5 transaction log
        //
        //     {
        //         "retCode": 0,
        //         "retMsg": "OK",
        //         "result": {
        //             "nextPageCursor": "21963%3A1%2C14954%3A1",
        //             "list": [
        //                 {
        //                     "symbol": "XRPUSDT",
        //                     "side": "Buy",
        //                     "funding": "-0.003676",
        //                     "orderLinkId": "",
        //                     "orderId": "1672128000-8-592324-1-2",
        //                     "fee": "0.00000000",
        //                     "change": "-0.003676",
        //                     "cashFlow": "0",
        //                     "transactionTime": "1672128000000",
        //                     "type": "SETTLEMENT",
        //                     "feeRate": "0.0001",
        //                     "size": "100",
        //                     "qty": "100",
        //                     "cashBalance": "5086.55825002",
        //                     "currency": "USDT",
        //                     "category": "linear",
        //                     "tradePrice": "0.3676",
        //                     "tradeId": "534c0003-4bf7-486f-aa02-78cee36825e4"
        //                 },
        //                 {
        //                     "symbol": "XRPUSDT",
        //                     "side": "Buy",
        //                     "funding": "",
        //                     "orderLinkId": "linear-order",
        //                     "orderId": "592b7e41-78fd-42e2-9aa3-91e1835ef3e1",
        //                     "fee": "0.01908720",
        //                     "change": "-0.0190872",
        //                     "cashFlow": "0",
        //                     "transactionTime": "1672121182224",
        //                     "type": "TRADE",
        //                     "feeRate": "0.0006",
        //                     "size": "100",
        //                     "qty": "88",
        //                     "cashBalance": "5086.56192602",
        //                     "currency": "USDT",
        //                     "category": "linear",
        //                     "tradePrice": "0.3615",
        //                     "tradeId": "5184f079-88ec-54c7-8774-5173cafd2b4e"
        //                 },
        //                 {
        //                     "symbol": "XRPUSDT",
        //                     "side": "Buy",
        //                     "funding": "",
        //                     "orderLinkId": "linear-order",
        //                     "orderId": "592b7e41-78fd-42e2-9aa3-91e1835ef3e1",
        //                     "fee": "0.00260280",
        //                     "change": "-0.0026028",
        //                     "cashFlow": "0",
        //                     "transactionTime": "1672121182224",
        //                     "type": "TRADE",
        //                     "feeRate": "0.0006",
        //                     "size": "12",
        //                     "qty": "12",
        //                     "cashBalance": "5086.58101322",
        //                     "currency": "USDT",
        //                     "category": "linear",
        //                     "tradePrice": "0.3615",
        //                     "tradeId": "8569c10f-5061-5891-81c4-a54929847eb3"
        //                 }
        //             ]
        //         },
        //         "retExtInfo": {},
        //         "time": 1672132481405
        //     }
        //
        const result = this.safeValue (response, 'result', {});
        const data = this.safeValue2 (result, 'data', 'list', []);
        return this.parseLedger (data, currency, since, limit);
    }

    parseLedgerEntry (item, currency = undefined) {
        //
        //     {
        //         "id": 234467,
        //         "user_id": 1,
        //         "coin": "BTC",
        //         "wallet_id": 27913,
        //         "type": "Realized P&L",
        //         "amount": "-0.00000006",
        //         "tx_id": "",
        //         "address": "BTCUSD",
        //         "wallet_balance": "0.03000330",
        //         "exec_time": "2019-12-09T00:00:25.000Z",
        //         "cross_seq": 0
        //     }
        //
        //     {
        //         "symbol": "XRPUSDT",
        //         "side": "Buy",
        //         "funding": "",
        //         "orderLinkId": "linear-order",
        //         "orderId": "592b7e41-78fd-42e2-9aa3-91e1835ef3e1",
        //         "fee": "0.00260280",
        //         "change": "-0.0026028",
        //         "cashFlow": "0",
        //         "transactionTime": "1672121182224",
        //         "type": "TRADE",
        //         "feeRate": "0.0006",
        //         "size": "12",
        //         "qty": "12",
        //         "cashBalance": "5086.58101322",
        //         "currency": "USDT",
        //         "category": "linear",
        //         "tradePrice": "0.3615",
        //         "tradeId": "8569c10f-5061-5891-81c4-a54929847eb3"
        //     }
        //
        const currencyId = this.safeString2 (item, 'coin', 'currency');
        const code = this.safeCurrencyCode (currencyId, currency);
        const amount = this.safeString2 (item, 'amount', 'change');
        const after = this.safeString2 (item, 'wallet_balance', 'cashBalance');
        const direction = Precise.stringLt (amount, '0') ? 'out' : 'in';
        let before = undefined;
        if (after !== undefined && amount !== undefined) {
            const difference = (direction === 'out') ? amount : Precise.stringNeg (amount);
            before = Precise.stringAdd (after, difference);
        }
        let timestamp = this.parse8601 (this.safeString (item, 'exec_time'));
        if (timestamp === undefined) {
            timestamp = this.safeInteger (item, 'transactionTime');
        }
        const type = this.parseLedgerEntryType (this.safeString (item, 'type'));
        const id = this.safeString (item, 'id');
        const referenceId = this.safeString (item, 'tx_id');
        return {
            'id': id,
            'currency': code,
            'account': this.safeString (item, 'wallet_id'),
            'referenceAccount': undefined,
            'referenceId': referenceId,
            'status': undefined,
            'amount': this.parseNumber (amount),
            'before': this.parseNumber (before),
            'after': this.parseNumber (after),
            'fee': this.parseNumber (this.safeString (item, 'fee')),
            'direction': direction,
            'timestamp': timestamp,
            'datetime': this.iso8601 (timestamp),
            'type': type,
            'info': item,
        };
    }

    parseLedgerEntryType (type) {
        const types = {
            'Deposit': 'transaction',
            'Withdraw': 'transaction',
            'RealisedPNL': 'trade',
            'Commission': 'fee',
            'Refund': 'cashback',
            'Prize': 'prize', // ?
            'ExchangeOrderWithdraw': 'transaction',
            'ExchangeOrderDeposit': 'transaction',
            // v5
            'TRANSFER_IN': 'transaction',
            'TRANSFER_OUT': 'transaction',
            'TRADE': 'trade',
            'SETTLEMENT': 'trade',
            'DELIVERY': 'trade',
            'LIQUIDATION': 'trade',
            'BONUS': 'Prize',
            'FEE_REFUND': 'cashback',
            'INTEREST': 'transaction',
            'CURRENCY_BUY': 'trade',
            'CURRENCY_SELL': 'trade',
        };
        return this.safeString (types, type, type);
    }

    async withdraw (code, amount, address, tag = undefined, params = {}) {
        /**
         * @method
         * @name bybit#withdraw
         * @description make a withdrawal
         * @see https://bybit-exchange.github.io/docs/v5/asset/withdraw
         * @param {string} code unified currency code
         * @param {float} amount the amount to withdraw
         * @param {string} address the address to withdraw to
         * @param {string|undefined} tag
         * @param {object} params extra parameters specific to the bybit api endpoint
         * @returns {object} a [transaction structure]{@link https://docs.ccxt.com/en/latest/manual.html#transaction-structure}
         */
        [ tag, params ] = this.handleWithdrawTagAndParams (tag, params);
        await this.loadMarkets ();
        this.checkAddress (address);
        const currency = this.currency (code);
        const request = {
            'coin': currency['id'],
            'amount': this.numberToString (amount),
            'address': address,
        };
        if (tag !== undefined) {
            request['tag'] = tag;
        }
        const [ networkCode, query ] = this.handleNetworkCodeAndParams (params);
        const networkId = this.networkCodeToId (networkCode);
        if (networkId !== undefined) {
            request['chain'] = networkId.toUpperCase ();
        }
        const { enableUnifiedAccount } = await this.isUnifiedMarginEnabled ();
        const method = (enableUnifiedAccount) ? 'privatePostV5AssetWithdrawCreate' : 'privatePostAssetV3PrivateWithdrawCreate';
        const response = await this[method] (this.extend (request, query));
        //
        //    {
        //         "retCode": "0",
        //         "retMsg": "success",
        //         "result": {
        //             "id": "9377266"
        //         },
        //         "retExtInfo": {},
        //         "time": "1666892894902"
        //     }
        //
        const result = this.safeValue (response, 'result', {});
        return this.parseTransaction (result, currency);
    }

    async fetchPosition (symbol, params = {}) {
        /**
         * @method
         * @name bybit#fetchPosition
         * @description fetch data on a single open contract trade position
         * @param {string} symbol unified market symbol of the market the position is held in, default is undefined
         * @param {object} params extra parameters specific to the bybit api endpoint
         * @returns {object} a [position structure]{@link https://docs.ccxt.com/en/latest/manual.html#position-structure}
         */
        if (symbol === undefined) {
            throw new ArgumentsRequired (this.id + ' fetchPosition() requires a symbol argument');
        }
        await this.loadMarkets ();
        const market = this.market (symbol);
        const request = {
            'symbol': market['id'],
        };
        let method = undefined;
        const { enableUnifiedMargin, enableUnifiedAccount } = await this.isUnifiedMarginEnabled ();
        const isUsdcSettled = market['settle'] === 'USDC';
        if (enableUnifiedMargin || enableUnifiedAccount) {
            method = (enableUnifiedAccount) ? 'privateGetV5PositionList' : 'privateGetUnifiedV3PrivatePositionList';
            if (market['option']) {
                request['category'] = 'option';
            } else if (market['linear']) {
                request['category'] = 'linear';
            } else {
                throw new NotSupported (this.id + ' fetchPosition() does not allow inverse market orders for ' + symbol + ' markets');
            }
        } else if (isUsdcSettled) {
            method = 'privatePostOptionUsdcOpenapiPrivateV1QueryPosition';
            if (market['option']) {
                request['category'] = 'OPTION';
            } else if (market['linear']) {
                request['category'] = 'PERPETUAL';
            }
        } else {
            method = 'privateGetContractV3PrivatePositionList';
        }
        const response = await this[method] (this.extend (request, params));
        //
        // unified account
        //
        //     {
        //         "retCode": 0,
        //         "retMsg": "OK",
        //         "result": {
        //             "nextPageCursor": "updateAt%3D1672279322668",
        //             "category": "linear",
        //             "list": [
        //                 {
        //                     "symbol": "XRPUSDT",
        //                     "leverage": "10",
        //                     "avgPrice": "0.3615",
        //                     "liqPrice": "0.0001",
        //                     "riskLimitValue": "200000",
        //                     "takeProfit": "",
        //                     "positionValue": "36.15",
        //                     "tpslMode": "Full",
        //                     "riskId": 41,
        //                     "trailingStop": "0",
        //                     "unrealisedPnl": "-1.83",
        //                     "markPrice": "0.3432",
        //                     "cumRealisedPnl": "0.48805876",
        //                     "positionMM": "0.381021",
        //                     "createdTime": "1672121182216",
        //                     "positionIdx": 0,
        //                     "positionIM": "3.634521",
        //                     "updatedTime": "1672279322668",
        //                     "side": "Buy",
        //                     "bustPrice": "",
        //                     "size": "100",
        //                     "positionStatus": "Normal",
        //                     "stopLoss": "",
        //                     "tradeMode": 0
        //                 }
        //             ]
        //         },
        //         "retExtInfo": {},
        //         "time": 1672280219169
        //     }
        //
        // unified margin
        //
        //     {
        //         "retCode": 0,
        //         "retMsg": "Success",
        //         "result": {
        //             "nextPageCursor": "0%3A1657711949945%2C0%3A1657711949945",
        //             "category": "linear",
        //             "list": [
        //                 {
        //                     "symbol": "ETHUSDT",
        //                     "leverage": "10",
        //                     "updatedTime": 1657711949945,
        //                     "side": "Buy",
        //                     "positionValue": "536.92500000",
        //                     "takeProfit": "",
        //                     "tpslMode": "Full",
        //                     "riskId": 11,
        //                     "trailingStop": "",
        //                     "entryPrice": "1073.85000000",
        //                     "unrealisedPnl": "",
        //                     "markPrice": "1080.65000000",
        //                     "size": "0.5000",
        //                     "positionStatus": "normal",
        //                     "stopLoss": "",
        //                     "cumRealisedPnl": "-0.32215500",
        //                     "positionMM": "2.97456450",
        //                     "createdTime": 1657711949928,
        //                     "positionIdx": 0,
        //                     "positionIM": "53.98243950"
        //                 }
        //             ]
        //         },
        //         "time": 1657713693182
        //     }
        //
        // contract v3
        //
        //     {
        //         "retCode": 0,
        //         "retMsg": "OK",
        //         "result": {
        //             "list": [
        //                 {
        //                     "positionIdx": 1,
        //                     "riskId": "41",
        //                     "symbol": "XRPUSDT",
        //                     "side": "Buy",
        //                     "size": "0",
        //                     "positionValue": "0",
        //                     "entryPrice": "0",
        //                     "tradeMode": 0,
        //                     "autoAddMargin": 0,
        //                     "leverage": "10",
        //                     "positionBalance": "0",
        //                     "liqPrice": "0.0000",
        //                     "bustPrice": "0.0000",
        //                     "takeProfit": "0.0000",
        //                     "stopLoss": "0.0000",
        //                     "trailingStop": "0.0000",
        //                     "unrealisedPnl": "0",
        //                     "createdTime": "1658827444328",
        //                     "updatedTime": "1658904863412",
        //                     "tpSlMode": "Full",
        //                     "riskLimitValue": "200000",
        //                     "activePrice": "0.0000"
        //                 },
        //                 {
        //                     "positionIdx": 2,
        //                     "riskId": "41",
        //                     "symbol": "XRPUSDT",
        //                     "side": "Sell",
        //                     "size": "50",
        //                     "positionValue": "16.68",
        //                     "entryPrice": "0.3336",
        //                     "tradeMode": 0,
        //                     "autoAddMargin": 0,
        //                     "leverage": "10",
        //                     "positionBalance": "1.6790088",
        //                     "liqPrice": "12.4835",
        //                     "bustPrice": "12.4869",
        //                     "takeProfit": "0.0000",
        //                     "stopLoss": "0.0000",
        //                     "trailingStop": "0.0000",
        //                     "unrealisedPnl": "0",
        //                     "createdTime": "1658827444328",
        //                     "updatedTime": "1658904863412",
        //                     "tpSlMode": "Full",
        //                     "riskLimitValue": "200000",
        //                     "activePrice": "0.0000"
        //                 }
        //             ]
        //         },
        //         "retExtInfo": null,
        //         "time": 1658904877942
        //     }
        //
        const result = this.safeValue (response, 'result', {});
        const positions = this.safeValue2 (result, 'list', 'dataList', []);
        const timestamp = this.safeInteger (response, 'time');
        const first = this.safeValue (positions, 0);
        const position = this.parsePosition (first, market);
        return this.extend (position, {
            'timestamp': timestamp,
            'datetime': this.iso8601 (timestamp),
        });
    }

    async fetchUnifiedPositions (symbols = undefined, params = {}) {
        await this.loadMarkets ();
        const request = {};
        let type = undefined;
        let settle = undefined;
        const { enableUnifiedAccount } = await this.isUnifiedMarginEnabled ();
        if (Array.isArray (symbols)) {
            const symbolsLength = symbols.length;
            if (symbolsLength > 1) {
                throw new ArgumentsRequired (this.id + ' fetchPositions() does not accept an array with more than one symbol');
            }
            const market = this.market (symbols[0]);
            settle = market['settle'];
        } else if (symbols !== undefined) {
            symbols = [ symbols ];
        }
        if (settle === undefined && enableUnifiedAccount) {
            throw new ArgumentsRequired (this.id + ' fetchPositions() required either symbol or settle in unified account mode');
        } else if (settle !== undefined) {
            request['settleCoin'] = settle;
        }
        symbols = this.marketSymbols (symbols);
        // market undefined
        [ type, params ] = this.handleMarketTypeAndParams ('fetchPositions', undefined, params);
        let subType = undefined;
        [ subType, params ] = this.handleSubTypeAndParams ('fetchPositions', undefined, params, 'linear');
        request['category'] = subType;
        if (type === 'option') {
            request['category'] = 'option';
        }
        const method = (enableUnifiedAccount) ? 'privateGetV5PositionList' : 'privateGetUnifiedV3PrivatePositionList';
        const response = await this[method] (this.extend (request, params));
        //
        //     {
        //         "retCode": 0,
        //         "retMsg": "Success",
        //         "result": {
        //             "nextPageCursor": "0%3A1657711949945%2C0%3A1657711949945",
        //             "category": "linear",
        //             "list": [
        //                 {
        //                     "symbol": "ETHUSDT",
        //                     "leverage": "10",
        //                     "updatedTime": 1657711949945,
        //                     "side": "Buy",
        //                     "positionValue": "536.92500000",
        //                     "takeProfit": "",
        //                     "tpslMode": "Full",
        //                     "riskId": 11,
        //                     "trailingStop": "",
        //                     "entryPrice": "1073.85000000",
        //                     "unrealisedPnl": "",
        //                     "markPrice": "1080.65000000",
        //                     "size": "0.5000",
        //                     "positionStatus": "normal",
        //                     "stopLoss": "",
        //                     "cumRealisedPnl": "-0.32215500",
        //                     "positionMM": "2.97456450",
        //                     "createdTime": 1657711949928,
        //                     "positionIdx": 0,
        //                     "positionIM": "53.98243950"
        //                 }
        //             ]
        //         },
        //         "time": 1657713693182
        //     }
        //
        const result = this.safeValue (response, 'result', {});
        const positions = this.safeValue (result, 'list', []);
        const results = [];
        for (let i = 0; i < positions.length; i++) {
            let rawPosition = positions[i];
            if (('data' in rawPosition) && ('is_valid' in rawPosition)) {
                // futures only
                rawPosition = this.safeValue (rawPosition, 'data');
            }
            results.push (this.parsePosition (rawPosition));
        }
        return this.filterByArray (results, 'symbol', symbols, false);
    }

    async fetchUSDCPositions (symbols = undefined, params = {}) {
        await this.loadMarkets ();
        symbols = this.marketSymbols (symbols);
        const request = {};
        let market = undefined;
        let type = undefined;
        if (Array.isArray (symbols)) {
            const length = symbols.length;
            if (length !== 1) {
                throw new ArgumentsRequired (this.id + ' fetchUSDCPositions() takes an array with exactly one symbol');
            }
            const symbol = this.safeString (symbols, 0);
            market = this.market (symbol);
            request['symbol'] = market['id'];
        } else if (symbols !== undefined) {
            market = this.market (symbols);
            request['symbol'] = market['id'];
        }
        [ type, params ] = this.handleMarketTypeAndParams ('fetchUSDCPositions', market, params);
        request['category'] = (type === 'option') ? 'OPTION' : 'PERPETUAL';
        const response = await this.privatePostOptionUsdcOpenapiPrivateV1QueryPosition (this.extend (request, params));
        //
        //     {
        //         "result": {
        //             "cursor": "BTC-31DEC21-24000-P%3A1640834421431%2CBTC-31DEC21-24000-P%3A1640834421431",
        //             "resultTotalSize": 1,
        //             "dataList": [
        //                 {
        //                 "symbol": "BTC-31DEC21-24000-P",
        //                 "leverage": "",
        //                 "occClosingFee": "",
        //                 "liqPrice": "",
        //                 "positionValue": "",
        //                 "takeProfit": "",
        //                 "riskId": "",
        //                 "trailingStop": "",
        //                 "unrealisedPnl": "",
        //                 "createdAt": "1640834421431",
        //                 "markPrice": "0.00",
        //                 "cumRealisedPnl": "",
        //                 "positionMM": "359.5271",
        //                 "positionIM": "467.0633",
        //                 "updatedAt": "1640834421431",
        //                 "tpSLMode": "",
        //                 "side": "Sell",
        //                 "bustPrice": "",
        //                 "deleverageIndicator": 0,
        //                 "entryPrice": "1.4",
        //                 "size": "-0.100",
        //                 "sessionRPL": "",
        //                 "positionStatus": "",
        //                 "sessionUPL": "",
        //                 "stopLoss": "",
        //                 "orderMargin": "",
        //                 "sessionAvgPrice": "1.5"
        //                 }
        //             ]
        //         },
        //         "retCode": 0,
        //         "retMsg": "Success."
        //     }
        //
        const result = this.safeValue (response, 'result', {});
        const positions = this.safeValue (result, 'dataList', []);
        const results = [];
        for (let i = 0; i < positions.length; i++) {
            let rawPosition = positions[i];
            if (('data' in rawPosition) && ('is_valid' in rawPosition)) {
                // futures only
                rawPosition = this.safeValue (rawPosition, 'data');
            }
            results.push (this.parsePosition (rawPosition, market));
        }
        return this.filterByArray (results, 'symbol', symbols, false);
    }

    async fetchDerivativesPositions (symbols = undefined, params = {}) {
        await this.loadMarkets ();
        const request = {};
        if (Array.isArray (symbols)) {
            const symbolsLength = symbols.length;
            if (symbolsLength > 1) {
                throw new ArgumentsRequired (this.id + ' fetchPositions() does not accept an array with more than one symbol');
            }
            if (symbolsLength === 1) {
                request['symbol'] = this.marketId (symbols[0]);
            }
        } else if (symbols !== undefined) {
            request['symbol'] = this.marketId (symbols);
        } else {
            request['dataFilter'] = 'valid';
        }
        let settle = undefined;
        [ settle, params ] = this.handleOptionAndParams (params, 'fetchPositions', 'settle', settle);
        if (settle !== undefined) {
            request['settleCoin'] = settle;
        }
        const response = await this.privateGetContractV3PrivatePositionList (this.extend (request, params));
        //
        // contract v3
        //
        //     {
        //         "retCode": 0,
        //         "retMsg": "OK",
        //         "result": {
        //             "list": [
        //                 {
        //                     "positionIdx": 1,
        //                     "riskId": "41",
        //                     "symbol": "XRPUSDT",
        //                     "side": "Buy",
        //                     "size": "0",
        //                     "positionValue": "0",
        //                     "entryPrice": "0",
        //                     "tradeMode": 0,
        //                     "autoAddMargin": 0,
        //                     "leverage": "10",
        //                     "positionBalance": "0",
        //                     "liqPrice": "0.0000",
        //                     "bustPrice": "0.0000",
        //                     "takeProfit": "0.0000",
        //                     "stopLoss": "0.0000",
        //                     "trailingStop": "0.0000",
        //                     "unrealisedPnl": "0",
        //                     "createdTime": "1658827444328",
        //                     "updatedTime": "1658904863412",
        //                     "tpSlMode": "Full",
        //                     "riskLimitValue": "200000",
        //                     "activePrice": "0.0000"
        //                 },
        //                 {
        //                     "positionIdx": 2,
        //                     "riskId": "41",
        //                     "symbol": "XRPUSDT",
        //                     "side": "Sell",
        //                     "size": "50",
        //                     "positionValue": "16.68",
        //                     "entryPrice": "0.3336",
        //                     "tradeMode": 0,
        //                     "autoAddMargin": 0,
        //                     "leverage": "10",
        //                     "positionBalance": "1.6790088",
        //                     "liqPrice": "12.4835",
        //                     "bustPrice": "12.4869",
        //                     "takeProfit": "0.0000",
        //                     "stopLoss": "0.0000",
        //                     "trailingStop": "0.0000",
        //                     "unrealisedPnl": "0",
        //                     "createdTime": "1658827444328",
        //                     "updatedTime": "1658904863412",
        //                     "tpSlMode": "Full",
        //                     "riskLimitValue": "200000",
        //                     "activePrice": "0.0000"
        //                 }
        //             ]
        //         },
        //         "retExtInfo": null,
        //         "time": 1658904877942
        //     }
        //
        const result = this.safeValue (response, 'result', {});
        const positions = this.safeValue (result, 'list', []);
        return this.parsePositions (positions, symbols, params);
    }

    async fetchPositions (symbols = undefined, params = {}) {
        /**
         * @method
         * @name bybit#fetchPositions
         * @description fetch all open positions
         * @param {[string]|undefined} symbols list of unified market symbols
         * @param {object} params extra parameters specific to the bybit api endpoint
         * @returns {[object]} a list of [position structure]{@link https://docs.ccxt.com/en/latest/manual.html#position-structure}
         */
        if (Array.isArray (symbols)) {
            const symbolsLength = symbols.length;
            if (symbolsLength > 1) {
                throw new ArgumentsRequired (this.id + ' fetchPositions() does not accept an array with more than one symbol');
            }
        } else if (symbols !== undefined) {
            symbols = [ symbols ];
        }
        await this.loadMarkets ();
        symbols = this.marketSymbols (symbols);
        const { enableUnifiedMargin, enableUnifiedAccount } = await this.isUnifiedMarginEnabled ();
        let settle = this.safeString (params, 'settleCoin');
        if (settle === undefined) {
            [ settle, params ] = this.handleOptionAndParams (params, 'fetchPositions', 'settle', settle);
        }
        const isUsdcSettled = settle === 'USDC';
        const [ subType, query ] = this.handleSubTypeAndParams ('fetchPositions', undefined, params);
        const isInverse = subType === 'inverse';
        const isLinearSettle = isUsdcSettled || (settle === 'USDT');
        if (isInverse && isLinearSettle) {
            throw new ArgumentsRequired (this.id + ' fetchPositions with inverse subType requires settle to not be USDT or USDC');
        }
        if ((enableUnifiedMargin || enableUnifiedAccount) && !isInverse) {
            return await this.fetchUnifiedPositions (symbols, query);
        } else if (isUsdcSettled) {
            return await this.fetchUSDCPositions (symbols, query);
        } else {
            return await this.fetchDerivativesPositions (symbols, query);
        }
    }

    parsePosition (position, market = undefined) {
        //
        // linear swap
        //
        //     {
        //         "positionIdx": 0,
        //         "riskId": "11",
        //         "symbol": "ETHUSDT",
        //         "side": "Buy",
        //         "size": "0.10",
        //         "positionValue": "119.845",
        //         "entryPrice": "1198.45",
        //         "tradeMode": 1,
        //         "autoAddMargin": 0,
        //         "leverage": "4.2",
        //         "positionBalance": "28.58931118",
        //         "liqPrice": "919.10",
        //         "bustPrice": "913.15",
        //         "takeProfit": "0.00",
        //         "stopLoss": "0.00",
        //         "trailingStop": "0.00",
        //         "unrealisedPnl": "0.083",
        //         "createdTime": "1669097244192",
        //         "updatedTime": "1669413126190",
        //         "tpSlMode": "Full",
        //         "riskLimitValue": "900000",
        //         "activePrice": "0.00"
        //     }
        //
        // usdc
        //    {
        //       "symbol":"BTCPERP",
        //       "leverage":"1.00",
        //       "occClosingFee":"0.0000",
        //       "liqPrice":"",
        //       "positionValue":"30.8100",
        //       "takeProfit":"0.0",
        //       "riskId":"10001",
        //       "trailingStop":"0.0000",
        //       "unrealisedPnl":"0.0000",
        //       "createdAt":"1652451795305",
        //       "markPrice":"30809.41",
        //       "cumRealisedPnl":"0.0000",
        //       "positionMM":"0.1541",
        //       "positionIM":"30.8100",
        //       "updatedAt":"1652451795305",
        //       "tpSLMode":"UNKNOWN",
        //       "side":"Buy",
        //       "bustPrice":"",
        //       "deleverageIndicator":"0",
        //       "entryPrice":"30810.0",
        //       "size":"0.001",
        //       "sessionRPL":"0.0000",
        //       "positionStatus":"NORMAL",
        //       "sessionUPL":"-0.0006",
        //       "stopLoss":"0.0",
        //       "orderMargin":"0.0000",
        //       "sessionAvgPrice":"30810.0"
        //    }
        //
        // unified margin
        //
        //     {
        //         "symbol": "ETHUSDT",
        //         "leverage": "10",
        //         "updatedTime": 1657711949945,
        //         "side": "Buy",
        //         "positionValue": "536.92500000",
        //         "takeProfit": "",
        //         "tpslMode": "Full",
        //         "riskId": 11,
        //         "trailingStop": "",
        //         "entryPrice": "1073.85000000",
        //         "unrealisedPnl": "",
        //         "markPrice": "1080.65000000",
        //         "size": "0.5000",
        //         "positionStatus": "normal",
        //         "stopLoss": "",
        //         "cumRealisedPnl": "-0.32215500",
        //         "positionMM": "2.97456450",
        //         "createdTime": 1657711949928,
        //         "positionIdx": 0,
        //         "positionIM": "53.98243950"
        //     }
        //
        // unified account
        //
        //     {
        //         "symbol": "XRPUSDT",
        //         "leverage": "10",
        //         "avgPrice": "0.3615",
        //         "liqPrice": "0.0001",
        //         "riskLimitValue": "200000",
        //         "takeProfit": "",
        //         "positionValue": "36.15",
        //         "tpslMode": "Full",
        //         "riskId": 41,
        //         "trailingStop": "0",
        //         "unrealisedPnl": "-1.83",
        //         "markPrice": "0.3432",
        //         "cumRealisedPnl": "0.48805876",
        //         "positionMM": "0.381021",
        //         "createdTime": "1672121182216",
        //         "positionIdx": 0,
        //         "positionIM": "3.634521",
        //         "updatedTime": "1672279322668",
        //         "side": "Buy",
        //         "bustPrice": "",
        //         "size": "100",
        //         "positionStatus": "Normal",
        //         "stopLoss": "",
        //         "tradeMode": 0
        //     }
        //
        const contract = this.safeString (position, 'symbol');
        market = this.safeMarket (contract, market, undefined, 'contract');
        const size = Precise.stringAbs (this.safeString (position, 'size'));
        let side = this.safeString (position, 'side');
        if (side !== undefined) {
            if (side === 'Buy') {
                side = 'long';
            } else if (side === 'Sell') {
                side = 'short';
            } else {
                side = undefined;
            }
        }
        const notional = this.safeString (position, 'positionValue');
        const unrealisedPnl = this.omitZero (this.safeString (position, 'unrealisedPnl'));
        let initialMarginString = this.safeString (position, 'positionIM');
        let maintenanceMarginString = this.safeString (position, 'positionMM');
        let timestamp = this.parse8601 (this.safeString (position, 'updated_at'));
        if (timestamp === undefined) {
            timestamp = this.safeInteger (position, 'updatedAt');
        }
        // default to cross of USDC margined positions
        const tradeMode = this.safeInteger (position, 'tradeMode', 0);
        const marginMode = tradeMode ? 'isolated' : 'cross';
        let collateralString = this.safeString (position, 'positionBalance');
        const entryPrice = this.omitZero (this.safeString (position, 'entryPrice'));
        const liquidationPrice = this.omitZero (this.safeString (position, 'liqPrice'));
        const leverage = this.safeString (position, 'leverage');
        if (liquidationPrice !== undefined) {
            if (market['settle'] === 'USDC') {
                //  (Entry price - Liq price) * Contracts + Maintenance Margin + (unrealised pnl) = Collateral
                const difference = Precise.stringAbs (Precise.stringSub (entryPrice, liquidationPrice));
                collateralString = Precise.stringAdd (Precise.stringAdd (Precise.stringMul (difference, size), maintenanceMarginString), unrealisedPnl);
            } else {
                const bustPrice = this.safeString (position, 'bustPrice');
                if (market['linear']) {
                    // derived from the following formulas
                    //  (Entry price - Bust price) * Contracts = Collateral
                    //  (Entry price - Liq price) * Contracts = Collateral - Maintenance Margin
                    // Maintenance Margin = (Bust price - Liq price) x Contracts
                    const maintenanceMarginPriceDifference = Precise.stringAbs (Precise.stringSub (liquidationPrice, bustPrice));
                    maintenanceMarginString = Precise.stringMul (maintenanceMarginPriceDifference, size);
                    // Initial Margin = Contracts x Entry Price / Leverage
                    initialMarginString = Precise.stringDiv (Precise.stringMul (size, entryPrice), leverage);
                } else {
                    // Contracts * (1 / Entry price - 1 / Bust price) = Collateral
                    // Contracts * (1 / Entry price - 1 / Liq price) = Collateral - Maintenance Margin
                    // Maintenance Margin = Contracts * (1 / Liq price - 1 / Bust price)
                    // Maintenance Margin = Contracts * (Bust price - Liq price) / (Liq price x Bust price)
                    const difference = Precise.stringAbs (Precise.stringSub (bustPrice, liquidationPrice));
                    const multiply = Precise.stringMul (bustPrice, liquidationPrice);
                    maintenanceMarginString = Precise.stringDiv (Precise.stringMul (size, difference), multiply);
                    // Initial Margin = Leverage x Contracts / EntryPrice
                    initialMarginString = Precise.stringDiv (size, Precise.stringMul (entryPrice, leverage));
                }
            }
        }
        const maintenanceMarginPercentage = Precise.stringDiv (maintenanceMarginString, notional);
        const percentage = Precise.stringMul (Precise.stringDiv (unrealisedPnl, initialMarginString), '100');
        const marginRatio = Precise.stringDiv (maintenanceMarginString, collateralString, 4);
        return {
            'info': position,
            'id': undefined,
            'symbol': market['symbol'],
            'timestamp': timestamp,
            'datetime': this.iso8601 (timestamp),
            'initialMargin': this.parseNumber (initialMarginString),
            'initialMarginPercentage': this.parseNumber (Precise.stringDiv (initialMarginString, notional)),
            'maintenanceMargin': this.parseNumber (maintenanceMarginString),
            'maintenanceMarginPercentage': this.parseNumber (maintenanceMarginPercentage),
            'entryPrice': this.parseNumber (entryPrice),
            'notional': this.parseNumber (notional),
            'leverage': this.parseNumber (leverage),
            'unrealizedPnl': this.parseNumber (unrealisedPnl),
            'contracts': this.parseNumber (size), // in USD for inverse swaps
            'contractSize': this.safeNumber (market, 'contractSize'),
            'marginRatio': this.parseNumber (marginRatio),
            'liquidationPrice': this.parseNumber (liquidationPrice),
            'markPrice': this.safeNumber (position, 'markPrice'),
            'collateral': this.parseNumber (collateralString),
            'marginMode': marginMode,
            'side': side,
            'percentage': this.parseNumber (percentage),
        };
    }

    async setMarginMode (marginMode, symbol = undefined, params = {}) {
        if (symbol === undefined) {
            throw new ArgumentsRequired (this.id + ' setMarginMode() requires a symbol argument');
        }
        await this.loadMarkets ();
        const market = this.market (symbol);
        if (market['settle'] === 'USDC') {
            throw new NotSupported (this.id + ' setMarginMode() does not support market ' + symbol + '');
        }
        marginMode = marginMode.toUpperCase ();
        if ((marginMode !== 'ISOLATED') && (marginMode !== 'CROSS')) {
            throw new BadRequest (this.id + ' setMarginMode() marginMode must be either isolated or cross');
        }
        const leverage = this.safeString (params, 'leverage');
        let sellLeverage = undefined;
        let buyLeverage = undefined;
        if (leverage === undefined) {
            sellLeverage = this.safeNumber2 (params, 'sell_leverage', 'sellLeverage');
            buyLeverage = this.safeNumber2 (params, 'buy_leverage', 'buyLeverage');
            if (sellLeverage === undefined || buyLeverage === undefined) {
                throw new ArgumentsRequired (this.id + ' setMarginMode() requires a leverage parameter or sell_leverage and buy_leverage parameters');
            }
            params = this.omit (params, [ 'buy_leverage', 'sell_leverage', 'sellLeverage', 'buyLeverage' ]);
        } else {
            params = this.omit (params, 'leverage');
            sellLeverage = leverage;
            buyLeverage = leverage;
        }
        const tradeMode = (marginMode === 'ISOLATED') ? 1 : 0;
        const request = {
            'symbol': market['id'],
            'tradeMode': tradeMode,
            'buyLeverage': leverage,
            'sellLeverage': leverage,
        };
        const response = await this.privatePostContractV3PrivatePositionSwitchIsolated (this.extend (request, params));
        //
        //     {
        //         "retCode": 0,
        //         "retMsg": "OK",
        //         "result": {},
        //         "retExtInfo": null,
        //         "time": 1658908532580
        //     }
        //
        return response;
    }

    async setLeverage (leverage, symbol = undefined, params = {}) {
        /**
         * @method
         * @name bybit#setLeverage
         * @description set the level of leverage for a market
         * @param {float} leverage the rate of leverage
         * @param {string} symbol unified market symbol
         * @param {object} params extra parameters specific to the bybit api endpoint
         * @returns {object} response from the exchange
         */
        if (symbol === undefined) {
            throw new ArgumentsRequired (this.id + ' setLeverage() requires a symbol argument');
        }
        await this.loadMarkets ();
        const market = this.market (symbol);
        // WARNING: THIS WILL INCREASE LIQUIDATION PRICE FOR OPEN ISOLATED LONG POSITIONS
        // AND DECREASE LIQUIDATION PRICE FOR OPEN ISOLATED SHORT POSITIONS
        const isUsdcSettled = market['settle'] === 'USDC';
        const { enableUnifiedMargin, enableUnifiedAccount } = await this.isUnifiedMarginEnabled ();
        // engage in leverage setting
        // we reuse the code here instead of having two methods
        leverage = this.numberToString (leverage);
        let method = undefined;
        let request = undefined;
        if (enableUnifiedMargin || enableUnifiedAccount || !isUsdcSettled) {
            request = {
                'symbol': market['id'],
                'buyLeverage': leverage,
                'sellLeverage': leverage,
            };
            if (enableUnifiedAccount) {
                if (market['linear']) {
                    request['category'] = 'linear';
                } else {
                    throw new NotSupported (this.id + ' setUnifiedMarginLeverage() leverage doesn\'t support inverse and option market in unified account');
                }
                method = 'privatePostV5PositionSetLeverage';
            } else if (enableUnifiedMargin) {
                if (market['option']) {
                    request['category'] = 'option';
                } else if (market['linear']) {
                    request['category'] = 'linear';
                } else {
                    throw new NotSupported (this.id + ' setUnifiedMarginLeverage() leverage doesn\'t support inverse market in unified margin');
                }
                method = 'privatePostUnifiedV3PrivatePositionSetLeverage';
            } else {
                method = 'privatePostContractV3PrivatePositionSetLeverage';
            }
        } else {
            request = {
                'symbol': market['id'],
                'leverage': leverage,
            };
            method = 'privatePostPerpetualUsdcOpenapiPrivateV1PositionLeverageSave';
        }
        return await this[method] (this.extend (request, params));
    }

    async setPositionMode (hedged, symbol = undefined, params = {}) {
        await this.loadMarkets ();
        let mode = undefined;
        if (hedged) {
            mode = 3;
        } else {
            mode = 0;
        }
        const request = {
            'mode': mode,
        };
        if (symbol === undefined) {
            request['coin'] = 'USDT';
        } else {
            const market = this.market (symbol);
            request['symbol'] = market['id'];
        }
        //
        //     {
        //         "ret_code": 0,
        //         "ret_msg": "ok",
        //         "ext_code": "",
        //         "result": null,
        //         "ext_info": null,
        //         "time_now": "1577477968.175013",
        //         "rate_limit_status": 74,
        //         "rate_limit_reset_ms": 1577477968183,
        //         "rate_limit": 75
        //     }
        //
        return await this.privatePostContractV3PrivatePositionSwitchMode (this.extend (request, params));
    }

    async fetchDerivativesOpenInterestHistory (symbol, timeframe = '1h', since = undefined, limit = undefined, params = {}) {
        await this.loadMarkets ();
        let market = this.market (symbol);
        const subType = market['linear'] ? 'linear' : 'inverse';
        const category = this.safeString (params, 'category', subType);
        const intervals = this.safeValue (this.options, 'intervals');
        const interval = this.safeString (intervals, timeframe); // 5min,15min,30min,1h,4h,1d
        if (interval === undefined) {
            throw new BadRequest (this.id + ' fetchOpenInterestHistory() cannot use the ' + timeframe + ' timeframe');
        }
        const request = {
            'symbol': market['id'],
            'intervalTime': interval,
            'category': category,
        };
        if (since !== undefined) {
            request['startTime'] = since;
        }
        if (limit !== undefined) {
            request['limit'] = limit;
        }
        const response = await this.publicGetV5MarketOpenInterest (this.extend (request, params));
        //
        //     {
        //         "retCode": 0,
        //         "retMsg": "OK",
        //         "result": {
        //             "symbol": "BTCUSD",
        //             "category": "inverse",
        //             "list": [
        //                 {
        //                     "openInterest": "461134384.00000000",
        //                     "timestamp": "1669571400000"
        //                 },
        //                 {
        //                     "openInterest": "461134292.00000000",
        //                     "timestamp": "1669571100000"
        //                 }
        //             ],
        //             "nextPageCursor": ""
        //         },
        //         "retExtInfo": {},
        //         "time": 1672053548579
        //     }
        //
        const result = this.safeValue (response, 'result', {});
        const id = this.safeString (result, 'symbol');
        market = this.safeMarket (id, market, undefined, 'contract');
        const data = this.safeValue (result, 'list', []);
        return this.parseOpenInterests (data, market, since, limit);
    }

    async fetchOpenInterest (symbol, params = {}) {
        /**
         * @method
         * @name bybit#fetchOpenInterest
         * @description Retrieves the open interest of a derivative trading pair
         * @see https://bybit-exchange.github.io/docs-v2/v5/market/open-interest
         * @param {string} symbol Unified CCXT market symbol
         * @param {object} params exchange specific parameters
         * @param {string|undefined} params.interval 5m, 15m, 30m, 1h, 4h, 1d
         * @param {string|undefined} params.category "linear" or "inverse"
         * @returns {object} an open interest structure{@link https://docs.ccxt.com/en/latest/manual.html#interest-history-structure}
         */
        await this.loadMarkets ();
        let market = this.market (symbol);
        if (!market['contract']) {
            throw new BadRequest (this.id + ' fetchOpenInterest() supports contract markets only');
        }
        const timeframe = this.safeString (params, 'interval', '1h');
        const intervals = this.safeValue (this.options, 'intervals');
        const interval = this.safeString (intervals, timeframe); // 5min,15min,30min,1h,4h,1d
        if (interval === undefined) {
            throw new BadRequest (this.id + ' fetchOpenInterest() cannot use the ' + timeframe + ' timeframe');
        }
        const subType = market['linear'] ? 'linear' : 'inverse';
        const category = this.safeString (params, 'category', subType);
        const request = {
            'symbol': market['id'],
            'intervalTime': interval,
            'category': category,
        };
        const response = await this.publicGetV5MarketOpenInterest (this.extend (request, params));
        //
        //     {
        //         "retCode": 0,
        //         "retMsg": "OK",
        //         "result": {
        //             "symbol": "BTCUSD",
        //             "category": "inverse",
        //             "list": [
        //                 {
        //                     "openInterest": "461134384.00000000",
        //                     "timestamp": "1669571400000"
        //                 },
        //                 {
        //                     "openInterest": "461134292.00000000",
        //                     "timestamp": "1669571100000"
        //                 }
        //             ],
        //             "nextPageCursor": ""
        //         },
        //         "retExtInfo": {},
        //         "time": 1672053548579
        //     }
        //
        const result = this.safeValue (response, 'result', {});
        const id = this.safeString (result, 'symbol');
        market = this.safeMarket (id, market, undefined, 'contract');
        const data = this.safeValue (result, 'list', []);
        return this.parseOpenInterest (data[0], market);
    }

    async fetchOpenInterestHistory (symbol, timeframe = '1h', since = undefined, limit = undefined, params = {}) {
        /**
         * @method
         * @name bybit#fetchOpenInterestHistory
         * @description Gets the total amount of unsettled contracts. In other words, the total number of contracts held in open positions
         * @see https://bybit-exchange.github.io/docs-v2/v5/market/open-interest
         * @param {string} symbol Unified market symbol
         * @param {string} timeframe "5m", 15m, 30m, 1h, 4h, 1d
         * @param {int} since Not used by Bybit
         * @param {int} limit The number of open interest structures to return. Max 200, default 50
         * @param {object} params Exchange specific parameters
         * @returns An array of open interest structures
         */
        if (timeframe === '1m') {
            throw new BadRequest (this.id + 'fetchOpenInterestHistory cannot use the 1m timeframe');
        }
        await this.loadMarkets ();
        const market = this.market (symbol);
        if (market['spot'] || market['option']) {
            throw new BadRequest (this.id + ' fetchOpenInterestHistory() symbol does not support market ' + symbol);
        }
        const request = {
            'symbol': market['id'],
        };
        if (limit !== undefined) {
            request['limit'] = limit;
        }
        return await this.fetchDerivativesOpenInterestHistory (symbol, timeframe, since, limit, params);
    }

    parseOpenInterest (interest, market = undefined) {
        //
        //    {
        //        "openInterest": 64757.62400000,
        //        "timestamp": 1665784800000,
        //    }
        //
        const timestamp = this.safeInteger (interest, 'timestamp');
        const value = this.safeNumber2 (interest, 'open_interest', 'openInterest');
        return {
            'symbol': market['symbol'],
            'openInterestAmount': undefined,
            'openInterestValue': value,
            'timestamp': timestamp,
            'datetime': this.iso8601 (timestamp),
            'info': interest,
        };
    }

    async fetchBorrowRate (code, params = {}) {
        /**
         * @method
         * @name bybit#fetchBorrowRate
         * @description fetch the rate of interest to borrow a currency for margin trading
         * @see https://bybit-exchange.github.io/docs/spot/v3/#t-queryinterestquota
         * @param {string} code unified currency code
         * @param {object} params extra parameters specific to the bybit api endpoint
         * @returns {object} a [borrow rate structure]{@link https://docs.ccxt.com/en/latest/manual.html#borrow-rate-structure}
         */
        await this.loadMarkets ();
        const currency = this.currency (code);
        const request = {
            'coin': currency['id'],
        };
        const response = await this.privateGetSpotV3PrivateCrossMarginLoanInfo (this.extend (request, params));
        //
        //    {
        //         "retCode": "0",
        //         "retMsg": "success",
        //         "result": {
        //             "coin": "USDT",
        //             "interestRate": "0.000107000000",
        //             "loanAbleAmount": "",
        //             "maxLoanAmount": "79999.999"
        //         },
        //         "retExtInfo": null,
        //         "time": "1666734490778"
        //     }
        //
        const data = this.safeValue (response, 'result', {});
        return this.parseBorrowRate (data, currency);
    }

    parseBorrowRate (info, currency = undefined) {
        //
        //     {
        //         "coin": "USDT",
        //         "interestRate": "0.000107000000",
        //         "loanAbleAmount": "",
        //         "maxLoanAmount": "79999.999"
        //     }
        //
        const timestamp = this.milliseconds ();
        const currencyId = this.safeString (info, 'coin');
        return {
            'currency': this.safeCurrencyCode (currencyId, currency),
            'rate': this.safeNumber (info, 'interestRate'),
            'period': 86400000, // Daily
            'timestamp': timestamp,
            'datetime': this.iso8601 (timestamp),
            'info': info,
        };
    }

    async fetchBorrowInterest (code = undefined, symbol = undefined, since = undefined, limit = undefined, params = {}) {
        /**
         * @method
         * @name bybit#fetchBorrowInterest
         * @description fetch the interest owed by the user for borrowing currency for margin trading
         * @param {string|undefined} code unified currency code
         * @param {string|undefined} symbol unified market symbol when fetch interest in isolated markets
         * @param {number|undefined} since the earliest time in ms to fetch borrrow interest for
         * @param {number|undefined} limit the maximum number of structures to retrieve
         * @param {object} params extra parameters specific to the bybit api endpoint
         * @returns {[object]} a list of [borrow interest structures]{@link https://docs.ccxt.com/en/latest/manual.html#borrow-interest-structure}
         */
        await this.loadMarkets ();
        const request = {};
        const response = await this.privateGetSpotV3PrivateCrossMarginAccount (this.extend (request, params));
        //
        //     {
        //         "ret_code": 0,
        //         "ret_msg": "",
        //         "ext_code": null,
        //         "ext_info": null,
        //         "result": {
        //             "status": "1",
        //             "riskRate": "0",
        //             "acctBalanceSum": "0.000486213817680857",
        //             "debtBalanceSum": "0",
        //             "loanAccountList": [
        //                 {
        //                     "tokenId": "BTC",
        //                     "total": "0.00048621",
        //                     "locked": "0",
        //                     "loan": "0",
        //                     "interest": "0",
        //                     "free": "0.00048621"
        //                 },
        //                 ...
        //             ]
        //         }
        //     }
        //
        const data = this.safeValue (response, 'result', {});
        const rows = this.safeValue (data, 'loanAccountList', []);
        const interest = this.parseBorrowInterests (rows, undefined);
        return this.filterByCurrencySinceLimit (interest, code, since, limit);
    }

    parseBorrowInterest (info, market) {
        //
        //     {
        //         "tokenId": "BTC",
        //         "total": "0.00048621",
        //         "locked": "0",
        //         "loan": "0",
        //         "interest": "0",
        //         "free": "0.00048621"
        //     },
        //
        return {
            'symbol': undefined,
            'marginMode': 'cross',
            'currency': this.safeCurrencyCode (this.safeString (info, 'tokenId')),
            'interest': this.safeNumber (info, 'interest'),
            'interestRate': undefined,
            'amountBorrowed': this.safeNumber (info, 'loan'),
            'timestamp': undefined,
            'datetime': undefined,
            'info': info,
        };
    }

    async transfer (code, amount, fromAccount, toAccount, params = {}) {
        /**
         * @method
         * @name bybit#transfer
         * @description transfer currency internally between wallets on the same account
         * @see https://bybit-exchange.github.io/docs/account_asset/#t-createinternaltransfer
         * @see https://bybit-exchange.github.io/docs/account_asset/v3/#t-createinternaltransfer
         * @param {string} code unified currency code
         * @param {float} amount amount to transfer
         * @param {string} fromAccount account to transfer from
         * @param {string} toAccount account to transfer to
         * @param {object} params extra parameters specific to the bybit api endpoint
         * @param {string} params.transferId UUID, which is unique across the platform
         * @returns {object} a [transfer structure]{@link https://docs.ccxt.com/en/latest/manual.html#transfer-structure}
         */
        await this.loadMarkets ();
        const transferId = this.safeString (params, 'transferId', this.uuid ());
        const accountTypes = this.safeValue (this.options, 'accountsByType', {});
        const fromId = this.safeString (accountTypes, fromAccount, fromAccount);
        const toId = this.safeString (accountTypes, toAccount, toAccount);
        const currency = this.currency (code);
        const amountToPrecision = this.currencyToPrecision (code, amount);
        let method = undefined;
        [ method, params ] = this.handleOptionAndParams (params, 'transfer', 'method', 'privatePostAssetV1PrivateTransfer'); // v1 preferred atm, because it supports funding
        let request = undefined;
        if (method === 'privatePostAssetV3PrivateTransferInterTransfer' || method === 'privatePostV5AssetTransferInterTransfer') {
            request = {
                'transferId': transferId,
                'fromAccountType': fromId,
                'toAccountType': toId,
                'coin': currency['id'],
                'amount': amountToPrecision,
            };
        } else {
            request = {
                'transfer_id': transferId,
                'from_account_type': fromId,
                'to_account_type': toId,
                'coin': currency['id'],
                'amount': amountToPrecision,
            };
        }
        const response = await this[method] (this.extend (request, params));
        //
        // {
        //     "retCode": 0,
        //     "retMsg": "success",
        //     "result": {
        //         "transferId": "4244af44-f3b0-4cf6-a743-b56560e987bc" // transfer_id in v1
        //     },
        //     "retExtInfo": {},
        //     "time": 1666875857205
        // }
        //
        const timestamp = this.safeInteger2 (response, 'time', 'time_now');
        const transfer = this.safeValue (response, 'result', {});
        const statusRaw = this.safeStringN (response, [ 'retCode', 'retMsg', 'ret_code', 'ret_msg' ]);
        const status = this.parseTransferStatus (statusRaw);
        return this.extend (this.parseTransfer (transfer, currency), {
            'timestamp': timestamp,
            'datetime': this.iso8601 (timestamp),
            'amount': this.parseNumber (amountToPrecision),
            'fromAccount': fromAccount,
            'toAccount': toAccount,
            'status': status,
        });
    }

    async fetchTransfers (code = undefined, since = undefined, limit = undefined, params = {}) {
        /**
         * @method
         * @name bybit#fetchTransfers
         * @description fetch a history of internal transfers made on an account
         * @see https://bybit-exchange.github.io/docs/v5/asset/inter-transfer-list
         * @param {string|undefined} code unified currency code of the currency transferred
         * @param {int|undefined} since the earliest time in ms to fetch transfers for
         * @param {int|undefined} limit the maximum number of  transfers structures to retrieve
         * @param {object} params extra parameters specific to the bybit api endpoint
         * @returns {[object]} a list of [transfer structures]{@link https://docs.ccxt.com/en/latest/manual.html#transfer-structure}
         */
        await this.loadMarkets ();
        let currency = undefined;
        const request = {};
        if (code !== undefined) {
            currency = this.safeCurrencyCode (code);
            request['coin'] = currency['id'];
        }
        if (since !== undefined) {
            request['startTime'] = since;
        }
        if (limit !== undefined) {
            request['limit'] = limit;
        }
        const response = await this.privateGetV5AssetTransferQueryInterTransferList (this.extend (request, params));
        //
        //     {
        //         "retCode": 0,
        //         "retMsg": "success",
        //         "result": {
        //             "list": [
        //                 {
        //                     "transferId": "selfTransfer_a1091cc7-9364-4b74-8de1-18f02c6f2d5c",
        //                     "coin": "USDT",
        //                     "amount": "5000",
        //                     "fromAccountType": "SPOT",
        //                     "toAccountType": "UNIFIED",
        //                     "timestamp": "1667283263000",
        //                     "status": "SUCCESS"
        //                 }
        //             ],
        //             "nextPageCursor": "eyJtaW5JRCI6MTM1ODQ2OCwibWF4SUQiOjEzNTg0Njh9"
        //         },
        //         "retExtInfo": {},
        //         "time": 1670988271677
        //     }
        //
        const data = this.safeValue (response, 'result', {});
        const transfers = this.safeValue (data, 'list', []);
        return this.parseTransfers (transfers, currency, since, limit);
    }

    async borrowMargin (code, amount, symbol = undefined, params = {}) {
        /**
         * @method
         * @name bybit#borrowMargin
         * @description create a loan to borrow margin
         * @see https://bybit-exchange.github.io/docs/spot/v3/#t-borrowmarginloan
         * @param {string} code unified currency code of the currency to borrow
         * @param {float} amount the amount to borrow
         * @param {string|undefined} symbol not used by bybit.borrowMargin ()
         * @param {object} params extra parameters specific to the bybit api endpoint
         * @returns {object} a [margin loan structure]{@link https://docs.ccxt.com/en/latest/manual.html#margin-loan-structure}
         */
        await this.loadMarkets ();
        const currency = this.currency (code);
        const [ marginMode, query ] = this.handleMarginModeAndParams ('borrowMargin', params);
        if (marginMode === 'isolated') {
            throw new NotSupported (this.id + ' borrowMargin () cannot use isolated margin');
        }
        const request = {
            'coin': currency['id'],
            'qty': this.currencyToPrecision (code, amount),
        };
        const response = await this.privatePostSpotV3PrivateCrossMarginLoan (this.extend (request, query));
        //
        //     {
        //         "retCode": 0,
        //         "retMsg": "success",
        //         "result": {
        //             "transactId": "14143"
        //         },
        //         "retExtInfo": null,
        //         "time": 1662617848970
        //     }
        //
        const result = this.safeValue (response, 'result', {});
        const transaction = this.parseMarginLoan (result, currency);
        return this.extend (transaction, {
            'symbol': symbol,
            'amount': amount,
        });
    }

    async repayMargin (code, amount, symbol = undefined, params = {}) {
        /**
         * @method
         * @name bybit#repayMargin
         * @description repay borrowed margin and interest
         * @see https://bybit-exchange.github.io/docs/spot/v3/#t-repaymarginloan
         * @param {string} code unified currency code of the currency to repay
         * @param {float} amount the amount to repay
         * @param {string|undefined} symbol not used by bybit.repayMargin ()
         * @param {object} params extra parameters specific to the bybit api endpoint
         * @returns {object} a [margin loan structure]{@link https://docs.ccxt.com/en/latest/manual.html#margin-loan-structure}
         */
        await this.loadMarkets ();
        const currency = this.currency (code);
        const [ marginMode, query ] = this.handleMarginModeAndParams ('repayMargin', params);
        if (marginMode === 'isolated') {
            throw new NotSupported (this.id + ' repayMargin () cannot use isolated margin');
        }
        const request = {
            'coin': currency['id'],
            'qty': this.numberToString (amount),
        };
        const response = await this.privatePostSpotV3PrivateCrossMarginRepay (this.extend (request, query));
        //
        //     {
        //         "retCode": 0,
        //         "retMsg": "success",
        //         "result": {
        //            "repayId": "12128"
        //         },
        //         "retExtInfo": null,
        //         "time": 1662618298452
        //     }
        //
        const result = this.safeValue (response, 'result', {});
        const transaction = this.parseMarginLoan (result, currency);
        return this.extend (transaction, {
            'symbol': symbol,
            'amount': amount,
        });
    }

    parseMarginLoan (info, currency = undefined) {
        //
        // borrowMargin
        //
        //     {
        //         "transactId": "14143"
        //     }
        //
        // repayMargin
        //
        //     {
        //         "repayId": "12128"
        //     }
        //
        return {
            'id': this.safeString2 (info, 'transactId', 'repayId'),
            'currency': this.safeString (currency, 'code'),
            'amount': undefined,
            'symbol': undefined,
            'timestamp': undefined,
            'datetime': undefined,
            'info': info,
        };
    }

    parseTransferStatus (status) {
        const statuses = {
            '0': 'ok',
            'OK': 'ok',
            'SUCCESS': 'ok',
        };
        return this.safeString (statuses, status, status);
    }

    parseTransfer (transfer, currency = undefined) {
        //
        // transfer
        //
        //     {
        //         "transferId": "22c2bc11-ed5b-49a4-8647-c4e0f5f6f2b2" // transfer_id in v1
        //     }
        //
        // fetchTransfers
        //
        //     {
        //         "transferId": "e9c421c4-b010-4b16-abd6-106179f27702", // transfer_id in v1
        //         "coin": "USDT",
        //         "amount": "8",
        //         "fromAccountType": "FUND", // from_account_type in v1
        //         "toAccountType": "SPOT", // to_account_type in v1
        //         "timestamp": "1666879426000",
        //         "status": "SUCCESS"
        //      }
        //
        const currencyId = this.safeString (transfer, 'coin');
        const timestamp = this.safeTimestamp (transfer, 'timestamp');
        const fromAccountId = this.safeString2 (transfer, 'fromAccountType', 'from_account_type');
        const toAccountId = this.safeString2 (transfer, 'toAccountType', 'to_account_type');
        const accountIds = this.safeValue (this.options, 'accountsById', {});
        const fromAccount = this.safeString (accountIds, fromAccountId, fromAccountId);
        const toAccount = this.safeString (accountIds, toAccountId, toAccountId);
        return {
            'info': transfer,
            'id': this.safeString2 (transfer, 'transferId', 'transfer_id'),
            'timestamp': timestamp,
            'datetime': this.iso8601 (timestamp),
            'currency': this.safeCurrencyCode (currencyId, currency),
            'amount': this.safeNumber (transfer, 'amount'),
            'fromAccount': fromAccount,
            'toAccount': toAccount,
            'status': this.parseTransferStatus (this.safeString (transfer, 'status')),
        };
    }

    sign (path, api = 'public', method = 'GET', params = {}, headers = undefined, body = undefined) {
        let url = this.implodeHostname (this.urls['api'][api]) + '/' + path;
        if (api === 'public') {
            if (Object.keys (params).length) {
                url += '?' + this.rawencode (params);
            }
        } else if (api === 'private') {
            this.checkRequiredCredentials ();
            const isOpenapi = url.indexOf ('openapi') >= 0;
            const isV3UnifiedMargin = url.indexOf ('unified/v3') >= 0;
            const isV5UnifiedAccount = url.indexOf ('v5') >= 0;
            const timestamp = this.nonce ().toString ();
            if (isOpenapi) {
                if (Object.keys (params).length) {
                    body = this.json (params);
                } else {
                    // this fix for PHP is required otherwise it generates
                    // '[]' on empty arrays even when forced to use objects
                    body = '{}';
                }
                const payload = timestamp + this.apiKey + body;
                const signature = this.hmac (this.encode (payload), this.encode (this.secret), 'sha256', 'hex');
                headers = {
                    'Content-Type': 'application/json',
                    'X-BAPI-API-KEY': this.apiKey,
                    'X-BAPI-TIMESTAMP': timestamp,
                    'X-BAPI-SIGN': signature,
                };
            } else if (isV3UnifiedMargin || isV5UnifiedAccount) {
                headers = {
                    'Content-Type': 'application/json',
                    'X-BAPI-API-KEY': this.apiKey,
                    'X-BAPI-TIMESTAMP': timestamp,
                    'X-BAPI-RECV-WINDOW': this.options['recvWindow'].toString (),
                };
                if (isV3UnifiedMargin) {
                    headers['X-BAPI-SIGN-TYPE'] = '2';
                }
                const query = params;
                const queryEncoded = this.rawencode (query);
                const auth_base = timestamp.toString () + this.apiKey + this.options['recvWindow'].toString ();
                let authFull = undefined;
                if (method === 'POST') {
                    body = this.json (query);
                    authFull = auth_base + body;
                } else {
                    authFull = auth_base + queryEncoded;
                    if (path === 'unified/v3/private/order/list') {
                        url += '?' + this.rawencode (query);
                    } else {
                        url += '?' + this.urlencode (query);
                    }
                }
                headers['X-BAPI-SIGN'] = this.hmac (this.encode (authFull), this.encode (this.secret));
            } else {
                const query = this.extend (params, {
                    'api_key': this.apiKey,
                    'recv_window': this.options['recvWindow'],
                    'timestamp': timestamp,
                });
                const sortedQuery = this.keysort (query);
                const auth = this.rawencode (sortedQuery);
                const signature = this.hmac (this.encode (auth), this.encode (this.secret));
                if (method === 'POST') {
                    const isSpot = url.indexOf ('spot') >= 0;
                    const extendedQuery = this.extend (query, {
                        'sign': signature,
                    });
                    if (isSpot) {
                        body = this.urlencode (extendedQuery);
                        headers = {
                            'Content-Type': 'application/x-www-form-urlencoded',
                        };
                    } else {
                        body = this.json (extendedQuery);
                        headers = {
                            'Content-Type': 'application/json',
                        };
                    }
                } else {
                    if (path === 'contract/v3/private/order/list') {
                        url += '?' + this.rawencode (sortedQuery);
                    } else {
                        url += '?' + this.urlencode (sortedQuery);
                    }
                    url += '&sign=' + signature;
                }
            }
        }
        if (method === 'POST') {
            const brokerId = this.safeString (this.options, 'brokerId');
            if (brokerId !== undefined) {
                headers['Referer'] = brokerId;
            }
        }
        return { 'url': url, 'method': method, 'body': body, 'headers': headers };
    }

    handleErrors (httpCode, reason, url, method, headers, body, response, requestHeaders, requestBody) {
        if (!response) {
            return; // fallback to default error handler
        }
        //
        //     {
        //         ret_code: 10001,
        //         ret_msg: 'ReadMapCB: expect { or n, but found \u0000, error ' +
        //         'found in #0 byte of ...||..., bigger context ' +
        //         '...||...',
        //         ext_code: '',
        //         ext_info: '',
        //         result: null,
        //         time_now: '1583934106.590436'
        //     }
        //
        //     {
        //         "retCode":10001,
        //         "retMsg":"symbol params err",
        //         "result":{"symbol":"","bid":"","bidIv":"","bidSize":"","ask":"","askIv":"","askSize":"","lastPrice":"","openInterest":"","indexPrice":"","markPrice":"","markPriceIv":"","change24h":"","high24h":"","low24h":"","volume24h":"","turnover24h":"","totalVolume":"","totalTurnover":"","fundingRate":"","predictedFundingRate":"","nextFundingTime":"","countdownHour":"0","predictedDeliveryPrice":"","underlyingPrice":"","delta":"","gamma":"","vega":"","theta":""}
        //     }
        //
        const errorCode = this.safeString2 (response, 'ret_code', 'retCode');
        if (errorCode !== '0') {
            if (errorCode === '30084') {
                // not an error
                // https://github.com/ccxt/ccxt/issues/11268
                // https://github.com/ccxt/ccxt/pull/11624
                // POST https://api.bybit.com/v2/private/position/switch-isolated 200 OK
                // {"ret_code":30084,"ret_msg":"Isolated not modified","ext_code":"","ext_info":"","result":null,"time_now":"1642005219.937988","rate_limit_status":73,"rate_limit_reset_ms":1642005219894,"rate_limit":75}
                return undefined;
            }
            let feedback = undefined;
            if (errorCode === '10005') {
                feedback = this.id + ' private api uses /user/v3/private/query-api to check if you have a unified account. The API key of user id must own one of permissions: "Account Transfer", "Subaccount Transfer", "Withdrawal" ' + body;
            } else {
                feedback = this.id + ' ' + body;
            }
            this.throwBroadlyMatchedException (this.exceptions['broad'], body, feedback);
            this.throwExactlyMatchedException (this.exceptions['exact'], errorCode, feedback);
            throw new ExchangeError (feedback); // unknown message
        }
    }

    async fetchDerivativesMarketLeverageTiers (symbol, params = {}) {
        await this.loadMarkets ();
        const market = this.market (symbol);
        const request = {
            'symbol': market['id'],
        };
        if (market['linear']) {
            request['category'] = 'linear';
        } else if (market['inverse']) {
            request['category'] = 'inverse';
        }
        const response = await this.publicGetV5MarketRiskLimit (this.extend (request, params));
        //
        //     {
        //         "retCode": 0,
        //         "retMsg": "OK",
        //         "result": {
        //             "category": "inverse",
        //             "list": [
        //                 {
        //                     "id": 1,
        //                     "symbol": "BTCUSD",
        //                     "riskLimitValue": "150",
        //                     "maintenanceMargin": "0.5",
        //                     "initialMargin": "1",
        //                     "isLowestRisk": 1,
        //                     "maxLeverage": "100.00"
        //                 },
        //             ....
        //             ]
        //         },
        //         "retExtInfo": {},
        //         "time": 1672054488010
        //     }
        //
        const result = this.safeValue (response, 'result');
        const tiers = this.safeValue (result, 'list');
        return this.parseMarketLeverageTiers (tiers, market);
    }

    async fetchMarketLeverageTiers (symbol, params = {}) {
        /**
         * @method
         * @name bybit#fetchMarketLeverageTiers
         * @description retrieve information on the maximum leverage, and maintenance margin for trades of varying trade sizes for a single market
         * @see https://bybit-exchange.github.io/docs-v2/v5/market/risk-limit
         * @param {string} symbol unified market symbol
         * @param {object} params extra parameters specific to the bybit api endpoint
         * @returns {object} a [leverage tiers structure]{@link https://docs.ccxt.com/en/latest/manual.html#leverage-tiers-structure}
         */
        await this.loadMarkets ();
        const request = {};
        let market = undefined;
        market = this.market (symbol);
        if (market['spot'] || market['option']) {
            throw new BadRequest (this.id + ' fetchMarketLeverageTiers() symbol does not support market ' + symbol);
        }
        request['symbol'] = market['id'];
        return await this.fetchDerivativesMarketLeverageTiers (symbol, params);
    }

    parseMarketLeverageTiers (info, market) {
        //
        //    Linear
        //    [
        //        {
        //            id: '11',
        //            symbol: 'ETHUSDT',
        //            limit: '800000',
        //            maintain_margin: '0.01',
        //            starting_margin: '0.02',
        //            section: [
        //                '1',  '2',  '3',
        //                '5',  '10', '15',
        //                '25'
        //            ],
        //            is_lowest_risk: '1',
        //            created_at: '2022-02-04 23:30:33.555252',
        //            updated_at: '2022-02-04 23:30:33.555254',
        //            max_leverage: '50'
        //        },
        //        ...
        //    ]
        //
        //    Inverse
        //    [
        //        {
        //            id: '180',
        //            is_lowest_risk: '0',
        //            section: [
        //                '1', '2', '3',
        //                '4', '5', '7',
        //                '8', '9'
        //            ],
        //            symbol: 'ETHUSDH22',
        //            limit: '30000',
        //            max_leverage: '9',
        //            starting_margin: '11',
        //            maintain_margin: '5.5',
        //            coin: 'ETH',
        //            created_at: '2021-04-22T15:00:00Z',
        //            updated_at: '2021-04-22T15:00:00Z'
        //        }
        //        ...
        //    ]
        //
        // usdc swap
        //
        //    {
        //        "riskId":"10001",
        //        "symbol":"BTCPERP",
        //        "limit":"1000000",
        //        "startingMargin":"0.0100",
        //        "maintainMargin":"0.0050",
        //        "isLowestRisk":true,
        //        "section":[
        //           "1",
        //           "2",
        //           "3",
        //           "5",
        //           "10",
        //           "25",
        //           "50",
        //           "100"
        //        ],
        //        "maxLeverage":"100.00"
        //    }
        //
        // Unified Margin
        //
        //     [
        //         {
        //             "id": 1,
        //             "symbol": "BTCUSDT",
        //             "limit": "2000000",
        //             "maintainMargin": "0.005",
        //             "initialMargin": "0.01",
        //             "section": [
        //                 "1",
        //                 "3",
        //                 "5",
        //                 "10",
        //                 "25",
        //                 "50",
        //                 "80"
        //             ],
        //             "isLowestRisk": 1,
        //             "maxLeverage": "100.00"
        //         }
        //     ]
        //
        let minNotional = 0;
        const tiers = [];
        for (let i = 0; i < info.length; i++) {
            const item = info[i];
            const maxNotional = this.safeNumber (item, 'limit');
            tiers.push ({
                'tier': this.sum (i, 1),
                'currency': market['base'],
                'minNotional': minNotional,
                'maxNotional': maxNotional,
                'maintenanceMarginRate': this.safeNumber2 (item, 'maintain_margin', 'maintainMargin'),
                'maxLeverage': this.safeNumber2 (item, 'max_leverage', 'maxLeverage'),
                'info': item,
            });
            minNotional = maxNotional;
        }
        return tiers;
    }

    parseTradingFee (fee, market = undefined) {
        //
        //     {
        //         "symbol": "ETHUSDT",
        //         "makerFeeRate": 0.001,
        //         "takerFeeRate": 0.001
        //     }
        //
        const marketId = this.safeString (fee, 'symbol');
        const symbol = this.safeSymbol (marketId, undefined, undefined, 'contract');
        return {
            'info': fee,
            'symbol': symbol,
            'maker': this.safeNumber (fee, 'makerFeeRate'),
            'taker': this.safeNumber (fee, 'takerFeeRate'),
        };
    }

    async fetchTradingFee (symbol, params = {}) {
        /**
         * @method
         * @name bybit#fetchTradingFee
         * @description fetch the trading fees for a market
         * @param {string} symbol unified market symbol
         * @param {object} params extra parameters specific to the bybit api endpoint
         * @returns {object} a [fee structure]{@link https://docs.ccxt.com/en/latest/manual.html#fee-structure}
         */
        await this.loadMarkets ();
        const market = this.market (symbol);
        if (market['spot']) {
            throw new NotSupported (this.id + ' fetchTradingFee() is not supported for spot market');
        }
        const request = {
            'symbol': market['id'],
        };
        const response = await this.privateGetContractV3PrivateAccountFeeRate (this.extend (request, params));
        //
        //     {
        //         "retCode": 0,
        //         "retMsg": "OK",
        //         "result": {
        //             "list": [
        //                 {
        //                     "symbol": "ETHUSDT",
        //                     "takerFeeRate": "0.0006",
        //                     "makerFeeRate": "0.0001"
        //                 }
        //             ]
        //         },
        //         "retExtInfo": {},
        //         "time": 1658739027301
        //     }
        //
        const result = this.safeValue (response, 'result', {});
        const fees = this.safeValue (result, 'list', []);
        const first = this.safeValue (fees, 0, {});
        return this.parseTradingFee (first);
    }

    async fetchTradingFees (params = {}) {
        /**
         * @method
         * @name bybit#fetchTradingFees
         * @description fetch the trading fees for multiple markets
         * @param {object} params extra parameters specific to the bybit api endpoint
         * @returns {object} a dictionary of [fee structures]{@link https://docs.ccxt.com/en/latest/manual.html#fee-structure} indexed by market symbols
         */
        await this.loadMarkets ();
        let type = undefined;
        [ type, params ] = this.handleOptionAndParams (params, 'fetchTradingFees', 'type', 'future');
        if (type === 'spot') {
            throw new NotSupported (this.id + ' fetchTradingFees() is not supported for spot market');
        }
        const response = await this.privateGetContractV3PrivateAccountFeeRate (params);
        //
        //     {
        //         "retCode": 0,
        //         "retMsg": "OK",
        //         "result": {
        //             "list": [
        //                 {
        //                     "symbol": "ETHUSDT",
        //                     "takerFeeRate": "0.0006",
        //                     "makerFeeRate": "0.0001"
        //                 }
        //             ]
        //         },
        //         "retExtInfo": {},
        //         "time": 1658739027301
        //     }
        //
        let fees = this.safeValue (response, 'result', {});
        fees = this.safeValue (fees, 'list', []);
        const result = {};
        for (let i = 0; i < fees.length; i++) {
            const fee = this.parseTradingFee (fees[i]);
            const symbol = fee['symbol'];
            result[symbol] = fee;
        }
        return result;
    }
};<|MERGE_RESOLUTION|>--- conflicted
+++ resolved
@@ -1728,81 +1728,24 @@
         this.checkRequiredSymbol ('fetchOHLCV', symbol);
         await this.loadMarkets ();
         const market = this.market (symbol);
-        const duration = this.parseTimeframe (timeframe);
         const request = {
             'symbol': market['id'],
-            'limit': limit,
         };
-<<<<<<< HEAD
         const duration = this.parseTimeframe (timeframe);
         if (limit === undefined) {
             limit = 200; // default is 200 when requested with `since`
         }
         if (since === undefined) {
             request['start'] = since;
-=======
-        if (since !== undefined) {
-            request['startTime'] = since;
-            if (limit === undefined) {
-                request['endTime'] = this.sum (since, 1000 * duration * 1000);
-            } else {
-                request['endTime'] = this.sum (since, limit * duration * 1000);
-            }
->>>>>>> 37d8afe1
         }
         if (limit !== undefined) {
             request['limit'] = limit; // max 1000, default 1000
         }
-<<<<<<< HEAD
         request['interval'] = duration;
         let method = undefined;
         if (market['spot']) {
             request['category'] = 'spot';
             method = 'publicGetV5MarketKline';
-=======
-        request['interval'] = timeframe;
-        const response = await this.publicGetSpotV3PublicQuoteKline (this.extend (request, params));
-        //
-        //     {
-        //         "retCode": 0,
-        //         "retMsg": "OK",
-        //         "result": {
-        //         "list": [
-        //             {
-        //             "t": 1659430380000,
-        //             "s": "BTCUSDT",
-        //             "sn": "BTCUSDT",
-        //             "c": "21170.14",
-        //             "h": "21170.14",
-        //             "l": "21127.86",
-        //             "o": "21127.86",
-        //             "v": "0.907276"
-        //             }
-        //         ]
-        //         },
-        //         "retExtInfo": {},
-        //         "time": 1659430400353
-        //     }
-        //
-        const result = this.safeValue (response, 'result', {});
-        const ohlcvs = this.safeValue (result, 'list', []);
-        return this.parseOHLCVs (ohlcvs, market, timeframe, since, limit);
-    }
-
-    async fetchDerivativesOHLCV (symbol, timeframe = '1m', since = undefined, limit = undefined, params = {}) {
-        await this.loadMarkets ();
-        const market = this.market (symbol);
-        if (market['option']) {
-            throw new NotSupported (this.id + ' fetchOHLCV() is not supported for option markets');
-        }
-        const request = {
-            'symbol': market['id'],
-        };
-        const duration = this.parseTimeframe (timeframe);
-        const now = this.milliseconds ();
-        if (limit === undefined) {
-            limit = 200; // default is 200 when requested with `since`
->>>>>>> 37d8afe1
         } else {
             const price = this.safeString (params, 'price');
             params = this.omit (params, 'price');
@@ -1820,19 +1763,6 @@
                 throw new NotSupported (this.id + ' fetchOHLCV() is not supported for option markets');
             }
         }
-<<<<<<< HEAD
-=======
-        request['start'] = since;
-        request['end'] = end;
-        request['interval'] = this.safeString (this.timeframes, timeframe, timeframe);
-        const price = this.safeString (params, 'price');
-        params = this.omit (params, 'price');
-        const methods = {
-            'mark': 'publicGetDerivativesV3PublicMarkPriceKline',
-            'index': 'publicGetDerivativesV3PublicIndexPriceKline',
-        };
-        const method = this.safeValue (methods, price, 'publicGetDerivativesV3PublicKline');
->>>>>>> 37d8afe1
         const response = await this[method] (this.extend (request, params));
         //
         //     {
@@ -3022,11 +2952,7 @@
             'New': 'open',
             'Rejected': 'rejected', // order is triggered but failed upon being placed
             'PartiallyFilled': 'open',
-<<<<<<< HEAD
-            'PartiallyFilledCanceled': 'canceled', // spot has this order status only
-=======
             'PartiallyFilledCancelled': 'canceled',
->>>>>>> 37d8afe1
             'Filled': 'closed',
             'PendingCancel': 'open',
             'Cancelled': 'canceled',
@@ -5838,11 +5764,7 @@
          * @method
          * @name bybit#fetchDeposits
          * @description fetch all deposits made to an account
-<<<<<<< HEAD
          * @see https://bybit-exchange.github.io/docs/v5/asset/deposit-record
-=======
-         * @see https://bybit-exchange.github.io/docs/account_asset/v3/#t-depositsrecordquery
->>>>>>> 37d8afe1
          * @param {string|undefined} code unified currency code
          * @param {int|undefined} since the earliest time in ms to fetch deposits for, default = 30 days before the current time
          * @param {int|undefined} limit the maximum number of deposits structures to retrieve, default = 50, max = 50
@@ -5854,15 +5776,11 @@
          * @returns {[object]} a list of [transaction structures]{@link https://docs.ccxt.com/en/latest/manual.html#transaction-structure}
         */
         await this.loadMarkets ();
-<<<<<<< HEAD
         const request = {
             // 'coin': currency['id'],
             // 'limit': 20, // max 50
             // 'cursor': '',
         };
-=======
-        const request = {};
->>>>>>> 37d8afe1
         let currency = undefined;
         const until = this.safeInteger (params, 'until');
         if (code !== undefined) {
@@ -5875,18 +5793,7 @@
         if (limit !== undefined) {
             request['limit'] = limit;
         }
-<<<<<<< HEAD
-        // Currently only works for deposits prior to 2021-07-15
-        // will be updated soon
         const response = await this.privateGetV5AssetDepositQueryRecord (this.extend (request, params));
-=======
-        if (until !== undefined) {
-            request['endTime'] = until;
-        } else if (since !== undefined) {
-            request['endTime'] = since + (86400000 * 30);
-        }
-        const response = await this.privateGetAssetV3PrivateDepositRecordQuery (this.extend (request, params));
->>>>>>> 37d8afe1
         //
         //     {
         //         "retCode": 0,

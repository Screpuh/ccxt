'use strict';

//  ---------------------------------------------------------------------------

const Exchange = require ('./base/Exchange');
const { TICK_SIZE } = require ('./base/functions/number');
const { AuthenticationError, ExchangeError, ArgumentsRequired, PermissionDenied, InvalidOrder, OrderNotFound, InsufficientFunds, BadRequest, RateLimitExceeded, InvalidNonce } = require ('./base/errors');
const Precise = require ('./base/Precise');

//  ---------------------------------------------------------------------------

module.exports = class bybit extends Exchange {
    describe () {
        return this.deepExtend (super.describe (), {
            'id': 'bybit',
            'name': 'Bybit',
            'countries': [ 'VG' ], // British Virgin Islands
            'version': 'v2',
            'userAgent': undefined,
            'rateLimit': 100,
            'hostname': 'bybit.com', // bybit.com, bytick.com
            'has': {
                'cancelOrder': true,
                'CORS': true,
                'cancelAllOrders': true,
                'createOrder': true,
                'editOrder': true,
                'fetchBalance': true,
                'fetchClosedOrders': true,
                'fetchDeposits': true,
                'fetchLedger': true,
                'fetchMarkets': true,
                'fetchMyTrades': true,
                'fetchOHLCV': true,
                'fetchOpenOrders': true,
                'fetchOrder': true,
                'fetchOrderBook': true,
                'fetchOrders': true,
                'fetchOrderTrades': true,
                'fetchTicker': true,
                'fetchTickers': true,
                'fetchTime': true,
                'fetchTrades': true,
                'fetchTransactions': false,
                'fetchWithdrawals': true,
                'fetchPositions': true,
            },
            'timeframes': {
                '1m': '1',
                '3m': '3',
                '5m': '5',
                '15m': '15',
                '30m': '30',
                '1h': '60',
                '2h': '120',
                '4h': '240',
                '6h': '360',
                '12h': '720',
                '1d': 'D',
                '1w': 'W',
                '1M': 'M',
                '1y': 'Y',
            },
            'urls': {
                'test': 'https://api-testnet.{hostname}',
                'logo': 'https://user-images.githubusercontent.com/51840849/76547799-daff5b80-649e-11ea-87fb-3be9bac08954.jpg',
                'api': 'https://api.{hostname}',
                'www': 'https://www.bybit.com',
                'doc': [
                    'https://bybit-exchange.github.io/docs/inverse/',
                    'https://bybit-exchange.github.io/docs/linear/',
                    'https://github.com/bybit-exchange',
                ],
                'fees': 'https://help.bybit.com/hc/en-us/articles/360039261154',
                'referral': 'https://www.bybit.com/app/register?ref=X7Prm',
            },
            'api': {
                'futures': {
                    'private': {
                        'get': [
                            'order/list',
                            'order',
                            'stop-order/list',
                            'stop-order',
                            'position/list',
                            'execution/list',
                            'trade/closed-pnl/list',
                        ],
                        'post': [
                            'order/create',
                            'order/cancel',
                            'order/cancelAll',
                            'order/replace',
                            'stop-order/create',
                            'stop-order/cancel',
                            'stop-order/cancelAll',
                            'stop-order/replace',
                            'position/change-position-margin',
                            'position/trading-stop',
                            'position/leverage/save',
                            'position/switch-mode',
                            'position/switch-isolated',
                            'position/risk-limit',
                        ],
                    },
                },
                'v2': {
                    'public': {
                        'get': [
                            'orderBook/L2',
                            'kline/list',
                            'tickers',
                            'trading-records',
                            'symbols',
                            'liq-records',
                            'mark-price-kline',
                            'index-price-kline',
                            'premium-index-kline',
                            'open-interest',
                            'big-deal',
                            'account-ratio',
                            'time',
                            'announcement',
                            'funding/prev-funding-rate',
                            'risk-limit/list',
                        ],
                    },
                    'private': {
                        'get': [
                            'order/list',
                            'order',
                            'stop-order/list',
                            'stop-order',
                            'position/list',
                            'execution/list',
                            'trade/closed-pnl/list',
                            'funding/prev-funding-rate',
                            'funding/prev-funding',
                            'funding/predicted-funding',
                            'account/api-key',
                            'account/lcp',
                            'wallet/balance',
                            'wallet/fund/records',
                            'wallet/withdraw/list',
                            'exchange-order/list',
                        ],
                        'post': [
                            'order/create',
                            'order/cancel',
                            'order/cancelAll',
                            'order/replace',
                            'stop-order/create',
                            'stop-order/cancel',
                            'stop-order/cancelAll',
                            'stop-order/replace',
                            'position/change-position-margin',
                            'position/trading-stop',
                            'position/leverage/save',
                            'position/switch-mode',
                            'position/switch-isolated',
<<<<<<< HEAD
=======
                            'position/risk-limit',
>>>>>>> 5324fc1f
                        ],
                    },
                },
                'public': {
                    'linear': {
                        'get': [
                            'kline',
                            'recent-trading-records',
                            'funding/prev-funding-rate',
                            'mark-price-kline',
                            'index-price-kline',
                            'premium-index-kline',
                            'risk-limit',
                        ],
                    },
                },
                'private': {
                    'linear': {
                        'get': [
                            'order/list',
                            'order/search',
                            'stop-order/list',
                            'stop-order/search',
                            'position/list',
                            'trade/execution/list',
                            'trade/closed-pnl/list',
                            'funding/predicted-funding',
                            'funding/prev-funding',
                        ],
                        'post': [
                            'order/create',
                            'order/cancel',
                            'order/cancel-all',
                            'order/replace',
                            'stop-order/create',
                            'stop-order/cancel',
                            'stop-order/cancel-all',
                            'stop-order/replace',
                            'position/set-auto-add-margin',
                            'position/switch-isolated',
                            'tpsl/switch-mode',
                            'position/add-margin',
                            'position/set-leverage',
                            'position/trading-stop',
                            'position/set-risk',
                        ],
                    },
                },
            },
            'httpExceptions': {
                '403': RateLimitExceeded, // Forbidden -- You request too many times
            },
            'exceptions': {
                'exact': {
                    '10001': BadRequest, // parameter error
                    '10002': InvalidNonce, // request expired, check your timestamp and recv_window
                    '10003': AuthenticationError, // Invalid apikey
                    '10004': AuthenticationError, // invalid sign
                    '10005': PermissionDenied, // permission denied for current apikey
                    '10006': RateLimitExceeded, // too many requests
                    '10007': AuthenticationError, // api_key not found in your request parameters
                    '10010': PermissionDenied, // request ip mismatch
                    '10017': BadRequest, // request path not found or request method is invalid
                    '20001': OrderNotFound, // Order not exists
                    '20003': InvalidOrder, // missing parameter side
                    '20004': InvalidOrder, // invalid parameter side
                    '20005': InvalidOrder, // missing parameter symbol
                    '20006': InvalidOrder, // invalid parameter symbol
                    '20007': InvalidOrder, // missing parameter order_type
                    '20008': InvalidOrder, // invalid parameter order_type
                    '20009': InvalidOrder, // missing parameter qty
                    '20010': InvalidOrder, // qty must be greater than 0
                    '20011': InvalidOrder, // qty must be an integer
                    '20012': InvalidOrder, // qty must be greater than zero and less than 1 million
                    '20013': InvalidOrder, // missing parameter price
                    '20014': InvalidOrder, // price must be greater than 0
                    '20015': InvalidOrder, // missing parameter time_in_force
                    '20016': InvalidOrder, // invalid value for parameter time_in_force
                    '20017': InvalidOrder, // missing parameter order_id
                    '20018': InvalidOrder, // invalid date format
                    '20019': InvalidOrder, // missing parameter stop_px
                    '20020': InvalidOrder, // missing parameter base_price
                    '20021': InvalidOrder, // missing parameter stop_order_id
                    '20022': BadRequest, // missing parameter leverage
                    '20023': BadRequest, // leverage must be a number
                    '20031': BadRequest, // leverage must be greater than zero
                    '20070': BadRequest, // missing parameter margin
                    '20071': BadRequest, // margin must be greater than zero
                    '20084': BadRequest, // order_id or order_link_id is required
                    '30001': BadRequest, // order_link_id is repeated
                    '30003': InvalidOrder, // qty must be more than the minimum allowed
                    '30004': InvalidOrder, // qty must be less than the maximum allowed
                    '30005': InvalidOrder, // price exceeds maximum allowed
                    '30007': InvalidOrder, // price exceeds minimum allowed
                    '30008': InvalidOrder, // invalid order_type
                    '30009': ExchangeError, // no position found
                    '30010': InsufficientFunds, // insufficient wallet balance
                    '30011': PermissionDenied, // operation not allowed as position is undergoing liquidation
                    '30012': PermissionDenied, // operation not allowed as position is undergoing ADL
                    '30013': PermissionDenied, // position is in liq or adl status
                    '30014': InvalidOrder, // invalid closing order, qty should not greater than size
                    '30015': InvalidOrder, // invalid closing order, side should be opposite
                    '30016': ExchangeError, // TS and SL must be cancelled first while closing position
                    '30017': InvalidOrder, // estimated fill price cannot be lower than current Buy liq_price
                    '30018': InvalidOrder, // estimated fill price cannot be higher than current Sell liq_price
                    '30019': InvalidOrder, // cannot attach TP/SL params for non-zero position when placing non-opening position order
                    '30020': InvalidOrder, // position already has TP/SL params
                    '30021': InvalidOrder, // cannot afford estimated position_margin
                    '30022': InvalidOrder, // estimated buy liq_price cannot be higher than current mark_price
                    '30023': InvalidOrder, // estimated sell liq_price cannot be lower than current mark_price
                    '30024': InvalidOrder, // cannot set TP/SL/TS for zero-position
                    '30025': InvalidOrder, // trigger price should bigger than 10% of last price
                    '30026': InvalidOrder, // price too high
                    '30027': InvalidOrder, // price set for Take profit should be higher than Last Traded Price
                    '30028': InvalidOrder, // price set for Stop loss should be between Liquidation price and Last Traded Price
                    '30029': InvalidOrder, // price set for Stop loss should be between Last Traded Price and Liquidation price
                    '30030': InvalidOrder, // price set for Take profit should be lower than Last Traded Price
                    '30031': InsufficientFunds, // insufficient available balance for order cost
                    '30032': InvalidOrder, // order has been filled or cancelled
                    '30033': RateLimitExceeded, // The number of stop orders exceeds maximum limit allowed
                    '30034': OrderNotFound, // no order found
                    '30035': RateLimitExceeded, // too fast to cancel
                    '30036': ExchangeError, // the expected position value after order execution exceeds the current risk limit
                    '30037': InvalidOrder, // order already cancelled
                    '30041': ExchangeError, // no position found
                    '30042': InsufficientFunds, // insufficient wallet balance
                    '30043': PermissionDenied, // operation not allowed as position is undergoing liquidation
                    '30044': PermissionDenied, // operation not allowed as position is undergoing AD
                    '30045': PermissionDenied, // operation not allowed as position is not normal status
                    '30049': InsufficientFunds, // insufficient available balance
                    '30050': ExchangeError, // any adjustments made will trigger immediate liquidation
                    '30051': ExchangeError, // due to risk limit, cannot adjust leverage
                    '30052': ExchangeError, // leverage can not less than 1
                    '30054': ExchangeError, // position margin is invalid
                    '30057': ExchangeError, // requested quantity of contracts exceeds risk limit
                    '30063': ExchangeError, // reduce-only rule not satisfied
                    '30067': InsufficientFunds, // insufficient available balance
                    '30068': ExchangeError, // exit value must be positive
                    '34026': ExchangeError, // the limit is no change
                },
                'broad': {
                    'unknown orderInfo': OrderNotFound, // {"ret_code":-1,"ret_msg":"unknown orderInfo","ext_code":"","ext_info":"","result":null,"time_now":"1584030414.005545","rate_limit_status":99,"rate_limit_reset_ms":1584030414003,"rate_limit":100}
                    'invalid api_key': AuthenticationError, // {"ret_code":10003,"ret_msg":"invalid api_key","ext_code":"","ext_info":"","result":null,"time_now":"1599547085.415797"}
                },
            },
            'precisionMode': TICK_SIZE,
            'options': {
                'marketTypes': {
                    'BTC/USDT': 'linear',
                    'BCH/USDT': 'linear',
                    'ETH/USDT': 'linear',
                    'LTC/USDT': 'linear',
                    'XTZ/USDT': 'linear',
                    'LINK/USDT': 'linear',
                    'ADA/USDT': 'linear',
                    'DOT/USDT': 'linear',
                    'UNI/USDT': 'linear',
                    'BTC/USD': 'inverse',
                    'ETH/USD': 'inverse',
                    'EOS/USD': 'inverse',
                    'XRP/USD': 'inverse',
                },
<<<<<<< HEAD
                'defaultType': 'inverseFuture',  // may also be inverse or inverseFuture
=======
                'defaultType': 'linear',  // may also be inverse
>>>>>>> 5324fc1f
                'code': 'BTC',
                'cancelAllOrders': {
                    // 'method': 'v2PrivatePostOrderCancelAll', // v2PrivatePostStopOrderCancelAll
                },
                'recvWindow': 5 * 1000, // 5 sec default
                'timeDifference': 0, // the difference between system clock and exchange server clock
                'adjustForTimeDifference': false, // controls the adjustment logic upon instantiation
            },
            'fees': {
                'trading': {
                    'tierBased': false,
                    'percentage': true,
                    'taker': 0.00075,
                    'maker': -0.00025,
                },
                'funding': {
                    'tierBased': false,
                    'percentage': false,
                    'withdraw': {},
                    'deposit': {},
                },
            },
        });
    }

    nonce () {
        return this.milliseconds () - this.options['timeDifference'];
    }

    async loadTimeDifference (params = {}) {
        const serverTime = await this.fetchTime (params);
        const after = this.milliseconds ();
        this.options['timeDifference'] = after - serverTime;
        return this.options['timeDifference'];
    }

    async fetchTime (params = {}) {
        const response = await this.v2PublicGetTime (params);
        //
        //     {
        //         ret_code: 0,
        //         ret_msg: 'OK',
        //         ext_code: '',
        //         ext_info: '',
        //         result: {},
        //         time_now: '1583933682.448826'
        //     }
        //
        return this.safeTimestamp (response, 'time_now');
    }

    async fetchMarkets (params = {}) {
        if (this.options['adjustForTimeDifference']) {
            await this.loadTimeDifference ();
        }
        const response = await this.v2PublicGetSymbols (params);
        //
        //     {
        //         "ret_code":0,
        //         "ret_msg":"OK",
        //         "ext_code":"",
        //         "ext_info":"",
        //         "result":[
        //             {
        //                 "name":"BTCUSD",
        //                 "alias":"BTCUSD",
        //                 "status":"Trading",
        //                 "base_currency":"BTC",
        //                 "quote_currency":"USD",
        //                 "price_scale":2,
        //                 "taker_fee":"0.00075",
        //                 "maker_fee":"-0.00025",
        //                 "leverage_filter":{"min_leverage":1,"max_leverage":100,"leverage_step":"0.01"},
        //                 "price_filter":{"min_price":"0.5","max_price":"999999.5","tick_size":"0.5"},
        //                 "lot_size_filter":{"max_trading_qty":1000000,"min_trading_qty":1,"qty_step":1}
        //             },
        //             {
        //                 "name":"BTCUSDT",
        //                 "alias":"BTCUSDT",
        //                 "status":"Trading",
        //                 "base_currency":"BTC",
        //                 "quote_currency":"USDT",
        //                 "price_scale":2,
        //                 "taker_fee":"0.00075",
        //                 "maker_fee":"-0.00025",
        //                 "leverage_filter":{"min_leverage":1,"max_leverage":100,"leverage_step":"0.01"},
        //                 "price_filter":{"min_price":"0.5","max_price":"999999.5","tick_size":"0.5"},
        //                 "lot_size_filter":{"max_trading_qty":100,"min_trading_qty":0.001,"qty_step":0.001}
        //             },
        //         ],
        //         "time_now":"1610539664.818033"
        //     }
        //
        const markets = this.safeValue (response, 'result', []);
        const options = this.safeValue (this.options, 'fetchMarkets', {});
        const linearQuoteCurrencies = this.safeValue (options, 'linear', { 'USDT': true });
        const result = [];
        for (let i = 0; i < markets.length; i++) {
            const market = markets[i];
            const id = this.safeString2 (market, 'name', 'symbol');
            const baseId = this.safeString (market, 'base_currency');
            const quoteId = this.safeString (market, 'quote_currency');
            const base = this.safeCurrencyCode (baseId);
            const quote = this.safeCurrencyCode (quoteId);
            const linear = (quote in linearQuoteCurrencies);
            const inverse = !linear;
            let symbol = base + '/' + quote;
            const baseQuote = base + quote;
            let type = 'swap';
            if (baseQuote !== id) {
                symbol = id;
                type = 'future';
            }
            const lotSizeFilter = this.safeValue (market, 'lot_size_filter', {});
            const priceFilter = this.safeValue (market, 'price_filter', {});
            const precision = {
                'amount': this.safeNumber (lotSizeFilter, 'qty_step'),
                'price': this.safeNumber (priceFilter, 'tick_size'),
            };
            const status = this.safeString (market, 'status');
            let active = undefined;
            if (status !== undefined) {
                active = (status === 'Trading');
            }
            const spot = (type === 'spot');
            const swap = (type === 'swap');
            const future = (type === 'future');
            const option = (type === 'option');
            result.push ({
                'id': id,
                'symbol': symbol,
                'base': base,
                'quote': quote,
                'active': active,
                'precision': precision,
                'taker': this.safeNumber (market, 'taker_fee'),
                'maker': this.safeNumber (market, 'maker_fee'),
                'type': type,
                'spot': spot,
                'swap': swap,
                'future': future,
                'option': option,
                'linear': linear,
                'inverse': inverse,
                'limits': {
                    'amount': {
                        'min': this.safeNumber (lotSizeFilter, 'min_trading_qty'),
                        'max': this.safeNumber (lotSizeFilter, 'max_trading_qty'),
                    },
                    'price': {
                        'min': this.safeNumber (priceFilter, 'min_price'),
                        'max': this.safeNumber (priceFilter, 'max_price'),
                    },
                    'cost': {
                        'min': undefined,
                        'max': undefined,
                    },
                },
                'info': market,
            });
        }
        return result;
    }

    parseTicker (ticker, market = undefined) {
        //
        // fetchTicker
        //
        //     {
        //         symbol: 'BTCUSD',
        //         bid_price: '7680',
        //         ask_price: '7680.5',
        //         last_price: '7680.00',
        //         last_tick_direction: 'MinusTick',
        //         prev_price_24h: '7870.50',
        //         price_24h_pcnt: '-0.024204',
        //         high_price_24h: '8035.00',
        //         low_price_24h: '7671.00',
        //         prev_price_1h: '7780.00',
        //         price_1h_pcnt: '-0.012853',
        //         mark_price: '7683.27',
        //         index_price: '7682.74',
        //         open_interest: 188829147,
        //         open_value: '23670.06',
        //         total_turnover: '25744224.90',
        //         turnover_24h: '102997.83',
        //         total_volume: 225448878806,
        //         volume_24h: 809919408,
        //         funding_rate: '0.0001',
        //         predicted_funding_rate: '0.0001',
        //         next_funding_time: '2020-03-12T00:00:00Z',
        //         countdown_hour: 7
        //     }
        //
        const timestamp = undefined;
        const marketId = this.safeString (ticker, 'symbol');
        const symbol = this.safeSymbol (marketId, market);
        const last = this.safeNumber (ticker, 'last_price');
        const open = this.safeNumber (ticker, 'prev_price_24h');
        let percentage = this.safeNumber (ticker, 'price_24h_pcnt');
        if (percentage !== undefined) {
            percentage *= 100;
        }
        let change = undefined;
        let average = undefined;
        if ((last !== undefined) && (open !== undefined)) {
            change = last - open;
            average = this.sum (open, last) / 2;
        }
        const baseVolume = this.safeNumber (ticker, 'turnover_24h');
        const quoteVolume = this.safeNumber (ticker, 'volume_24h');
        const vwap = this.vwap (baseVolume, quoteVolume);
        return {
            'symbol': symbol,
            'timestamp': timestamp,
            'datetime': this.iso8601 (timestamp),
            'high': this.safeNumber (ticker, 'high_price_24h'),
            'low': this.safeNumber (ticker, 'low_price_24h'),
            'bid': this.safeNumber (ticker, 'bid_price'),
            'bidVolume': undefined,
            'ask': this.safeNumber (ticker, 'ask_price'),
            'askVolume': undefined,
            'vwap': vwap,
            'open': open,
            'close': last,
            'last': last,
            'previousClose': undefined,
            'change': change,
            'percentage': percentage,
            'average': average,
            'baseVolume': baseVolume,
            'quoteVolume': quoteVolume,
            'info': ticker,
        };
    }

    async fetchTicker (symbol, params = {}) {
        await this.loadMarkets ();
        const market = this.market (symbol);
        const request = {
            'symbol': market['id'],
        };
        const response = await this.v2PublicGetTickers (this.extend (request, params));
        //
        //     {
        //         ret_code: 0,
        //         ret_msg: 'OK',
        //         ext_code: '',
        //         ext_info: '',
        //         result: [
        //             {
        //                 symbol: 'BTCUSD',
        //                 bid_price: '7680',
        //                 ask_price: '7680.5',
        //                 last_price: '7680.00',
        //                 last_tick_direction: 'MinusTick',
        //                 prev_price_24h: '7870.50',
        //                 price_24h_pcnt: '-0.024204',
        //                 high_price_24h: '8035.00',
        //                 low_price_24h: '7671.00',
        //                 prev_price_1h: '7780.00',
        //                 price_1h_pcnt: '-0.012853',
        //                 mark_price: '7683.27',
        //                 index_price: '7682.74',
        //                 open_interest: 188829147,
        //                 open_value: '23670.06',
        //                 total_turnover: '25744224.90',
        //                 turnover_24h: '102997.83',
        //                 total_volume: 225448878806,
        //                 volume_24h: 809919408,
        //                 funding_rate: '0.0001',
        //                 predicted_funding_rate: '0.0001',
        //                 next_funding_time: '2020-03-12T00:00:00Z',
        //                 countdown_hour: 7
        //             }
        //         ],
        //         time_now: '1583948195.818255'
        //     }
        //
        const result = this.safeValue (response, 'result', []);
        const first = this.safeValue (result, 0);
        const timestamp = this.safeTimestamp (response, 'time_now');
        const ticker = this.parseTicker (first, market);
        ticker['timestamp'] = timestamp;
        ticker['datetime'] = this.iso8601 (timestamp);
        return ticker;
    }

    async fetchTickers (symbols = undefined, params = {}) {
        await this.loadMarkets ();
        const response = await this.v2PublicGetTickers (params);
        //
        //     {
        //         ret_code: 0,
        //         ret_msg: 'OK',
        //         ext_code: '',
        //         ext_info: '',
        //         result: [
        //             {
        //                 symbol: 'BTCUSD',
        //                 bid_price: '7680',
        //                 ask_price: '7680.5',
        //                 last_price: '7680.00',
        //                 last_tick_direction: 'MinusTick',
        //                 prev_price_24h: '7870.50',
        //                 price_24h_pcnt: '-0.024204',
        //                 high_price_24h: '8035.00',
        //                 low_price_24h: '7671.00',
        //                 prev_price_1h: '7780.00',
        //                 price_1h_pcnt: '-0.012853',
        //                 mark_price: '7683.27',
        //                 index_price: '7682.74',
        //                 open_interest: 188829147,
        //                 open_value: '23670.06',
        //                 total_turnover: '25744224.90',
        //                 turnover_24h: '102997.83',
        //                 total_volume: 225448878806,
        //                 volume_24h: 809919408,
        //                 funding_rate: '0.0001',
        //                 predicted_funding_rate: '0.0001',
        //                 next_funding_time: '2020-03-12T00:00:00Z',
        //                 countdown_hour: 7
        //             }
        //         ],
        //         time_now: '1583948195.818255'
        //     }
        //
        const result = this.safeValue (response, 'result', []);
        const tickers = {};
        for (let i = 0; i < result.length; i++) {
            const ticker = this.parseTicker (result[i]);
            const symbol = ticker['symbol'];
            tickers[symbol] = ticker;
        }
        return this.filterByArray (tickers, 'symbol', symbols);
    }

    parseOHLCV (ohlcv, market = undefined) {
        //
        // inverse perpetual BTC/USD
        //
        //     {
        //         symbol: 'BTCUSD',
        //         interval: '1',
        //         open_time: 1583952540,
        //         open: '7760.5',
        //         high: '7764',
        //         low: '7757',
        //         close: '7763.5',
        //         volume: '1259766',
        //         turnover: '162.32773718999994'
        //     }
        //
        // linear perpetual BTC/USDT
        //
        //     {
        //         "id":143536,
        //         "symbol":"BTCUSDT",
        //         "period":"15",
        //         "start_at":1587883500,
        //         "volume":1.035,
        //         "open":7540.5,
        //         "high":7541,
        //         "low":7540.5,
        //         "close":7541
        //     }
        //
        return [
            this.safeTimestamp2 (ohlcv, 'open_time', 'start_at'),
            this.safeNumber (ohlcv, 'open'),
            this.safeNumber (ohlcv, 'high'),
            this.safeNumber (ohlcv, 'low'),
            this.safeNumber (ohlcv, 'close'),
            this.safeNumber2 (ohlcv, 'turnover', 'volume'),
        ];
    }

    async fetchOHLCV (symbol, timeframe = '1m', since = undefined, limit = undefined, params = {}) {
        await this.loadMarkets ();
        const market = this.market (symbol);
        const request = {
            'symbol': market['id'],
            'interval': this.timeframes[timeframe],
        };
        const duration = this.parseTimeframe (timeframe);
        const now = this.seconds ();
        if (since === undefined) {
            if (limit === undefined) {
                throw new ArgumentsRequired (this.id + ' fetchOHLCV() requires a since argument or a limit argument');
            } else {
                request['from'] = now - limit * duration;
            }
        } else {
            request['from'] = parseInt (since / 1000);
        }
        if (limit !== undefined) {
            request['limit'] = limit; // max 200, default 200
        }
        const defaultType = this.safeString (this.options, 'defaultType', 'inverseFuture');
        const marketTypes = this.safeValue (this.options, 'marketTypes', {});
        const marketType = this.safeString (marketTypes, symbol, defaultType);
        let method;
        if (marketType === 'linear') {
            method = 'publicLinearGetKline';
        } else if (marketType === 'inverse') {
            method = 'v2PublicGetKlineList';
        } else if (marketType === 'inverseFuture') {
            method = 'v2PublicGetKlineList'; //TODO
        }
        const response = await this[method] (this.extend (request, params));
        //
        // inverse perpetual BTC/USD
        //
        //     {
        //         ret_code: 0,
        //         ret_msg: 'OK',
        //         ext_code: '',
        //         ext_info: '',
        //         result: [
        //             {
        //                 symbol: 'BTCUSD',
        //                 interval: '1',
        //                 open_time: 1583952540,
        //                 open: '7760.5',
        //                 high: '7764',
        //                 low: '7757',
        //                 close: '7763.5',
        //                 volume: '1259766',
        //                 turnover: '162.32773718999994'
        //             },
        //         ],
        //         time_now: '1583953082.397330'
        //     }
        //
        // linear perpetual BTC/USDT
        //
        //     {
        //         "ret_code":0,
        //         "ret_msg":"OK",
        //         "ext_code":"",
        //         "ext_info":"",
        //         "result":[
        //             {
        //                 "id":143536,
        //                 "symbol":"BTCUSDT",
        //                 "period":"15",
        //                 "start_at":1587883500,
        //                 "volume":1.035,
        //                 "open":7540.5,
        //                 "high":7541,
        //                 "low":7540.5,
        //                 "close":7541
        //             }
        //         ],
        //         "time_now":"1587884120.168077"
        //     }
        //
        const result = this.safeValue (response, 'result', {});
        return this.parseOHLCVs (result, market, timeframe, since, limit);
    }

    parseTrade (trade, market = undefined) {
        //
        // fetchTrades (public)
        //
        //     {
        //         id: 43785688,
        //         symbol: 'BTCUSD',
        //         price: 7786,
        //         qty: 67,
        //         side: 'Sell',
        //         time: '2020-03-11T19:18:30.123Z'
        //     }
        //
        // fetchMyTrades, fetchOrderTrades (private)
        //
        //     {
        //         "closed_size": 0,
        //         "cross_seq": 277136382,
        //         "exec_fee": "0.0000001",
        //         "exec_id": "256e5ef8-abfe-5772-971b-f944e15e0d68",
        //         "exec_price": "8178.5",
        //         "exec_qty": 1,
        //         // the docs say the exec_time field is "abandoned" now
        //         // the user should use "trade_time_ms"
        //         "exec_time": "1571676941.70682",
        //         "exec_type": "Trade", //Exec Type Enum
        //         "exec_value": "0.00012227",
        //         "fee_rate": "0.00075",
        //         "last_liquidity_ind": "RemovedLiquidity", //Liquidity Enum
        //         "leaves_qty": 0,
        //         "nth_fill": 2,
        //         "order_id": "7ad50cb1-9ad0-4f74-804b-d82a516e1029",
        //         "order_link_id": "",
        //         "order_price": "8178",
        //         "order_qty": 1,
        //         "order_type": "Market", //Order Type Enum
        //         "side": "Buy", //Side Enum
        //         "symbol": "BTCUSD", //Symbol Enum
        //         "user_id": 1,
        //         "trade_time_ms": 1577480599000
        //     }
        //
        const id = this.safeString2 (trade, 'id', 'exec_id');
        const marketId = this.safeString (trade, 'symbol');
        market = this.safeMarket (marketId, market);
        const symbol = market['symbol'];
        const amountString = this.safeString2 (trade, 'qty', 'exec_qty');
        const priceString = this.safeString2 (trade, 'exec_price', 'price');
        let cost = this.safeNumber (trade, 'exec_value');
        const amount = this.parseNumber (amountString);
        const price = this.parseNumber (priceString);
        if (cost === undefined) {
            cost = this.parseNumber (Precise.stringMul (priceString, amountString));
        }
        let timestamp = this.parse8601 (this.safeString (trade, 'time'));
        if (timestamp === undefined) {
            timestamp = this.safeInteger (trade, 'trade_time_ms');
        }
        const side = this.safeStringLower (trade, 'side');
        const lastLiquidityInd = this.safeString (trade, 'last_liquidity_ind');
        const takerOrMaker = (lastLiquidityInd === 'AddedLiquidity') ? 'maker' : 'taker';
        const feeCost = this.safeNumber (trade, 'exec_fee');
        let fee = undefined;
        if (feeCost !== undefined) {
            const feeCurrencyCode = market['inverse'] ? market['base'] : market['quote'];
            fee = {
                'cost': feeCost,
                'currency': feeCurrencyCode,
                'rate': this.safeNumber (trade, 'fee_rate'),
            };
        }
        return {
            'id': id,
            'info': trade,
            'timestamp': timestamp,
            'datetime': this.iso8601 (timestamp),
            'symbol': symbol,
            'order': this.safeString (trade, 'order_id'),
            'type': this.safeStringLower (trade, 'order_type'),
            'side': side,
            'takerOrMaker': takerOrMaker,
            'price': price,
            'amount': amount,
            'cost': cost,
            'fee': fee,
        };
    }

    async fetchTrades (symbol, since = undefined, limit = undefined, params = {}) {
        await this.loadMarkets ();
        const market = this.market (symbol);
        const request = {
            'symbol': market['id'],
            // 'from': 123, // from id
        };
        if (limit !== undefined) {
            request['count'] = limit; // default 500, max 1000
        }
        const marketTypes = this.safeValue (this.options, 'marketTypes', {});
        const marketType = this.safeString (marketTypes, symbol);
        const method = (marketType === 'linear') ? 'publicLinearGetRecentTradingRecords' : 'v2PublicGetTradingRecords';
        const response = await this[method] (this.extend (request, params));
        //
        //     {
        //         ret_code: 0,
        //         ret_msg: 'OK',
        //         ext_code: '',
        //         ext_info: '',
        //         result: [
        //             {
        //                 id: 43785688,
        //                 symbol: 'BTCUSD',
        //                 price: 7786,
        //                 qty: 67,
        //                 side: 'Sell',
        //                 time: '2020-03-11T19:18:30.123Z'
        //             },
        //         ],
        //         time_now: '1583954313.393362'
        //     }
        //
        const result = this.safeValue (response, 'result', {});
        return this.parseTrades (result, market, since, limit);
    }

    parseOrderBook (orderbook, symbol, timestamp = undefined, bidsKey = 'Buy', asksKey = 'Sell', priceKey = 'price', amountKey = 'size') {
        const bids = [];
        const asks = [];
        for (let i = 0; i < orderbook.length; i++) {
            const bidask = orderbook[i];
            const side = this.safeString (bidask, 'side');
            if (side === 'Buy') {
                bids.push (this.parseBidAsk (bidask, priceKey, amountKey));
            } else if (side === 'Sell') {
                asks.push (this.parseBidAsk (bidask, priceKey, amountKey));
            } else {
                throw new ExchangeError (this.id + ' parseOrderBook encountered an unrecognized bidask format: ' + this.json (bidask));
            }
        }
        return {
            'symbol': symbol,
            'bids': this.sortBy (bids, 0, true),
            'asks': this.sortBy (asks, 0),
            'timestamp': timestamp,
            'datetime': this.iso8601 (timestamp),
            'nonce': undefined,
        };
    }

    async fetchOrderBook (symbol, limit = undefined, params = {}) {
        await this.loadMarkets ();
        const market = this.market (symbol);
        const request = {
            'symbol': market['id'],
        };
        const response = await this.v2PublicGetOrderBookL2 (this.extend (request, params));
        //
        //     {
        //         ret_code: 0,
        //         ret_msg: 'OK',
        //         ext_code: '',
        //         ext_info: '',
        //         result: [
        //             { symbol: 'BTCUSD', price: '7767.5', size: 677956, side: 'Buy' },
        //             { symbol: 'BTCUSD', price: '7767', size: 580690, side: 'Buy' },
        //             { symbol: 'BTCUSD', price: '7766.5', size: 475252, side: 'Buy' },
        //             { symbol: 'BTCUSD', price: '7768', size: 330847, side: 'Sell' },
        //             { symbol: 'BTCUSD', price: '7768.5', size: 97159, side: 'Sell' },
        //             { symbol: 'BTCUSD', price: '7769', size: 6508, side: 'Sell' },
        //         ],
        //         time_now: '1583954829.874823'
        //     }
        //
        const result = this.safeValue (response, 'result', []);
        const timestamp = this.safeTimestamp (response, 'time_now');
        return this.parseOrderBook (result, symbol, timestamp, 'Buy', 'Sell', 'price', 'size');
    }

    async fetchBalance (params = {}) {
        await this.loadMarkets ();
        const request = {};
        const coin = this.safeString (params, 'coin');
        const code = this.safeString (params, 'code');
        if (coin !== undefined) {
            request['coin'] = coin;
        } else if (code !== undefined) {
            const currency = this.currency (code);
            request['coin'] = currency['id'];
        }
        const response = await this.v2PrivateGetWalletBalance (this.extend (request, params));
        //
        //     {
        //         ret_code: 0,
        //         ret_msg: 'OK',
        //         ext_code: '',
        //         ext_info: '',
        //         result: {
        //             BTC: {
        //                 equity: 0,
        //                 available_balance: 0,
        //                 used_margin: 0,
        //                 order_margin: 0,
        //                 position_margin: 0,
        //                 occ_closing_fee: 0,
        //                 occ_funding_fee: 0,
        //                 wallet_balance: 0,
        //                 realised_pnl: 0,
        //                 unrealised_pnl: 0,
        //                 cum_realised_pnl: 0,
        //                 given_cash: 0,
        //                 service_cash: 0
        //             }
        //         },
        //         time_now: '1583937810.370020',
        //         rate_limit_status: 119,
        //         rate_limit_reset_ms: 1583937810367,
        //         rate_limit: 120
        //     }
        //
        const result = {
            'info': response,
        };
        const balances = this.safeValue (response, 'result', {});
        const currencyIds = Object.keys (balances);
        for (let i = 0; i < currencyIds.length; i++) {
            const currencyId = currencyIds[i];
            const balance = balances[currencyId];
            const code = this.safeCurrencyCode (currencyId);
            const account = this.account ();
            account['free'] = this.safeString (balance, 'available_balance');
            account['used'] = this.safeString (balance, 'used_margin');
            account['total'] = this.safeString (balance, 'equity');
            result[code] = account;
        }
        return this.parseBalance (result, false);
    }

    parseOrderStatus (status) {
        const statuses = {
            // basic orders
            'Created': 'open',
            'Rejected': 'rejected', // order is triggered but failed upon being placed
            'New': 'open',
            'PartiallyFilled': 'open',
            'Filled': 'closed',
            'Cancelled': 'canceled',
            'PendingCancel': 'canceling', // the engine has received the cancellation but there is no guarantee that it will be successful
            // conditional orders
            'Active': 'open', // order is triggered and placed successfully
            'Untriggered': 'open', // order waits to be triggered
            'Triggered': 'closed', // order is triggered
            // 'Cancelled': 'canceled', // order is cancelled
            // 'Rejected': 'rejected', // order is triggered but fail to be placed
            'Deactivated': 'canceled', // conditional order was cancelled before triggering
        };
        return this.safeString (statuses, status, status);
    }

    parseTimeInForce (timeInForce) {
        const timeInForces = {
            'GoodTillCancel': 'GTC',
            'ImmediateOrCancel': 'IOC',
            'FillOrKill': 'FOK',
            'PostOnly': 'PO',
        };
        return this.safeString (timeInForces, timeInForce, timeInForce);
    }

    parseOrder (order, market = undefined) {
        //
        // createOrder
        //
        //     {
        //         "user_id": 1,
        //         "order_id": "335fd977-e5a5-4781-b6d0-c772d5bfb95b",
        //         "symbol": "BTCUSD",
        //         "side": "Buy",
        //         "order_type": "Limit",
        //         "price": 8800,
        //         "qty": 1,
        //         "time_in_force": "GoodTillCancel",
        //         "order_status": "Created",
        //         "last_exec_time": 0,
        //         "last_exec_price": 0,
        //         "leaves_qty": 1,
        //         "cum_exec_qty": 0, // in contracts, where 1 contract = 1 quote currency unit (USD for inverse contracts)
        //         "cum_exec_value": 0, // in contract's underlying currency (BTC for inverse contracts)
        //         "cum_exec_fee": 0,
        //         "reject_reason": "",
        //         "order_link_id": "",
        //         "created_at": "2019-11-30T11:03:43.452Z",
        //         "updated_at": "2019-11-30T11:03:43.455Z"
        //     }
        //
        // fetchOrder
        //
        //     {
        //         "user_id" : 599946,
        //         "symbol" : "BTCUSD",
        //         "side" : "Buy",
        //         "order_type" : "Limit",
        //         "price" : "7948",
        //         "qty" : 10,
        //         "time_in_force" : "GoodTillCancel",
        //         "order_status" : "Filled",
        //         "ext_fields" : {
        //             "o_req_num" : -1600687220498,
        //             "xreq_type" : "x_create"
        //         },
        //         "last_exec_time" : "1588150113.968422",
        //         "last_exec_price" : "7948",
        //         "leaves_qty" : 0,
        //         "leaves_value" : "0",
        //         "cum_exec_qty" : 10,
        //         "cum_exec_value" : "0.00125817",
        //         "cum_exec_fee" : "-0.00000031",
        //         "reject_reason" : "",
        //         "cancel_type" : "",
        //         "order_link_id" : "",
        //         "created_at" : "2020-04-29T08:45:24.399146Z",
        //         "updated_at" : "2020-04-29T08:48:33.968422Z",
        //         "order_id" : "dd2504b9-0157-406a-99e1-efa522373944"
        //     }
        //
        // conditional order
        //
        //     {
        //         "user_id":##,
        //         "symbol":"BTCUSD",
        //         "side":"Buy",
        //         "order_type":"Market",
        //         "price":0,
        //         "qty":10,
        //         "time_in_force":"GoodTillCancel",
        //         "stop_order_type":"Stop",
        //         "trigger_by":"LastPrice",
        //         "base_price":11833,
        //         "order_status":"Untriggered",
        //         "ext_fields":{
        //             "stop_order_type":"Stop",
        //             "trigger_by":"LastPrice",
        //             "base_price":11833,
        //             "expected_direction":"Rising",
        //             "trigger_price":12400,
        //             "close_on_trigger":true,
        //             "op_from":"api",
        //             "remark":"145.53.159.48",
        //             "o_req_num":0
        //         },
        //         "leaves_qty":10,
        //         "leaves_value":0.00080645,
        //         "reject_reason":null,
        //         "cross_seq":-1,
        //         "created_at":"2020-08-21T09:18:48.000Z",
        //         "updated_at":"2020-08-21T09:18:48.000Z",
        //         "stop_px":12400,
        //         "stop_order_id":"3f3b54b1-3379-42c7-8510-44f4d9915be0"
        //     }
        //
        const marketId = this.safeString (order, 'symbol');
        market = this.safeMarket (marketId, market);
        const symbol = market['symbol'];
        let feeCurrency = undefined;
        const timestamp = this.parse8601 (this.safeString (order, 'created_at'));
        const id = this.safeString2 (order, 'order_id', 'stop_order_id');
        const type = this.safeStringLower (order, 'order_type');
        let price = this.safeNumber (order, 'price');
        if (price === 0.0) {
            price = undefined;
        }
        const average = this.safeNumber (order, 'average_price');
        const amount = this.safeNumber (order, 'qty');
        const cost = this.safeNumber (order, 'cum_exec_value');
        const filled = this.safeNumber (order, 'cum_exec_qty');
        const remaining = this.safeNumber (order, 'leaves_qty');
        const marketTypes = this.safeValue (this.options, 'marketTypes', {});
        const marketType = this.safeString (marketTypes, symbol);
        if (market !== undefined) {
            if (marketType === 'linear') {
                feeCurrency = market['quote'];
            } else {
                feeCurrency = market['base'];
            }
        }
        let lastTradeTimestamp = this.safeTimestamp (order, 'last_exec_time');
        if (lastTradeTimestamp === 0) {
            lastTradeTimestamp = undefined;
        }
        const status = this.parseOrderStatus (this.safeString2 (order, 'order_status', 'stop_order_status'));
        const side = this.safeStringLower (order, 'side');
        let feeCost = this.safeNumber (order, 'cum_exec_fee');
        let fee = undefined;
        if (feeCost !== undefined) {
            feeCost = Math.abs (feeCost);
            fee = {
                'cost': feeCost,
                'currency': feeCurrency,
            };
        }
        let clientOrderId = this.safeString (order, 'order_link_id');
        if ((clientOrderId !== undefined) && (clientOrderId.length < 1)) {
            clientOrderId = undefined;
        }
        const timeInForce = this.parseTimeInForce (this.safeString (order, 'time_in_force'));
        const stopPrice = this.safeNumber (order, 'stop_px');
        const postOnly = (timeInForce === 'PO');
        return this.safeOrder ({
            'info': order,
            'id': id,
            'clientOrderId': clientOrderId,
            'timestamp': timestamp,
            'datetime': this.iso8601 (timestamp),
            'lastTradeTimestamp': lastTradeTimestamp,
            'symbol': symbol,
            'type': type,
            'timeInForce': timeInForce,
            'postOnly': postOnly,
            'side': side,
            'price': price,
            'stopPrice': stopPrice,
            'amount': amount,
            'cost': cost,
            'average': average,
            'filled': filled,
            'remaining': remaining,
            'status': status,
            'fee': fee,
            'trades': undefined,
        });
    }

    async fetchOrder (id, symbol = undefined, params = {}) {
        if (symbol === undefined) {
            throw new ArgumentsRequired (this.id + ' fetchOrder() requires a symbol argument');
        }
        await this.loadMarkets ();
        const market = this.market (symbol);
        const request = {
            'symbol': market['id'],
            // 'order_link_id': 'string', // one of order_id, stop_order_id or order_link_id is required
            // regular orders ---------------------------------------------
            // 'order_id': id, // one of order_id or order_link_id is required for regular orders
            // conditional orders ---------------------------------------------
            // 'stop_order_id': id, // one of stop_order_id or order_link_id is required for conditional orders
        };
        const marketTypes = this.safeValue (this.options, 'marketTypes', {});
        const marketType = this.safeString (marketTypes, symbol);
        let method = (marketType === 'linear') ? 'privateLinearGetOrderSearch' : 'v2PrivateGetOrder';
        const stopOrderId = this.safeString (params, 'stop_order_id');
        if (stopOrderId === undefined) {
            const orderLinkId = this.safeString (params, 'order_link_id');
            if (orderLinkId === undefined) {
                request['order_id'] = id;
            }
        } else {
            method = (marketType === 'linear') ? 'privateLinearGetStopOrderSearch' : 'v2PrivateGetStopOrder';
        }
        const response = await this[method] (this.extend (request, params));
        //
        //     {
        //         "ret_code": 0,
        //         "ret_msg": "OK",
        //         "ext_code": "",
        //         "ext_info": "",
        //         "result": {
        //             "user_id": 1,
        //             "symbol": "BTCUSD",
        //             "side": "Sell",
        //             "order_type": "Limit",
        //             "price": "8083",
        //             "qty": 10,
        //             "time_in_force": "GoodTillCancel",
        //             "order_status": "New",
        //             "ext_fields": { "o_req_num": -308787, "xreq_type": "x_create", "xreq_offset": 4154640 },
        //             "leaves_qty": 10,
        //             "leaves_value": "0.00123716",
        //             "cum_exec_qty": 0,
        //             "reject_reason": "",
        //             "order_link_id": "",
        //             "created_at": "2019-10-21T07:28:19.396246Z",
        //             "updated_at": "2019-10-21T07:28:19.396246Z",
        //             "order_id": "efa44157-c355-4a98-b6d6-1d846a936b93"
        //         },
        //         "time_now": "1571651135.291930",
        //         "rate_limit_status": 99, // The remaining number of accesses in one minute
        //         "rate_limit_reset_ms": 1580885703683,
        //         "rate_limit": 100
        //     }
        //
        // conditional orders
        //
        //     {
        //         "ret_code": 0,
        //         "ret_msg": "OK",
        //         "ext_code": "",
        //         "ext_info": "",
        //         "result": {
        //             "user_id": 1,
        //             "symbol": "BTCUSD",
        //             "side": "Buy",
        //             "order_type": "Limit",
        //             "price": "8000",
        //             "qty": 1,
        //             "time_in_force": "GoodTillCancel",
        //             "order_status": "Untriggered",
        //             "ext_fields": {},
        //             "leaves_qty": 1,
        //             "leaves_value": "0.00013333",
        //             "cum_exec_qty": 0,
        //             "cum_exec_value": null,
        //             "cum_exec_fee": null,
        //             "reject_reason": "",
        //             "order_link_id": "",
        //             "created_at": "2019-12-27T19:56:24.052194Z",
        //             "updated_at": "2019-12-27T19:56:24.052194Z",
        //             "order_id": "378a1bbc-a93a-4e75-87f4-502ea754ba36"
        //         },
        //         "time_now": "1577476584.386958",
        //         "rate_limit_status": 99,
        //         "rate_limit_reset_ms": 1580885703683,
        //         "rate_limit": 100
        //     }
        //
        const result = this.safeValue (response, 'result');
        return this.parseOrder (result, market);
    }

    async createOrder (symbol, type, side, amount, price = undefined, params = {}) {
        await this.loadMarkets ();
        const market = this.market (symbol);
        let qty = this.amountToPrecision (symbol, amount);
        if (market['inverse']) {
            qty = parseInt (qty);
        } else {
            qty = parseFloat (qty);
        }
        const request = {
            // orders ---------------------------------------------------------
            'side': this.capitalize (side),
            'symbol': market['id'],
            'order_type': this.capitalize (type),
            'qty': qty, // order quantity in USD, integer only
            // 'price': parseFloat (this.priceToPrecision (symbol, price)), // required for limit orders
            'time_in_force': 'GoodTillCancel', // ImmediateOrCancel, FillOrKill, PostOnly
            // 'take_profit': 123.45, // take profit price, only take effect upon opening the position
            // 'stop_loss': 123.45, // stop loss price, only take effect upon opening the position
            // 'reduce_only': false, // reduce only, required for linear orders
            // when creating a closing order, bybit recommends a True value for
            // close_on_trigger to avoid failing due to insufficient available margin
            // 'close_on_trigger': false, required for linear orders
            // 'order_link_id': 'string', // unique client order id, max 36 characters
            // conditional orders ---------------------------------------------
            // base_price is used to compare with the value of stop_px, to decide
            // whether your conditional order will be triggered by crossing trigger
            // price from upper side or lower side, mainly used to identify the
            // expected direction of the current conditional order
            // 'base_price': 123.45, // required for conditional orders
            // 'stop_px': 123.45, // trigger price, required for conditional orders
            // 'trigger_by': 'LastPrice', // IndexPrice, MarkPrice
        };
        let priceIsRequired = false;
        if (type === 'limit') {
            priceIsRequired = true;
        }
        if (priceIsRequired) {
            if (price !== undefined) {
                request['price'] = parseFloat (this.priceToPrecision (symbol, price));
            } else {
                throw new ArgumentsRequired (this.id + ' createOrder() requires a price argument for a ' + type + ' order');
            }
        }
        const clientOrderId = this.safeString2 (params, 'order_link_id', 'clientOrderId');
        if (clientOrderId !== undefined) {
            request['order_link_id'] = clientOrderId;
            params = this.omit (params, [ 'order_link_id', 'clientOrderId' ]);
        }
        const stopPx = this.safeValue2 (params, 'stop_px', 'stopPrice');
        const basePrice = this.safeValue (params, 'base_price');
        const defaultType = this.safeString (this.options, 'defaultType', 'inverseFuture');
        const marketTypes = this.safeValue (this.options, 'marketTypes', {});
        const marketType = this.safeString (marketTypes, symbol, defaultType);
        let method;
        if (marketType === 'linear') {
            method = 'privateLinearPostOrderCreate';
        } else if (marketType === 'inverse') {
            method = 'v2PrivatePostOrderCreate';
        } else if (marketType === 'inverseFuture') {
            method = 'futuresPrivatePostOrderCreate';
        }
        if (marketType === 'linear') {
            method = 'privateLinearPostOrderCreate';
            request['reduce_only'] = false;
            request['close_on_trigger'] = false;
        }
        if (stopPx !== undefined) {
            if (basePrice === undefined) {
                throw new ArgumentsRequired (this.id + ' createOrder() requires both the stop_px and base_price params for a conditional ' + type + ' order');
            } else {
                method = (marketType === 'linear') ? 'privateLinearPostStopOrderCreate' : 'v2PrivatePostStopOrderCreate';
                request['stop_px'] = parseFloat (this.priceToPrecision (symbol, stopPx));
                request['base_price'] = parseFloat (this.priceToPrecision (symbol, basePrice));
                params = this.omit (params, [ 'stop_px', 'stopPrice', 'base_price' ]);
            }
        } else if (basePrice !== undefined) {
            throw new ArgumentsRequired (this.id + ' createOrder() requires both the stop_px and base_price params for a conditional ' + type + ' order');
        }
        const response = await this[method] (this.extend (request, params));
        //
        //     {
        //         "ret_code": 0,
        //         "ret_msg": "OK",
        //         "ext_code": "",
        //         "ext_info": "",
        //         "result": {
        //             "user_id": 1,
        //             "order_id": "335fd977-e5a5-4781-b6d0-c772d5bfb95b",
        //             "symbol": "BTCUSD",
        //             "side": "Buy",
        //             "order_type": "Limit",
        //             "price": 8800,
        //             "qty": 1,
        //             "time_in_force": "GoodTillCancel",
        //             "order_status": "Created",
        //             "last_exec_time": 0,
        //             "last_exec_price": 0,
        //             "leaves_qty": 1,
        //             "cum_exec_qty": 0,
        //             "cum_exec_value": 0,
        //             "cum_exec_fee": 0,
        //             "reject_reason": "",
        //             "order_link_id": "",
        //             "created_at": "2019-11-30T11:03:43.452Z",
        //             "updated_at": "2019-11-30T11:03:43.455Z"
        //         },
        //         "time_now": "1575111823.458705",
        //         "rate_limit_status": 98,
        //         "rate_limit_reset_ms": 1580885703683,
        //         "rate_limit": 100
        //     }
        //
        // conditional orders
        //
        //     {
        //         "ret_code": 0,
        //         "ret_msg": "ok",
        //         "ext_code": "",
        //         "result": {
        //             "user_id": 1,
        //             "symbol": "BTCUSD",
        //             "side": "Buy",
        //             "order_type": "Limit",
        //             "price": 8000,
        //             "qty": 1,
        //             "time_in_force": "GoodTillCancel",
        //             "stop_order_type": "Stop",
        //             "trigger_by": "LastPrice",
        //             "base_price": 7000,
        //             "order_status": "Untriggered",
        //             "ext_fields": {
        //                 "stop_order_type": "Stop",
        //                 "trigger_by": "LastPrice",
        //                 "base_price": 7000,
        //                 "expected_direction": "Rising",
        //                 "trigger_price": 7500,
        //                 "op_from": "api",
        //                 "remark": "127.0.01",
        //                 "o_req_num": 0
        //             },
        //             "leaves_qty": 1,
        //             "leaves_value": 0.00013333,
        //             "reject_reason": null,
        //             "cross_seq": -1,
        //             "created_at": "2019-12-27T12:48:24.000Z",
        //             "updated_at": "2019-12-27T12:48:24.000Z",
        //             "stop_px": 7500,
        //             "stop_order_id": "a85cd1c0-a9a4-49d3-a1bd-bab5ebe946d5"
        //         },
        //         "ext_info": null,
        //         "time_now": "1577450904.327654",
        //         "rate_limit_status": 99,
        //         "rate_limit_reset_ms": 1577450904335,
        //         "rate_limit": "100"
        //     }
        //
        const result = this.safeValue (response, 'result');
        return this.parseOrder (result, market);
    }

    async editOrder (id, symbol, type, side, amount = undefined, price = undefined, params = {}) {
        if (symbol === undefined) {
            throw new ArgumentsRequired (this.id + ' editOrder() requires an symbol argument');
        }
        const marketTypes = this.safeValue (this.options, 'marketTypes', {});
        const marketType = this.safeString (marketTypes, symbol);
        await this.loadMarkets ();
        const market = this.market (symbol);
        const request = {
            // 'order_id': id, // only for non-conditional orders
            'symbol': market['id'],
            // 'p_r_qty': this.amountToPrecision (symbol, amount), // new order quantity, optional
            // 'p_r_price' this.priceToprecision (symbol, price), // new order price, optional
            // ----------------------------------------------------------------
            // conditional orders
            // 'stop_order_id': id, // only for conditional orders
            // 'p_r_trigger_price': 123.45, // new trigger price also known as stop_px
        };
        let method = (marketType === 'linear') ? 'privateLinearPostOrderReplace' : 'v2PrivatePostOrderReplace';
        const stopOrderId = this.safeString (params, 'stop_order_id');
        if (stopOrderId !== undefined) {
            method = (marketType === 'linear') ? 'privateLinearPostStopOrderReplace' : 'v2PrivatePostStopOrderReplace';
            request['stop_order_id'] = stopOrderId;
            params = this.omit (params, [ 'stop_order_id' ]);
        } else {
            request['order_id'] = id;
        }
        if (amount !== undefined) {
            let qty = this.amountToPrecision (symbol, amount);
            if (market['inverse']) {
                qty = parseInt (qty);
            } else {
                qty = parseFloat (qty);
            }
            request['p_r_qty'] = qty;
        }
        if (price !== undefined) {
            request['p_r_price'] = parseFloat (this.priceToPrecision (symbol, price));
        }
        const response = await this[method] (this.extend (request, params));
        //
        //     {
        //         "ret_code": 0,
        //         "ret_msg": "ok",
        //         "ext_code": "",
        //         "result": { "order_id": "efa44157-c355-4a98-b6d6-1d846a936b93" },
        //         "time_now": "1539778407.210858",
        //         "rate_limit_status": 99, // remaining number of accesses in one minute
        //         "rate_limit_reset_ms": 1580885703683,
        //         "rate_limit": 100
        //     }
        //
        // conditional orders
        //
        //     {
        //         "ret_code": 0,
        //         "ret_msg": "ok",
        //         "ext_code": "",
        //         "result": { "stop_order_id": "378a1bbc-a93a-4e75-87f4-502ea754ba36" },
        //         "ext_info": null,
        //         "time_now": "1577475760.604942",
        //         "rate_limit_status": 96,
        //         "rate_limit_reset_ms": 1577475760612,
        //         "rate_limit": "100"
        //     }
        //
        const result = this.safeValue (response, 'result', {});
        return {
            'info': response,
            'id': this.safeString2 (result, 'order_id', 'stop_order_id'),
            'order_id': this.safeString (result, 'order_id'),
            'stop_order_id': this.safeString (result, 'stop_order_id'),
        };
    }

    async cancelOrder (id, symbol = undefined, params = {}) {
        if (symbol === undefined) {
            throw new ArgumentsRequired (this.id + ' cancelOrder() requires a symbol argument');
        }
        await this.loadMarkets ();
        const market = this.market (symbol);
        const request = {
            'symbol': market['id'],
            // 'order_link_id': 'string', // one of order_id, stop_order_id or order_link_id is required
            // regular orders ---------------------------------------------
            // 'order_id': id, // one of order_id or order_link_id is required for regular orders
            // conditional orders ---------------------------------------------
            // 'stop_order_id': id, // one of stop_order_id or order_link_id is required for conditional orders
        };
        const defaultType = this.safeString (this.options, 'defaultType', 'inverseFuture');
        const marketTypes = this.safeValue (this.options, 'marketTypes', {});
        const marketType = this.safeString (marketTypes, symbol, defaultType);
        // let method = (marketType === 'linear') ? 'privateLinearPostOrderCancel' : 'v2PrivatePostOrderCancel';
        let method;
        if (marketType === 'linear') {
            method = 'privateLinearPostOrderCancel';
        } else if (marketType === 'inverse') {
            method = 'v2PrivatePostOrderCancel';
        } else if (marketType === 'inverseFuture') {
            method = 'futuresPrivatePostOrderCancel';
        }
        const stopOrderId = this.safeString (params, 'stop_order_id');
        if (stopOrderId === undefined) {
            const orderLinkId = this.safeString (params, 'order_link_id');
            if (orderLinkId === undefined) {
                request['order_id'] = id;
            }
        } else {
            if (marketType === 'linear') {
                method = 'privateLinearPostStopOrderCancel';
            } else if (marketType === 'inverse') {
                method = 'v2PrivatePostStopOrderCancel';
            } else if (marketType === 'inverseFuture') {
                method = 'futuresPrivatePostStopOrderCancel';
            }
        }
        const response = await this[method] (this.extend (request, params));
        const result = this.safeValue (response, 'result', {});
        return this.parseOrder (result, market);
    }

    async cancelAllOrders (symbol = undefined, params = {}) {
        if (symbol === undefined) {
            throw new ArgumentsRequired (this.id + ' cancelAllOrders() requires a symbol argument');
        }
        await this.loadMarkets ();
        const market = this.market (symbol);
        const request = {
            'symbol': market['id'],
        };
        const options = this.safeValue (this.options, 'cancelAllOrders', {});
        const marketTypes = this.safeValue (this.options, 'marketTypes', {});
        const marketType = this.safeString (marketTypes, symbol);
        const defaultMethod = (marketType === 'linear') ? 'privateLinearPostOrderCancelAll' : 'v2PrivatePostOrderCancelAll';
        const method = this.safeString (options, 'method', defaultMethod);
        const response = await this[method] (this.extend (request, params));
        const result = this.safeValue (response, 'result', []);
        return this.parseOrders (result, market);
    }

    async fetchOrders (symbol = undefined, since = undefined, limit = undefined, params = {}) {
        await this.loadMarkets ();
        const request = {
            // 'order_id': 'string'
            // 'order_link_id': 'string', // unique client order id, max 36 characters
            // 'symbol': market['id'], // default BTCUSD
            // 'order': 'desc', // asc
            // 'page': 1,
            // 'limit': 20, // max 50
            // 'order_status': 'Created,New'
            // conditional orders ---------------------------------------------
            // 'stop_order_id': 'string',
            // 'stop_order_status': 'Untriggered',
        };
        let market = undefined;
        if (symbol !== undefined) {
            market = this.market (symbol);
            request['symbol'] = market['id'];
        }
        if (limit !== undefined) {
            request['limit'] = limit;
        }
        const options = this.safeValue (this.options, 'fetchOrders', {});
        const defaultType = this.safeString (this.options, 'defaultType', 'inverseFuture');
        const marketTypes = this.safeValue (this.options, 'marketTypes', {});
        const marketType = this.safeString (marketTypes, symbol, defaultType);
        let defaultMethod;
        if (marketType === 'linear') {
            defaultMethod = 'privateLinearGetOrderList';
        } else if (marketType === 'inverse') {
            defaultMethod = 'v2PrivateGetOrderList';
        } else if (marketType === 'inverseFuture') {
            defaultMethod = 'futuresPrivateGetOrderList';
        }
        let query = params;
        if (('stop_order_id' in params) || ('stop_order_status' in params)) {
            let stopOrderStatus = this.safeValue (params, 'stopOrderStatus');
            if (stopOrderStatus !== undefined) {
                if (Array.isArray (stopOrderStatus)) {
                    stopOrderStatus = stopOrderStatus.join (',');
                }
                request['stop_order_status'] = stopOrderStatus;
                query = this.omit (params, 'stop_order_status');
            }
            if (marketType === 'linear') {
                defaultMethod = 'privateLinearGetStopOrderList';
            } else if (marketType === 'inverse') {
                defaultMethod = 'v2PrivateGetStopOrderList';
            } else if (marketType === 'inverseFuture') {
                defaultMethod = 'futuresPrivateGetStopOrderList';
            }
        }
        const method = this.safeString (options, 'method', defaultMethod);
        const response = await this[method] (this.extend (request, query));
        //
        //     {
        //         "ret_code": 0,
        //         "ret_msg": "ok",
        //         "ext_code": "",
        //         "result": {
        //             "current_page": 1,
        //             "last_page": 6,
        //             "data": [
        //                 {
        //                     "user_id": 1,
        //                     "symbol": "BTCUSD",
        //                     "side": "Sell",
        //                     "order_type": "Market",
        //                     "price": 7074,
        //                     "qty": 2,
        //                     "time_in_force": "ImmediateOrCancel",
        //                     "order_status": "Filled",
        //                     "ext_fields": {
        //                         "close_on_trigger": true,
        //                         "orig_order_type": "BLimit",
        //                         "prior_x_req_price": 5898.5,
        //                         "op_from": "pc",
        //                         "remark": "127.0.0.1",
        //                         "o_req_num": -34799032763,
        //                         "xreq_type": "x_create"
        //                     },
        //                     "last_exec_time": "1577448481.696421",
        //                     "last_exec_price": 7070.5,
        //                     "leaves_qty": 0,
        //                     "leaves_value": 0,
        //                     "cum_exec_qty": 2,
        //                     "cum_exec_value": 0.00028283,
        //                     "cum_exec_fee": 0.00002,
        //                     "reject_reason": "NoError",
        //                     "order_link_id": "",
        //                     "created_at": "2019-12-27T12:08:01.000Z",
        //                     "updated_at": "2019-12-27T12:08:01.000Z",
        //                     "order_id": "f185806b-b801-40ff-adec-52289370ed62"
        //                 }
        //             ]
        //         },
        //         "ext_info": null,
        //         "time_now": "1577448922.437871",
        //         "rate_limit_status": 98,
        //         "rate_limit_reset_ms": 1580885703683,
        //         "rate_limit": 100
        //     }
        //
        // conditional orders
        //
        //     {
        //         "ret_code": 0,
        //         "ret_msg": "ok",
        //         "ext_code": "",
        //         "result": {
        //             "current_page": 1,
        //             "last_page": 1,
        //             "data": [
        //                 {
        //                     "user_id": 1,
        //                     "stop_order_status": "Untriggered",
        //                     "symbol": "BTCUSD",
        //                     "side": "Buy",
        //                     "order_type": "Limit",
        //                     "price": 8000,
        //                     "qty": 1,
        //                     "time_in_force": "GoodTillCancel",
        //                     "stop_order_type": "Stop",
        //                     "trigger_by": "LastPrice",
        //                     "base_price": 7000,
        //                     "order_link_id": "",
        //                     "created_at": "2019-12-27T12:48:24.000Z",
        //                     "updated_at": "2019-12-27T12:48:24.000Z",
        //                     "stop_px": 7500,
        //                     "stop_order_id": "a85cd1c0-a9a4-49d3-a1bd-bab5ebe946d5"
        //                 },
        //             ]
        //         },
        //         "ext_info": null,
        //         "time_now": "1577451658.755468",
        //         "rate_limit_status": 599,
        //         "rate_limit_reset_ms": 1577451658762,
        //         "rate_limit": 600
        //     }
        //
        const result = this.safeValue (response, 'result', {});
        const data = this.safeValue (result, 'data', []);
        return this.parseOrders (data, market, since, limit);
    }

    async fetchClosedOrders (symbol = undefined, since = undefined, limit = undefined, params = {}) {
        const defaultStatuses = [
            'Rejected',
            'Filled',
            'Cancelled',
            // conditional orders
            // 'Active',
            // 'Triggered',
            // 'Cancelled',
            // 'Rejected',
            // 'Deactivated',
        ];
        const options = this.safeValue (this.options, 'fetchClosedOrders', {});
        let status = this.safeValue (options, 'order_status', defaultStatuses);
        if (Array.isArray (status)) {
            status = status.join (',');
        }
        const request = {};
        const stopOrderStatus = this.safeValue (params, 'stop_order_status');
        if (stopOrderStatus === undefined) {
            request['order_status'] = status;
        } else {
            request['stop_order_status'] = stopOrderStatus;
        }
        return await this.fetchOrders (symbol, since, limit, this.extend (request, params));
    }

    async fetchOpenOrders (symbol = undefined, since = undefined, limit = undefined, params = {}) {
        const defaultStatuses = [
            'Created',
            'New',
            'PartiallyFilled',
            'PendingCancel',
            // conditional orders
            // 'Untriggered',
        ];
        const options = this.safeValue (this.options, 'fetchOpenOrders', {});
        let status = this.safeValue (options, 'order_status', defaultStatuses);
        if (Array.isArray (status)) {
            status = status.join (',');
        }
        const request = {};
        const stopOrderStatus = this.safeValue (params, 'stop_order_status');
        if (stopOrderStatus === undefined) {
            request['order_status'] = status;
        } else {
            request['stop_order_status'] = stopOrderStatus;
        }
        return await this.fetchOrders (symbol, since, limit, this.extend (request, params));
    }

    async fetchOrderTrades (id, symbol = undefined, since = undefined, limit = undefined, params = {}) {
        const request = {
            'order_id': id,
        };
        return await this.fetchMyTrades (symbol, since, limit, this.extend (request, params));
    }

    async fetchMyTrades (symbol = undefined, since = undefined, limit = undefined, params = {}) {
        await this.loadMarkets ();
        const request = {
            // 'order_id': 'f185806b-b801-40ff-adec-52289370ed62', // if not provided will return user's trading records
            // 'symbol': market['id'],
            // 'start_time': parseInt (since / 1000),
            // 'page': 1,
            // 'limit' 20, // max 50
        };
        let market = undefined;
        if (symbol === undefined) {
            const orderId = this.safeString (params, 'order_id');
            if (orderId === undefined) {
                throw new ArgumentsRequired (this.id + ' fetchMyTrades() requires a symbol argument or an order_id param');
            } else {
                request['order_id'] = orderId;
                params = this.omit (params, 'order_id');
            }
        } else {
            market = this.market (symbol);
            request['symbol'] = market['id'];
        }
        if (since !== undefined) {
            request['start_time'] = since;
        }
        if (limit !== undefined) {
            request['limit'] = limit; // default 20, max 50
        }
        const defaultType = this.safeString (this.options, 'defaultType', 'inverseFuture');
        const marketTypes = this.safeValue (this.options, 'marketTypes', {});
        const marketType = this.safeString (marketTypes, symbol, defaultType);
        let method;
        if (marketType === 'linear') {
            method = 'privateLinearGetTradeExecutionList';
        } else if (marketType === 'inverse') {
            method = 'v2PrivateGetExecutionList';
        } else if (marketType === 'inverseFuture') {
            method = 'futuresPrivateGetExecutionList';
        }
        const response = await this[method] (this.extend (request, params));
        //
        // inverse
        //
        //     {
        //         "ret_code": 0,
        //         "ret_msg": "OK",
        //         "ext_code": "",
        //         "ext_info": "",
        //         "result": {
        //             "order_id": "Abandoned!!", // Abandoned!!
        //             "trade_list": [
        //                 {
        //                     "closed_size": 0,
        //                     "cross_seq": 277136382,
        //                     "exec_fee": "0.0000001",
        //                     "exec_id": "256e5ef8-abfe-5772-971b-f944e15e0d68",
        //                     "exec_price": "8178.5",
        //                     "exec_qty": 1,
        //                     "exec_time": "1571676941.70682",
        //                     "exec_type": "Trade", //Exec Type Enum
        //                     "exec_value": "0.00012227",
        //                     "fee_rate": "0.00075",
        //                     "last_liquidity_ind": "RemovedLiquidity", //Liquidity Enum
        //                     "leaves_qty": 0,
        //                     "nth_fill": 2,
        //                     "order_id": "7ad50cb1-9ad0-4f74-804b-d82a516e1029",
        //                     "order_link_id": "",
        //                     "order_price": "8178",
        //                     "order_qty": 1,
        //                     "order_type": "Market", //Order Type Enum
        //                     "side": "Buy", //Side Enum
        //                     "symbol": "BTCUSD", //Symbol Enum
        //                     "user_id": 1
        //                 }
        //             ]
        //         },
        //         "time_now": "1577483699.281488",
        //         "rate_limit_status": 118,
        //         "rate_limit_reset_ms": 1577483699244737,
        //         "rate_limit": 120
        //     }
        //
        // linear
        //
        //     {
        //         "ret_code":0,
        //         "ret_msg":"OK",
        //         "ext_code":"",
        //         "ext_info":"",
        //         "result":{
        //             "current_page":1,
        //             "data":[
        //                 {
        //                     "order_id":"b59418ec-14d4-4ef9-b9f4-721d5d576974",
        //                     "order_link_id":"",
        //                     "side":"Sell",
        //                     "symbol":"BTCUSDT",
        //                     "exec_id":"0327284d-faec-5191-bd89-acc5b4fafda9",
        //                     "price":0.5,
        //                     "order_price":0.5,
        //                     "order_qty":0.01,
        //                     "order_type":"Market",
        //                     "fee_rate":0.00075,
        //                     "exec_price":9709.5,
        //                     "exec_type":"Trade",
        //                     "exec_qty":0.01,
        //                     "exec_fee":0.07282125,
        //                     "exec_value":97.095,
        //                     "leaves_qty":0,
        //                     "closed_size":0.01,
        //                     "last_liquidity_ind":"RemovedLiquidity",
        //                     "trade_time":1591648052,
        //                     "trade_time_ms":1591648052861
        //                 }
        //             ]
        //         },
        //         "time_now":"1591736501.979264",
        //         "rate_limit_status":119,
        //         "rate_limit_reset_ms":1591736501974,
        //         "rate_limit":120
        //     }
        //
        const result = this.safeValue (response, 'result', {});
        const trades = this.safeValue2 (result, 'trade_list', 'data', []);
        return this.parseTrades (trades, market, since, limit);
    }

    async fetchDeposits (code = undefined, since = undefined, limit = undefined, params = {}) {
        await this.loadMarkets ();
        const request = {
            // 'coin': currency['id'],
            // 'currency': currency['id'], // alias
            // 'start_date': this.iso8601 (since),
            // 'end_date': this.iso8601 (till),
            'wallet_fund_type': 'Deposit', // Deposit, Withdraw, RealisedPNL, Commission, Refund, Prize, ExchangeOrderWithdraw, ExchangeOrderDeposit
            // 'page': 1,
            // 'limit': 20, // max 50
        };
        let currency = undefined;
        if (code !== undefined) {
            currency = this.currency (code);
            request['coin'] = currency['id'];
        }
        if (since !== undefined) {
            request['start_date'] = this.ymd (since);
        }
        if (limit !== undefined) {
            request['limit'] = limit;
        }
        const response = await this.v2PrivateGetWalletFundRecords (this.extend (request, params));
        //
        //     {
        //         "ret_code": 0,
        //         "ret_msg": "ok",
        //         "ext_code": "",
        //         "result": {
        //             "data": [
        //                 {
        //                     "id": 234467,
        //                     "user_id": 1,
        //                     "coin": "BTC",
        //                     "wallet_id": 27913,
        //                     "type": "Realized P&L",
        //                     "amount": "-0.00000006",
        //                     "tx_id": "",
        //                     "address": "BTCUSD",
        //                     "wallet_balance": "0.03000330",
        //                     "exec_time": "2019-12-09T00:00:25.000Z",
        //                     "cross_seq": 0
        //                 }
        //             ]
        //         },
        //         "ext_info": null,
        //         "time_now": "1577481867.115552",
        //         "rate_limit_status": 119,
        //         "rate_limit_reset_ms": 1577481867122,
        //         "rate_limit": 120
        //     }
        //
        const result = this.safeValue (response, 'result', {});
        const data = this.safeValue (result, 'data', []);
        return this.parseTransactions (data, currency, since, limit, { 'type': 'deposit' });
    }

    async fetchWithdrawals (code = undefined, since = undefined, limit = undefined, params = {}) {
        await this.loadMarkets ();
        const request = {
            // 'coin': currency['id'],
            // 'start_date': this.iso8601 (since),
            // 'end_date': this.iso8601 (till),
            // 'status': 'Pending', // ToBeConfirmed, UnderReview, Pending, Success, CancelByUser, Reject, Expire
            // 'page': 1,
            // 'limit': 20, // max 50
        };
        let currency = undefined;
        if (code !== undefined) {
            currency = this.currency (code);
            request['coin'] = currency['id'];
        }
        if (since !== undefined) {
            request['start_date'] = this.ymd (since);
        }
        if (limit !== undefined) {
            request['limit'] = limit;
        }
        const response = await this.v2PrivateGetWalletWithdrawList (this.extend (request, params));
        //
        //     {
        //         "ret_code": 0,
        //         "ret_msg": "ok",
        //         "ext_code": "",
        //         "result": {
        //             "data": [
        //                 {
        //                     "id": 137,
        //                     "user_id": 1,
        //                     "coin": "XRP", // Coin Enum
        //                     "status": "Pending", // Withdraw Status Enum
        //                     "amount": "20.00000000",
        //                     "fee": "0.25000000",
        //                     "address": "rH7H595XYEVTEHU2FySYsWnmfACBnZS9zM",
        //                     "tx_id": "",
        //                     "submited_at": "2019-06-11T02:20:24.000Z",
        //                     "updated_at": "2019-06-11T02:20:24.000Z"
        //                 },
        //             ],
        //             "current_page": 1,
        //             "last_page": 1
        //         },
        //         "ext_info": null,
        //         "time_now": "1577482295.125488",
        //         "rate_limit_status": 119,
        //         "rate_limit_reset_ms": 1577482295132,
        //         "rate_limit": 120
        //     }
        //
        const result = this.safeValue (response, 'result', {});
        const data = this.safeValue (result, 'data', []);
        return this.parseTransactions (data, currency, since, limit, { 'type': 'withdrawal' });
    }

    parseTransactionStatus (status) {
        const statuses = {
            'ToBeConfirmed': 'pending',
            'UnderReview': 'pending',
            'Pending': 'pending',
            'Success': 'ok',
            'CancelByUser': 'canceled',
            'Reject': 'rejected',
            'Expire': 'expired',
        };
        return this.safeString (statuses, status, status);
    }

    parseTransaction (transaction, currency = undefined) {
        //
        // fetchWithdrawals
        //
        //     {
        //         "id": 137,
        //         "user_id": 1,
        //         "coin": "XRP", // Coin Enum
        //         "status": "Pending", // Withdraw Status Enum
        //         "amount": "20.00000000",
        //         "fee": "0.25000000",
        //         "address": "rH7H595XYEVTEHU2FySYsWnmfACBnZS9zM",
        //         "tx_id": "",
        //         "submited_at": "2019-06-11T02:20:24.000Z",
        //         "updated_at": "2019-06-11T02:20:24.000Z"
        //     }
        //
        // fetchDeposits ledger entries
        //
        //     {
        //         "id": 234467,
        //         "user_id": 1,
        //         "coin": "BTC",
        //         "wallet_id": 27913,
        //         "type": "Realized P&L",
        //         "amount": "-0.00000006",
        //         "tx_id": "",
        //         "address": "BTCUSD",
        //         "wallet_balance": "0.03000330",
        //         "exec_time": "2019-12-09T00:00:25.000Z",
        //         "cross_seq": 0
        //     }
        //
        const currencyId = this.safeString (transaction, 'coin');
        const code = this.safeCurrencyCode (currencyId, currency);
        const timestamp = this.parse8601 (this.safeString2 (transaction, 'submited_at', 'exec_time'));
        const updated = this.parse8601 (this.safeString (transaction, 'updated_at'));
        const status = this.parseTransactionStatus (this.safeString (transaction, 'status'));
        const address = this.safeString (transaction, 'address');
        const feeCost = this.safeNumber (transaction, 'fee');
        const type = this.safeStringLower (transaction, 'type');
        let fee = undefined;
        if (feeCost !== undefined) {
            fee = {
                'cost': feeCost,
                'currency': code,
            };
        }
        return {
            'info': transaction,
            'id': this.safeString (transaction, 'id'),
            'txid': this.safeString (transaction, 'tx_id'),
            'timestamp': timestamp,
            'datetime': this.iso8601 (timestamp),
            'address': address,
            'addressTo': undefined,
            'addressFrom': undefined,
            'tag': undefined,
            'tagTo': undefined,
            'tagFrom': undefined,
            'type': type,
            'amount': this.safeNumber (transaction, 'amount'),
            'currency': code,
            'status': status,
            'updated': updated,
            'fee': fee,
        };
    }

    async fetchLedger (code = undefined, since = undefined, limit = undefined, params = {}) {
        await this.loadMarkets ();
        const request = {
            // 'coin': currency['id'],
            // 'currency': currency['id'], // alias
            // 'start_date': this.iso8601 (since),
            // 'end_date': this.iso8601 (till),
            // 'wallet_fund_type': 'Deposit', // Withdraw, RealisedPNL, Commission, Refund, Prize, ExchangeOrderWithdraw, ExchangeOrderDeposit
            // 'page': 1,
            // 'limit': 20, // max 50
        };
        let currency = undefined;
        if (code !== undefined) {
            currency = this.currency (code);
            request['coin'] = currency['id'];
        }
        if (since !== undefined) {
            request['start_date'] = this.ymd (since);
        }
        if (limit !== undefined) {
            request['limit'] = limit;
        }
        const response = await this.v2PrivateGetWalletFundRecords (this.extend (request, params));
        //
        //     {
        //         "ret_code": 0,
        //         "ret_msg": "ok",
        //         "ext_code": "",
        //         "result": {
        //             "data": [
        //                 {
        //                     "id": 234467,
        //                     "user_id": 1,
        //                     "coin": "BTC",
        //                     "wallet_id": 27913,
        //                     "type": "Realized P&L",
        //                     "amount": "-0.00000006",
        //                     "tx_id": "",
        //                     "address": "BTCUSD",
        //                     "wallet_balance": "0.03000330",
        //                     "exec_time": "2019-12-09T00:00:25.000Z",
        //                     "cross_seq": 0
        //                 }
        //             ]
        //         },
        //         "ext_info": null,
        //         "time_now": "1577481867.115552",
        //         "rate_limit_status": 119,
        //         "rate_limit_reset_ms": 1577481867122,
        //         "rate_limit": 120
        //     }
        //
        const result = this.safeValue (response, 'result', {});
        const data = this.safeValue (result, 'data', []);
        return this.parseLedger (data, currency, since, limit);
    }

    parseLedgerEntry (item, currency = undefined) {
        //
        //     {
        //         "id": 234467,
        //         "user_id": 1,
        //         "coin": "BTC",
        //         "wallet_id": 27913,
        //         "type": "Realized P&L",
        //         "amount": "-0.00000006",
        //         "tx_id": "",
        //         "address": "BTCUSD",
        //         "wallet_balance": "0.03000330",
        //         "exec_time": "2019-12-09T00:00:25.000Z",
        //         "cross_seq": 0
        //     }
        //
        const currencyId = this.safeString (item, 'coin');
        const code = this.safeCurrencyCode (currencyId, currency);
        const amount = this.safeNumber (item, 'amount');
        const after = this.safeNumber (item, 'wallet_balance');
        const direction = (amount < 0) ? 'out' : 'in';
        let before = undefined;
        if (after !== undefined && amount !== undefined) {
            const difference = (direction === 'out') ? amount : -amount;
            before = this.sum (after, difference);
        }
        const timestamp = this.parse8601 (this.safeString (item, 'exec_time'));
        const type = this.parseLedgerEntryType (this.safeString (item, 'type'));
        const id = this.safeString (item, 'id');
        const referenceId = this.safeString (item, 'tx_id');
        return {
            'id': id,
            'currency': code,
            'account': this.safeString (item, 'wallet_id'),
            'referenceAccount': undefined,
            'referenceId': referenceId,
            'status': undefined,
            'amount': amount,
            'before': before,
            'after': after,
            'fee': undefined,
            'direction': direction,
            'timestamp': timestamp,
            'datetime': this.iso8601 (timestamp),
            'type': type,
            'info': item,
        };
    }

    parseLedgerEntryType (type) {
        const types = {
            'Deposit': 'transaction',
            'Withdraw': 'transaction',
            'RealisedPNL': 'trade',
            'Commission': 'fee',
            'Refund': 'cashback',
            'Prize': 'prize', // ?
            'ExchangeOrderWithdraw': 'transaction',
            'ExchangeOrderDeposit': 'transaction',
        };
        return this.safeString (types, type, type);
    }

    async fetchPositions (symbols = undefined, params = {}) {
        await this.loadMarkets ();
        const request = {};
        if (Array.isArray (symbols)) {
            const length = symbols.length;
            if (length !== 1) {
                throw new ArgumentsRequired (this.id + ' fetchPositions takes exactly one symbol');
            }
            request['symbol'] = this.marketId (symbols[0]);
        }
        const defaultType = this.safeString (this.options, 'defaultType', 'linear');
        const type = this.safeString (params, 'type', defaultType);
        params = this.omit (params, 'type');
        let response = undefined;
        if (type === 'linear') {
            response = await this.privateLinearGetPositionList (this.extend (request, params));
        } else if (type === 'inverse') {
            response = await this.v2PrivateGetPositionList (this.extend (request, params));
        } else if (type === 'inverseFuture') {
            response = await this.futuresPrivateGetPositionList (this.extend (request, params));
        }
        // {
        //   ret_code: 0,
        //   ret_msg: 'OK',
        //   ext_code: '',
        //   ext_info: '',
        //   result: [] or {} depending on the request
        // }
        return this.safeValue (response, 'result');
    }

    sign (path, api = 'public', method = 'GET', params = {}, headers = undefined, body = undefined) {
        let url = this.implodeParams (this.urls['api'], { 'hostname': this.hostname });
        const type = this.safeString (api, 0);
        const section = this.safeString (api, 1);
        let request = '/' + type + '/' + section + '/' + path;
        // public v2
        if (section === 'public') {
            if (Object.keys (params).length) {
                request += '?' + this.rawencode (params);
            }
        } else if (type === 'public') {
            if (Object.keys (params).length) {
                request += '?' + this.rawencode (params);
            }
        } else {
            this.checkRequiredCredentials ();
            const timestamp = this.nonce ();
            const query = this.extend (params, {
                'api_key': this.apiKey,
                'recv_window': this.options['recvWindow'],
                'timestamp': timestamp,
            });
            const sortedQuery = this.keysort (query);
            const auth = this.rawencode (sortedQuery);
            const signature = this.hmac (this.encode (auth), this.encode (this.secret));
            if (method === 'POST') {
                body = this.json (this.extend (query, {
                    'sign': signature,
                }));
                headers = {
                    'Content-Type': 'application/json',
                };
            } else {
                request += '?' + this.urlencode (sortedQuery) + '&sign=' + signature;
            }
        }
        url += request;
        return { 'url': url, 'method': method, 'body': body, 'headers': headers };
    }

    handleErrors (httpCode, reason, url, method, headers, body, response, requestHeaders, requestBody) {
        if (!response) {
            return; // fallback to default error handler
        }
        //
        //     {
        //         ret_code: 10001,
        //         ret_msg: 'ReadMapCB: expect { or n, but found \u0000, error ' +
        //         'found in #0 byte of ...||..., bigger context ' +
        //         '...||...',
        //         ext_code: '',
        //         ext_info: '',
        //         result: null,
        //         time_now: '1583934106.590436'
        //     }
        //
        const errorCode = this.safeString (response, 'ret_code');
        if (errorCode !== '0') {
            const feedback = this.id + ' ' + body;
            this.throwExactlyMatchedException (this.exceptions['exact'], errorCode, feedback);
            this.throwBroadlyMatchedException (this.exceptions['broad'], body, feedback);
            throw new ExchangeError (feedback); // unknown message
        }
    }
};<|MERGE_RESOLUTION|>--- conflicted
+++ resolved
@@ -158,10 +158,7 @@
                             'position/leverage/save',
                             'position/switch-mode',
                             'position/switch-isolated',
-<<<<<<< HEAD
-=======
                             'position/risk-limit',
->>>>>>> 5324fc1f
                         ],
                     },
                 },
@@ -324,11 +321,7 @@
                     'EOS/USD': 'inverse',
                     'XRP/USD': 'inverse',
                 },
-<<<<<<< HEAD
                 'defaultType': 'inverseFuture',  // may also be inverse or inverseFuture
-=======
-                'defaultType': 'linear',  // may also be inverse
->>>>>>> 5324fc1f
                 'code': 'BTC',
                 'cancelAllOrders': {
                     // 'method': 'v2PrivatePostOrderCancelAll', // v2PrivatePostStopOrderCancelAll

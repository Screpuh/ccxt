'use strict';

//  ---------------------------------------------------------------------------

const Exchange = require ('./base/Exchange');
const { TICK_SIZE } = require ('./base/functions/number');
const { AuthenticationError, ExchangeError, ArgumentsRequired, PermissionDenied, InvalidOrder, OrderNotFound, InsufficientFunds, BadRequest, RateLimitExceeded, InvalidNonce, NotSupported } = require ('./base/errors');
const Precise = require ('./base/Precise');

//  ---------------------------------------------------------------------------

module.exports = class bybit extends Exchange {
    describe () {
        return this.deepExtend (super.describe (), {
            'id': 'bybit',
            'name': 'Bybit',
            'countries': [ 'VG' ], // British Virgin Islands
            'version': 'v2',
            'userAgent': undefined,
            // 50 requests per second for GET requests, 1000ms / 50 = 20ms between requests
            // 20 requests per second for POST requests, cost = 50 / 20 = 2.5
            'rateLimit': 20,
            'hostname': 'bybit.com', // bybit.com, bytick.com
            'has': {
                'CORS': true,
                'spot': true,
                'margin': false,
                'swap': true,
                'future': true,
                'option': undefined,
                'cancelAllOrders': true,
                'cancelOrder': true,
                'createOrder': true,
                'createStopLimitOrder': true,
                'createStopMarketOrder': true,
                'createStopOrder': true,
                'editOrder': true,
                'fetchBalance': true,
                'fetchBorrowRate': false,
                'fetchBorrowRates': false,
                'fetchClosedOrders': true,
                'fetchDeposits': true,
                'fetchFundingRate': true,
                'fetchFundingRateHistory': false,
                'fetchIndexOHLCV': true,
                'fetchLedger': true,
                'fetchMarketLeverageTiers': true,
                'fetchMarkets': true,
                'fetchMarkOHLCV': true,
                'fetchMyTrades': true,
                'fetchOHLCV': true,
                'fetchOpenOrders': true,
                'fetchOrder': true,
                'fetchOrderBook': true,
                'fetchOrders': true,
                'fetchOrderTrades': true,
                'fetchPositions': true,
                'fetchPremiumIndexOHLCV': true,
                'fetchTicker': true,
                'fetchTickers': true,
                'fetchTime': true,
                'fetchTrades': true,
                'fetchTradingFee': false,
                'fetchTradingFees': false,
                'fetchTransactions': undefined,
                'fetchWithdrawals': true,
                'setLeverage': true,
                'setMarginMode': true,
            },
            'timeframes': {
                '1m': '1',
                '3m': '3',
                '5m': '5',
                '15m': '15',
                '30m': '30',
                '1h': '60',
                '2h': '120',
                '4h': '240',
                '6h': '360',
                '12h': '720',
                '1d': 'D',
                '1w': 'W',
                '1M': 'M',
                '1y': 'Y',
            },
            'urls': {
                'test': {
                    'spot': 'https://api-testnet.{hostname}',
                    'futures': 'https://api-testnet.{hostname}',
                    'v2': 'https://api-testnet.{hostname}',
                    'public': 'https://api-testnet.{hostname}',
                    'private': 'https://api-testnet.{hostname}',
                },
                'logo': 'https://user-images.githubusercontent.com/51840849/76547799-daff5b80-649e-11ea-87fb-3be9bac08954.jpg',
                'api': {
                    'spot': 'https://api.{hostname}',
                    'futures': 'https://api.{hostname}',
                    'v2': 'https://api.{hostname}',
                    'public': 'https://api.{hostname}',
                    'private': 'https://api.{hostname}',
                },
                'www': 'https://www.bybit.com',
                'doc': [
                    'https://bybit-exchange.github.io/docs/inverse/',
                    'https://bybit-exchange.github.io/docs/linear/',
                    'https://github.com/bybit-exchange',
                ],
                'fees': 'https://help.bybit.com/hc/en-us/articles/360039261154',
                'referral': 'https://www.bybit.com/app/register?ref=X7Prm',
            },
            'api': {
                // outdated endpoints -----------------------------------------
                'spot': {
                    'public': {
                        'get': [
                            'symbols',
                        ],
                    },
                    'quote': {
                        'get': [
                            'depth',
                            'depth/merged',
                            'trades',
                            'kline',
                            'ticker/24hr',
                            'ticker/price',
                            'ticker/book_ticker',
                        ],
                    },
                    'private': {
                        'get': [
                            'order',
                            'open-orders',
                            'history-orders',
                            'myTrades',
                            'account',
                            'time',
                        ],
                        'post': [
                            'order',
                        ],
                        'delete': [
                            'order',
                            'order/fast',
                        ],
                    },
                    'order': {
                        'delete': [
                            'batch-cancel',
                            'batch-fast-cancel',
                            'batch-cancel-by-ids',
                        ],
                    },
                },
                'futures': {
                    'private': {
                        'get': [
                            'order/list',
                            'order',
                            'stop-order/list',
                            'stop-order',
                            'position/list',
                            'execution/list',
                            'trade/closed-pnl/list',
                        ],
                        'post': [
                            'order/create',
                            'order/cancel',
                            'order/cancelAll',
                            'order/replace',
                            'stop-order/create',
                            'stop-order/cancel',
                            'stop-order/cancelAll',
                            'stop-order/replace',
                            'position/change-position-margin',
                            'position/trading-stop',
                            'position/leverage/save',
                            'position/switch-mode',
                            'position/switch-isolated',
                            'position/risk-limit',
                        ],
                    },
                },
                'v2': {
                    'public': {
                        'get': [
                            'orderBook/L2',
                            'kline/list',
                            'tickers',
                            'trading-records',
                            'symbols',
                            'liq-records',
                            'mark-price-kline',
                            'index-price-kline',
                            'premium-index-kline',
                            'open-interest',
                            'big-deal',
                            'account-ratio',
                            'time',
                            'announcement',
                            'funding/prev-funding-rate',
                            'risk-limit/list',
                        ],
                    },
                    'private': {
                        'get': [
                            'order/list',
                            'order',
                            'stop-order/list',
                            'stop-order',
                            'position/list',
                            'position/fee-rate',
                            'execution/list',
                            'trade/closed-pnl/list',
                            'funding/prev-funding-rate',
                            'funding/prev-funding',
                            'funding/predicted-funding',
                            'account/api-key',
                            'account/lcp',
                            'wallet/balance',
                            'wallet/fund/records',
                            'wallet/withdraw/list',
                            'exchange-order/list',
                        ],
                        'post': [
                            'order/create',
                            'order/cancel',
                            'order/cancelAll',
                            'order/replace',
                            'stop-order/create',
                            'stop-order/cancel',
                            'stop-order/cancelAll',
                            'stop-order/replace',
                            'position/change-position-margin',
                            'position/trading-stop',
                            'position/leverage/save',
                            'position/switch-mode',
                            'position/switch-isolated',
                            'position/risk-limit',
                        ],
                    },
                },
                // new endpoints ------------------------------------------
                'public': {
                    'get': {
                        // inverse swap
                        'v2/public/orderBook/L2': 1,
                        'v2/public/kline/list': 3,
                        'v2/public/tickers': 1,
                        'v2/public/trading-records': 1,
                        'v2/public/symbols': 1,
                        'v2/public/mark-price-kline': 3,
                        'v2/public/index-price-kline': 3,
                        'v2/public/premium-index-kline': 2,
                        'v2/public/open-interest': 1,
                        'v2/public/big-deal': 1,
                        'v2/public/account-ratio': 1,
                        'v2/public/funding-rate': 1,
                        'v2/public/elite-ratio': 1,
                        'v2/public/funding/prev-funding-rate': 1,
                        'v2/public/risk-limit/list': 1,
                        // linear swap USDT
                        'public/linear/kline': 3,
                        'public/linear/recent-trading-records': 1,
                        'public/linear/funding/prev-funding-rate': 1,
                        'public/linear/mark-price-kline': 1,
                        'public/linear/index-price-kline': 1,
                        'public/linear/premium-index-kline': 1,
                        // spot
                        'spot/v1/time': 1,
                        'spot/v1/symbols': 1,
                        'spot/quote/v1/depth': 1,
                        'spot/quote/v1/depth/merged': 1,
                        'spot/quote/v1/trades': 1,
                        'spot/quote/v1/kline': 1,
                        'spot/quote/v1/ticker/24hr': 1,
                        'spot/quote/v1/ticker/price': 1,
                        'spot/quote/v1/ticker/book_ticker': 1,
                        // data
                        'v2/public/time': 1,
                        'v2/public/announcement': 1,
                        // USDC endpoints are testnet only as of 2022 Jan 11 ----------
                        // option USDC (testnet only)
                        'option/usdc/openapi/public/v1/order-book': 1,
                        'option/usdc/openapi/public/v1/symbols': 1,
                        'option/usdc/openapi/public/v1/tick': 1,
                        'option/usdc/openapi/public/v1/delivery-price': 1,
                        'option/usdc/openapi/public/v1/query-trade-latest': 1,
                        // perpetual swap USDC (testnet only)
                        'perpetual/usdc/openapi/public/v1/order-book': 1,
                        'perpetual/usdc/openapi/public/v1/symbols': 1,
                        'perpetual/usdc/openapi/public/v1/tick': 1,
                        'perpetual/usdc/openapi/public/v1/kline/list': 1,
                        'perpetual/usdc/openapi/public/v1/mark-price-kline': 1,
                        'perpetual/usdc/openapi/public/v1/index-price-kline': 1,
                        'perpetual/usdc/openapi/public/v1/premium-index-kline': 1,
                        'perpetual/usdc/openapi/public/v1/open-interest': 1,
                        'perpetual/usdc/openapi/public/v1/big-deal': 1,
                        'perpetual/usdc/openapi/public/v1/account-ratio': 1,
                        'perpetual/usdc/openapi/public/v1/prev-funding-rate': 1,
                        'perpetual/usdc/openapi/public/v1/risk-limit/list': 1,
                    },
                    // outdated endpoints--------------------------------------
                    'linear': {
                        'get': [
                            'kline',
                            'recent-trading-records',
                            'funding/prev-funding-rate',
                            'mark-price-kline',
                            'index-price-kline',
                            'premium-index-kline',
                            'risk-limit',
                        ],
                    },
                },
                // new endpoints ------------------------------------------
                'private': {
                    'get': {
                        // inverse swap
                        'v2/private/order/list': 5,
                        'v2/private/order': 5,
                        'v2/private/stop-order/list': 5,
                        'v2/private/stop-order': 1,
                        'v2/private/position/list': 25,
                        'v2/private/position/fee-rate': 40,
                        'v2/private/execution/list': 25,
                        'v2/private/trade/closed-pnl/list': 1,
                        'v2/public/risk-limit/list': 1, // TODO check
                        'v2/public/funding/prev-funding-rate': 25, // TODO check
                        'v2/private/funding/prev-funding': 25,
                        'v2/private/funding/predicted-funding': 25,
                        'v2/private/account/api-key': 5,
                        'v2/private/account/lcp': 1,
                        'v2/private/wallet/balance': 25, // 120 per minute = 2 per second => cost = 50 / 2 = 25
                        'v2/private/wallet/fund/records': 25,
                        'v2/private/wallet/withdraw/list': 25,
                        'v2/private/exchange-order/list': 1,
                        // linear swap USDT
                        'private/linear/order/list': 5, // 600 per minute = 10 per second => cost = 50 / 10 =  5
                        'private/linear/order/search': 5,
                        'private/linear/stop-order/list': 5,
                        'private/linear/stop-order/search': 5,
                        'private/linear/position/list': 25,
                        'private/linear/trade/execution/list': 25,
                        'private/linear/trade/closed-pnl/list': 25,
                        'public/linear/risk-limit': 1,
                        'private/linear/funding/predicted-funding': 25,
                        'private/linear/funding/prev-funding': 25,
                        // inverse futures
                        'futures/private/order/list': 5,
                        'futures/private/order': 5,
                        'futures/private/stop-order/list': 5,
                        'futures/private/stop-order': 5,
                        'futures/private/position/list': 25,
                        'futures/private/execution/list': 25,
                        'futures/private/trade/closed-pnl/list': 1,
                        // spot
                        'spot/v1/account': 2.5,
                        'spot/v1/order': 2.5,
                        'spot/v1/open-orders': 2.5,
                        'spot/v1/history-orders': 2.5,
                        'spot/v1/myTrades': 2.5,
                        // account
                        'asset/v1/private/transfer/list': 50, // 60 per minute = 1 per second => cost = 50 / 1 = 50
                        'asset/v1/private/sub-member/transfer/list': 50,
                        'asset/v1/private/sub-member/member-ids': 50,
                    },
                    'post': {
                        // inverse swap
                        'v2/private/order/create': 30,
                        'v2/private/order/cancel': 30,
                        'v2/private/order/cancelAll': 300, // 100 per minute + 'consumes 10 requests'
                        'v2/private/order/replace': 30,
                        'v2/private/stop-order/create': 30,
                        'v2/private/stop-order/cancel': 30,
                        'v2/private/stop-order/cancelAll': 300,
                        'v2/private/stop-order/replace': 30,
                        'v2/private/position/change-position-margin': 40,
                        'v2/private/position/trading-stop': 40,
                        'v2/private/position/leverage/save': 40,
                        'v2/private/tpsl/switch-mode': 40,
                        'v2/private/position/switch-isolated': 2.5,
                        'v2/private/position/risk-limit': 2.5,
                        'v2/private/position/switch-mode': 2.5,
                        // linear swap USDT
                        'private/linear/order/create': 30, // 100 per minute = 1.666 per second => cost = 50 / 1.6666 = 30
                        'private/linear/order/cancel': 30,
                        'private/linear/order/cancel-all': 300, // 100 per minute + 'consumes 10 requests'
                        'private/linear/order/replace': 30,
                        'private/linear/stop-order/create': 30,
                        'private/linear/stop-order/cancel': 30,
                        'private/linear/stop-order/cancel-all': 300,
                        'private/linear/stop-order/replace': 30,
                        'private/linear/position/set-auto-add-margin': 40,
                        'private/linear/position/switch-isolated': 40,
                        'private/linear/position/switch-mode': 40,
                        'private/linear/tpsl/switch-mode': 2.5,
                        'private/linear/position/add-margin': 40,
                        'private/linear/position/set-leverage': 40, // 75 per minute = 1.25 per second => cost = 50 / 1.25 = 40
                        'private/linear/position/trading-stop': 40,
                        'private/linear/position/set-risk': 2.5,
                        // inverse futures
                        'futures/private/order/create': 30,
                        'futures/private/order/cancel': 30,
                        'futures/private/order/cancelAll': 30,
                        'futures/private/order/replace': 30,
                        'futures/private/stop-order/create': 30,
                        'futures/private/stop-order/cancel': 30,
                        'futures/private/stop-order/cancelAll': 30,
                        'futures/private/stop-order/replace': 30,
                        'futures/private/position/change-position-margin': 40,
                        'futures/private/position/trading-stop': 40,
                        'futures/private/position/leverage/save': 40,
                        'futures/private/position/switch-mode': 40,
                        'futures/private/tpsl/switch-mode': 40,
                        'futures/private/position/switch-isolated': 40,
                        'futures/private/position/risk-limit': 2.5,
                        // spot
                        'spot/v1/order': 2.5,
                        // account
                        'asset/v1/private/transfer': 150, // 20 per minute = 0.333 per second => cost = 50 / 0.3333 = 150
                        'asset/v1/private/sub-member/transfer': 150,
                        // USDC endpoints are testnet only as of 2022 Jan 11 ----------
                        // option USDC (testnet only)
                        'option/usdc/openapi/private/v1/place-order': 2.5,
                        'option/usdc/openapi/private/v1/batch-place-order': 2.5,
                        'option/usdc/openapi/private/v1/replace-order': 2.5,
                        'option/usdc/openapi/private/v1/batch-replace-orders': 2.5,
                        'option/usdc/openapi/private/v1/cancel-order': 2.5,
                        'option/usdc/openapi/private/v1/batch-cancel-orders': 2.5,
                        'option/usdc/openapi/private/v1/cancel-all': 2.5,
                        'option/usdc/openapi/private/v1/query-active-orders': 2.5,
                        'option/usdc/openapi/private/v1/query-order-history': 2.5,
                        'option/usdc/openapi/private/v1/execution-list': 2.5,
                        'option/usdc/openapi/private/v1/query-transaction-log': 2.5,
                        'option/usdc/openapi/private/v1/query-wallet-balance': 2.5,
                        'option/usdc/openapi/private/v1/query-asset-info': 2.5,
                        'option/usdc/openapi/private/v1/query-margin-info': 2.5,
                        'option/usdc/openapi/private/v1/query-position': 2.5,
                        'option/usdc/openapi/private/v1/query-delivery-list': 2.5,
                        'option/usdc/openapi/private/v1/query-position-exp-date': 2.5,
                        'option/usdc/openapi/private/v1/mmp-modify': 2.5,
                        'option/usdc/openapi/private/v1/mmp-reset': 2.5,
                        // perpetual swap USDC (testnet only)
                        'perpetual/usdc/openapi/private/v1/place-order': 2.5,
                        'perpetual/usdc/openapi/private/v1/replace-order': 2.5,
                        'perpetual/usdc/openapi/private/v1/cancel-order': 2.5,
                        'perpetual/usdc/openapi/private/v1/cancel-all': 2.5,
                        'perpetual/usdc/openapi/private/v1/position/leverage/save': 2.5,
                        'option/usdc/openapi/private/v1/session-settlement': 2.5,
                        'perpetual/usdc/openapi/public/v1/risk-limit/list': 2.5,
                        'perpetual/usdc/openapi/private/v1/position/set-risk-limit': 2.5,
                    },
                    'delete': {
                        // spot
                        'spot/v1/order': 2.5,
                        'spot/v1/order/fast': 2.5,
                        'spot/order/batch-cancel': 2.5,
                        'spot/order/batch-fast-cancel': 2.5,
                        'spot/order/batch-cancel-by-ids': 2.5,
                    },
                    // outdated endpoints -------------------------------------
                    'linear': {
                        'get': [
                            'order/list',
                            'order/search',
                            'stop-order/list',
                            'stop-order/search',
                            'position/list',
                            'trade/execution/list',
                            'trade/closed-pnl/list',
                            'funding/predicted-funding',
                            'funding/prev-funding',
                        ],
                        'post': [
                            'order/create',
                            'order/cancel',
                            'order/cancel-all',
                            'order/replace',
                            'stop-order/create',
                            'stop-order/cancel',
                            'stop-order/cancel-all',
                            'stop-order/replace',
                            'position/set-auto-add-margin',
                            'position/switch-isolated',
                            'position/switch-mode',
                            'tpsl/switch-mode',
                            'position/add-margin',
                            'position/set-leverage',
                            'position/trading-stop',
                            'position/set-risk',
                        ],
                    },
                },
            },
            'httpExceptions': {
                '403': RateLimitExceeded, // Forbidden -- You request too many times
            },
            'exceptions': {
                'exact': {
                    '-2015': AuthenticationError, // Invalid API-key, IP, or permissions for action.
                    '-10009': BadRequest, // {"ret_code":-10009,"ret_msg":"Invalid period!","result":null,"token":null}
                    '10001': BadRequest, // parameter error
                    '10002': InvalidNonce, // request expired, check your timestamp and recv_window
                    '10003': AuthenticationError, // Invalid apikey
                    '10004': AuthenticationError, // invalid sign
                    '10005': PermissionDenied, // permission denied for current apikey
                    '10006': RateLimitExceeded, // too many requests
                    '10007': AuthenticationError, // api_key not found in your request parameters
                    '10010': PermissionDenied, // request ip mismatch
                    '10016': ExchangeError, // {"retCode":10016,"retMsg":"System error. Please try again later."}
                    '10017': BadRequest, // request path not found or request method is invalid
                    '10018': RateLimitExceeded, // exceed ip rate limit
                    '20001': OrderNotFound, // Order not exists
                    '20003': InvalidOrder, // missing parameter side
                    '20004': InvalidOrder, // invalid parameter side
                    '20005': InvalidOrder, // missing parameter symbol
                    '20006': InvalidOrder, // invalid parameter symbol
                    '20007': InvalidOrder, // missing parameter order_type
                    '20008': InvalidOrder, // invalid parameter order_type
                    '20009': InvalidOrder, // missing parameter qty
                    '20010': InvalidOrder, // qty must be greater than 0
                    '20011': InvalidOrder, // qty must be an integer
                    '20012': InvalidOrder, // qty must be greater than zero and less than 1 million
                    '20013': InvalidOrder, // missing parameter price
                    '20014': InvalidOrder, // price must be greater than 0
                    '20015': InvalidOrder, // missing parameter time_in_force
                    '20016': InvalidOrder, // invalid value for parameter time_in_force
                    '20017': InvalidOrder, // missing parameter order_id
                    '20018': InvalidOrder, // invalid date format
                    '20019': InvalidOrder, // missing parameter stop_px
                    '20020': InvalidOrder, // missing parameter base_price
                    '20021': InvalidOrder, // missing parameter stop_order_id
                    '20022': BadRequest, // missing parameter leverage
                    '20023': BadRequest, // leverage must be a number
                    '20031': BadRequest, // leverage must be greater than zero
                    '20070': BadRequest, // missing parameter margin
                    '20071': BadRequest, // margin must be greater than zero
                    '20084': BadRequest, // order_id or order_link_id is required
                    '30001': BadRequest, // order_link_id is repeated
                    '30003': InvalidOrder, // qty must be more than the minimum allowed
                    '30004': InvalidOrder, // qty must be less than the maximum allowed
                    '30005': InvalidOrder, // price exceeds maximum allowed
                    '30007': InvalidOrder, // price exceeds minimum allowed
                    '30008': InvalidOrder, // invalid order_type
                    '30009': ExchangeError, // no position found
                    '30010': InsufficientFunds, // insufficient wallet balance
                    '30011': PermissionDenied, // operation not allowed as position is undergoing liquidation
                    '30012': PermissionDenied, // operation not allowed as position is undergoing ADL
                    '30013': PermissionDenied, // position is in liq or adl status
                    '30014': InvalidOrder, // invalid closing order, qty should not greater than size
                    '30015': InvalidOrder, // invalid closing order, side should be opposite
                    '30016': ExchangeError, // TS and SL must be cancelled first while closing position
                    '30017': InvalidOrder, // estimated fill price cannot be lower than current Buy liq_price
                    '30018': InvalidOrder, // estimated fill price cannot be higher than current Sell liq_price
                    '30019': InvalidOrder, // cannot attach TP/SL params for non-zero position when placing non-opening position order
                    '30020': InvalidOrder, // position already has TP/SL params
                    '30021': InvalidOrder, // cannot afford estimated position_margin
                    '30022': InvalidOrder, // estimated buy liq_price cannot be higher than current mark_price
                    '30023': InvalidOrder, // estimated sell liq_price cannot be lower than current mark_price
                    '30024': InvalidOrder, // cannot set TP/SL/TS for zero-position
                    '30025': InvalidOrder, // trigger price should bigger than 10% of last price
                    '30026': InvalidOrder, // price too high
                    '30027': InvalidOrder, // price set for Take profit should be higher than Last Traded Price
                    '30028': InvalidOrder, // price set for Stop loss should be between Liquidation price and Last Traded Price
                    '30029': InvalidOrder, // price set for Stop loss should be between Last Traded Price and Liquidation price
                    '30030': InvalidOrder, // price set for Take profit should be lower than Last Traded Price
                    '30031': InsufficientFunds, // insufficient available balance for order cost
                    '30032': InvalidOrder, // order has been filled or cancelled
                    '30033': RateLimitExceeded, // The number of stop orders exceeds maximum limit allowed
                    '30034': OrderNotFound, // no order found
                    '30035': RateLimitExceeded, // too fast to cancel
                    '30036': ExchangeError, // the expected position value after order execution exceeds the current risk limit
                    '30037': InvalidOrder, // order already cancelled
                    '30041': ExchangeError, // no position found
                    '30042': InsufficientFunds, // insufficient wallet balance
                    '30043': InvalidOrder, // operation not allowed as position is undergoing liquidation
                    '30044': InvalidOrder, // operation not allowed as position is undergoing AD
                    '30045': InvalidOrder, // operation not allowed as position is not normal status
                    '30049': InsufficientFunds, // insufficient available balance
                    '30050': ExchangeError, // any adjustments made will trigger immediate liquidation
                    '30051': ExchangeError, // due to risk limit, cannot adjust leverage
                    '30052': ExchangeError, // leverage can not less than 1
                    '30054': ExchangeError, // position margin is invalid
                    '30057': ExchangeError, // requested quantity of contracts exceeds risk limit
                    '30063': ExchangeError, // reduce-only rule not satisfied
                    '30067': InsufficientFunds, // insufficient available balance
                    '30068': ExchangeError, // exit value must be positive
                    '30074': InvalidOrder, // can't create the stop order, because you expect the order will be triggered when the LastPrice(or IndexPrice、 MarkPrice, determined by trigger_by) is raising to stop_px, but the LastPrice(or IndexPrice、 MarkPrice) is already equal to or greater than stop_px, please adjust base_price or stop_px
                    '30075': InvalidOrder, // can't create the stop order, because you expect the order will be triggered when the LastPrice(or IndexPrice、 MarkPrice, determined by trigger_by) is falling to stop_px, but the LastPrice(or IndexPrice、 MarkPrice) is already equal to or less than stop_px, please adjust base_price or stop_px
                    '30078': ExchangeError, // {"ret_code":30078,"ret_msg":"","ext_code":"","ext_info":"","result":null,"time_now":"1644853040.916000","rate_limit_status":73,"rate_limit_reset_ms":1644853040912,"rate_limit":75}
                    // '30084': BadRequest, // Isolated not modified, see handleErrors below
                    '33004': AuthenticationError, // apikey already expired
                    '34026': ExchangeError, // the limit is no change
                    '34036': BadRequest, // {"ret_code":34036,"ret_msg":"leverage not modified","ext_code":"","ext_info":"","result":null,"time_now":"1652376449.258918","rate_limit_status":74,"rate_limit_reset_ms":1652376449255,"rate_limit":75}
                    '130021': InsufficientFunds, // {"ret_code":130021,"ret_msg":"orderfix price failed for CannotAffordOrderCost.","ext_code":"","ext_info":"","result":null,"time_now":"1644588250.204878","rate_limit_status":98,"rate_limit_reset_ms":1644588250200,"rate_limit":100}
                },
                'broad': {
                    'unknown orderInfo': OrderNotFound, // {"ret_code":-1,"ret_msg":"unknown orderInfo","ext_code":"","ext_info":"","result":null,"time_now":"1584030414.005545","rate_limit_status":99,"rate_limit_reset_ms":1584030414003,"rate_limit":100}
                    'invalid api_key': AuthenticationError, // {"ret_code":10003,"ret_msg":"invalid api_key","ext_code":"","ext_info":"","result":null,"time_now":"1599547085.415797"}
                },
            },
            'precisionMode': TICK_SIZE,
            'options': {
                'marketTypes': {
                    'BTC/USDT': 'linear',
                    'ETH/USDT': 'linear',
                    'BNB/USDT': 'linear',
                    'ADA/USDT': 'linear',
                    'DOGE/USDT': 'linear',
                    'XRP/USDT': 'linear',
                    'DOT/USDT': 'linear',
                    'UNI/USDT': 'linear',
                    'BCH/USDT': 'linear',
                    'LTC/USDT': 'linear',
                    'SOL/USDT': 'linear',
                    'LINK/USDT': 'linear',
                    'MATIC/USDT': 'linear',
                    'ETC/USDT': 'linear',
                    'FIL/USDT': 'linear',
                    'EOS/USDT': 'linear',
                    'AAVE/USDT': 'linear',
                    'XTZ/USDT': 'linear',
                    'SUSHI/USDT': 'linear',
                    'XEM/USDT': 'linear',
                    'BTC/USD': 'inverse',
                    'ETH/USD': 'inverse',
                    'EOS/USD': 'inverse',
                    'XRP/USD': 'inverse',
                },
                'defaultType': 'linear',  // linear, inverse, futures
                //
                // ^
                // |
                // | this will be replaced with the following soon |
                //                                                 |
                //                                                 v
                //
                // 'defaultType': 'swap', // swap, spot, future, option
                'code': 'BTC',
                'cancelAllOrders': {
                    // 'method': 'v2PrivatePostOrderCancelAll', // v2PrivatePostStopOrderCancelAll
                },
                'recvWindow': 5 * 1000, // 5 sec default
                'timeDifference': 0, // the difference between system clock and exchange server clock
                'adjustForTimeDifference': false, // controls the adjustment logic upon instantiation
                'defaultSettle': 'USDT', // USDC for USDC settled markets
            },
            'fees': {
                'trading': {
                    'tierBased': false,
                    'percentage': true,
                    'taker': 0.00075,
                    'maker': -0.00025,
                },
                'funding': {
                    'tierBased': false,
                    'percentage': false,
                    'withdraw': {},
                    'deposit': {},
                },
            },
        });
    }

    nonce () {
        return this.milliseconds () - this.options['timeDifference'];
    }

    async fetchTime (params = {}) {
        const response = await this.publicGetV2PublicTime (params);
        //
        //     {
        //         ret_code: 0,
        //         ret_msg: 'OK',
        //         ext_code: '',
        //         ext_info: '',
        //         result: {},
        //         time_now: '1583933682.448826'
        //     }
        //
        return this.safeTimestamp (response, 'time_now');
    }

    async fetchMarkets (params = {}) {
        if (this.options['adjustForTimeDifference']) {
            await this.loadTimeDifference ();
        }
        let type = undefined;
        [ type, params ] = this.handleMarketTypeAndParams ('fetchMarkets', undefined, params);
        if (type === 'spot') {
            // spot and swap ids are equal
            // so they can't be loaded together
            const spotMarkets = await this.fetchSpotMarkets (params);
            return spotMarkets;
        }
        const contractMarkets = await this.fetchSwapAndFutureMarkets (params);
        const usdcMarkets = await this.fetchUSDCMarkets (params);
        let markets = contractMarkets;
        markets = this.arrayConcat (markets, usdcMarkets);
        return markets;
    }

    async fetchSpotMarkets (params) {
        const response = await this.publicGetSpotV1Symbols (params);
        //
        //     {
        //         "ret_code":0,
        //         "ret_msg":"",
        //         "ext_code":null,
        //         "ext_info":null,
        //         "result":[
        //             {
        //                 "name":"BTCUSDT",
        //                 "alias":"BTCUSDT",
        //                 "baseCurrency":"BTC",
        //                 "quoteCurrency":"USDT",
        //                 "basePrecision":"0.000001",
        //                 "quotePrecision":"0.00000001",
        //                 "minTradeQuantity":"0.000158",
        //                 "minTradeAmount":"10",
        //                 "maxTradeQuantity":"4",
        //                 "maxTradeAmount":"100000",
        //                 "minPricePrecision":"0.01",
        //                 "category":1,
        //                 "showStatus":true
        //             },
        //         ]
        //     }
        const markets = this.safeValue (response, 'result', []);
        const result = [];
        for (let i = 0; i < markets.length; i++) {
            const market = markets[i];
            const id = this.safeString (market, 'name');
            const baseId = this.safeString (market, 'baseCurrency');
            const quoteId = this.safeString (market, 'quoteCurrency');
            const base = this.safeCurrencyCode (baseId);
            const quote = this.safeCurrencyCode (quoteId);
            const symbol = base + '/' + quote;
            const active = this.safeValue (market, 'showStatus');
            result.push ({
                'id': id,
                'symbol': symbol,
                'base': base,
                'quote': quote,
                'settle': undefined,
                'baseId': baseId,
                'quoteId': quoteId,
                'settleId': undefined,
                'type': 'spot',
                'spot': true,
                'margin': undefined,
                'swap': false,
                'future': false,
                'option': false,
                'active': active,
                'contract': false,
                'linear': undefined,
                'inverse': undefined,
                'taker': undefined,
                'maker': undefined,
                'contractSize': undefined,
                'expiry': undefined,
                'expiryDatetime': undefined,
                'strike': undefined,
                'optionType': undefined,
                'precision': {
                    'amount': this.safeNumber (market, 'basePrecision'),
                    'price': this.safeNumber (market, 'quotePrecision'),
                },
                'limits': {
                    'leverage': {
                        'min': this.parseNumber ('1'),
                        'max': undefined,
                    },
                    'amount': {
                        'min': this.safeNumber (market, 'minTradeQuantity'),
                        'max': this.safeNumber (market, 'maxTradeQuantity'),
                    },
                    'price': {
                        'min': undefined,
                        'max': undefined,
                    },
                    'cost': {
                        'min': this.safeNumber (market, 'minTradeAmount'),
                        'max': this.safeNumber (market, 'maxTradeAmount'),
                    },
                },
                'info': market,
            });
        }
        return result;
    }

    async fetchSwapAndFutureMarkets (params) {
        const response = await this.publicGetV2PublicSymbols (params);
        //     {
        //         "ret_code":0,
        //         "ret_msg":"OK",
        //         "ext_code":"",
        //         "ext_info":"",
        //         "result":[
        //             // inverse swap
        //             {
        //                 "name":"BTCUSD",
        //                 "alias":"BTCUSD",
        //                 "status":"Trading",
        //                 "base_currency":"BTC",
        //                 "quote_currency":"USD",
        //                 "price_scale":2,
        //                 "taker_fee":"0.00075",
        //                 "maker_fee":"-0.00025",
        //                 "leverage_filter":{"min_leverage":1,"max_leverage":100,"leverage_step":"0.01"},
        //                 "price_filter":{"min_price":"0.5","max_price":"999999","tick_size":"0.5"},
        //                 "lot_size_filter":{"max_trading_qty":1000000,"min_trading_qty":1,"qty_step":1}
        //             },
        //             // linear swap
        //             {
        //                 "name":"BTCUSDT",
        //                 "alias":"BTCUSDT",
        //                 "status":"Trading",
        //                 "base_currency":"BTC",
        //                 "quote_currency":"USDT",
        //                 "price_scale":2,
        //                 "taker_fee":"0.00075",
        //                 "maker_fee":"-0.00025",
        //                 "leverage_filter":{"min_leverage":1,"max_leverage":100,"leverage_step":"0.01"},
        //                 "price_filter":{"min_price":"0.5","max_price":"999999","tick_size":"0.5"},
        //                 "lot_size_filter":{"max_trading_qty":100,"min_trading_qty":0.001, "qty_step":0.001}
        //             },
        //  inverse futures
        //            {
        //                "name": "BTCUSDU22",
        //                "alias": "BTCUSD0930",
        //                "status": "Trading",
        //                "base_currency": "BTC",
        //                "quote_currency": "USD",
        //                "price_scale": "2",
        //                "taker_fee": "0.0006",
        //                "maker_fee": "0.0001",
        //                "funding_interval": "480",
        //                "leverage_filter": {
        //                    "min_leverage": "1",
        //                    "max_leverage": "100",
        //                    "leverage_step": "0.01"
        //                },
        //                "price_filter": {
        //                    "min_price": "0.5",
        //                    "max_price": "999999",
        //                    "tick_size": "0.5"
        //                },
        //                "lot_size_filter": {
        //                    "max_trading_qty": "1000000",
        //                    "min_trading_qty": "1",
        //                    "qty_step": "1",
        //                    "post_only_max_trading_qty": "5000000"
        //                }
        //            }
        //         ],
        //         "time_now":"1642369942.072113"
        //     }
        //
        const markets = this.safeValue (response, 'result', []);
        const result = [];
        const options = this.safeValue (this.options, 'fetchMarkets', {});
        const linearQuoteCurrencies = this.safeValue (options, 'linear', { 'USDT': true });
        for (let i = 0; i < markets.length; i++) {
            const market = markets[i];
            const id = this.safeString (market, 'name');
            const baseId = this.safeString (market, 'base_currency');
            const quoteId = this.safeString (market, 'quote_currency');
            const base = this.safeCurrencyCode (baseId);
            const quote = this.safeCurrencyCode (quoteId);
            const linear = (quote in linearQuoteCurrencies);
            let symbol = base + '/' + quote;
            const baseQuote = base + quote;
            let type = 'swap';
            if (baseQuote !== id) {
                type = 'future';
            }
            const lotSizeFilter = this.safeValue (market, 'lot_size_filter', {});
            const priceFilter = this.safeValue (market, 'price_filter', {});
            const leverage = this.safeValue (market, 'leverage_filter', {});
            const status = this.safeString (market, 'status');
            let active = undefined;
            if (status !== undefined) {
                active = (status === 'Trading');
            }
            const swap = (type === 'swap');
            const future = (type === 'future');
            let expiry = undefined;
            let expiryDatetime = undefined;
            const settleId = linear ? quoteId : baseId;
            const settle = this.safeCurrencyCode (settleId);
            symbol = symbol + ':' + settle;
            if (future) {
                // we have to do some gymnastics here because bybit
                // only provides the day and month regarding the contract expiration
                const alias = this.safeString (market, 'alias'); // BTCUSD0930
                const aliasDate = alias.slice (-4); // 0930
                const aliasMonth = aliasDate.slice (0, 2); // 09
                const aliasDay = aliasDate.slice (2, 4); // 30
                const dateNow = this.yyyymmdd (this.milliseconds ());
                const dateParts = dateNow.split ('-');
                const year = this.safeValue (dateParts, 0);
                const artificial8601Date = year + '-' + aliasMonth + '-' + aliasDay + 'T00:00:00.000Z';
                expiryDatetime = artificial8601Date;
                expiry = this.parse8601 (expiryDatetime);
                symbol = symbol + '-' + this.yymmdd (expiry);
            }
            result.push ({
                'id': id,
                'symbol': symbol,
                'base': base,
                'quote': quote,
                'settle': settle,
                'baseId': baseId,
                'quoteId': quoteId,
                'settleId': settleId,
                'type': type,
                'spot': false,
                'margin': undefined,
                'swap': swap,
                'future': future,
                'option': false,
                'active': active,
                'contract': true,
                'linear': linear,
                'inverse': !linear,
                'taker': this.safeNumber (market, 'taker_fee'),
                'maker': this.safeNumber (market, 'maker_fee'),
                'contractSize': undefined, // todo
                'expiry': expiry,
                'expiryDatetime': expiryDatetime,
                'strike': undefined,
                'optionType': undefined,
                'precision': {
                    'amount': this.safeNumber (lotSizeFilter, 'qty_step'),
                    'price': this.safeNumber (priceFilter, 'tick_size'),
                },
                'limits': {
                    'leverage': {
                        'min': this.parseNumber ('1'),
                        'max': this.safeNumber (leverage, 'max_leverage', 1),
                    },
                    'amount': {
                        'min': this.safeNumber (lotSizeFilter, 'min_trading_qty'),
                        'max': this.safeNumber (lotSizeFilter, 'max_trading_qty'),
                    },
                    'price': {
                        'min': this.safeNumber (priceFilter, 'min_price'),
                        'max': this.safeNumber (priceFilter, 'max_price'),
                    },
                    'cost': {
                        'min': undefined,
                        'max': undefined,
                    },
                },
                'info': market,
            });
        }
        return result;
    }

    async fetchUSDCMarkets (params) {
        const linearOptionsResponse = await this.publicGetOptionUsdcOpenapiPublicV1Symbols (params);
        const usdcLinearPerpetualSwaps = await this.publicGetPerpetualUsdcOpenapiPublicV1Symbols (params);
        //
        // USDC linear options
        //     {
        //         "retCode":0,
        //         "retMsg":"success",
        //         "result":{
        //             "resultTotalSize":424,
        //             "cursor":"0%2C500",
        //             "dataList":[
        //                 {
        //                     "symbol":"BTC-24JUN22-300000-C",
        //                     "status":"ONLINE",
        //                     "baseCoin":"BTC",
        //                     "quoteCoin":"USD",
        //                     "settleCoin":"USDC",
        //                     "takerFee":"0.0003",
        //                     "makerFee":"0.0003",
        //                     "minLeverage":"",
        //                     "maxLeverage":"",
        //                     "leverageStep":"",
        //                     "minOrderPrice":"0.5",
        //                     "maxOrderPrice":"10000000",
        //                     "minOrderSize":"0.01",
        //                     "maxOrderSize":"200",
        //                     "tickSize":"0.5",
        //                     "minOrderSizeIncrement":"0.01",
        //                     "basicDeliveryFeeRate":"0.00015",
        //                     "deliveryTime":"1656057600000"
        //                 },
        //                 {
        //                     "symbol":"BTC-24JUN22-300000-P",
        //                     "status":"ONLINE",
        //                     "baseCoin":"BTC",
        //                     "quoteCoin":"USD",
        //                     "settleCoin":"USDC",
        //                     "takerFee":"0.0003",
        //                     "makerFee":"0.0003",
        //                     "minLeverage":"",
        //                     "maxLeverage":"",
        //                     "leverageStep":"",
        //                     "minOrderPrice":"0.5",
        //                     "maxOrderPrice":"10000000",
        //                     "minOrderSize":"0.01",
        //                     "maxOrderSize":"200",
        //                     "tickSize":"0.5",
        //                     "minOrderSizeIncrement":"0.01",
        //                     "basicDeliveryFeeRate":"0.00015",
        //                     "deliveryTime":"1656057600000"
        //                 },
        //             ]
        //         }
        //     }
        //
        // USDC linear perpetual swaps
        //
        //     {
        //         "retCode":0,
        //         "retMsg":"",
        //         "result":[
        //             {
        //                 "symbol":"BTCPERP",
        //                 "status":"ONLINE",
        //                 "baseCoin":"BTC",
        //                 "quoteCoin":"USD",
        //                 "takerFeeRate":"0.00075",
        //                 "makerFeeRate":"-0.00025",
        //                 "minLeverage":"1",
        //                 "maxLeverage":"100",
        //                 "leverageStep":"0.01",
        //                 "minPrice":"0.50",
        //                 "maxPrice":"999999.00",
        //                 "tickSize":"0.50",
        //                 "maxTradingQty":"5.000",
        //                 "minTradingQty":"0.001",
        //                 "qtyStep":"0.001",
        //                 "deliveryFeeRate":"",
        //                 "deliveryTime":"0"
        //             }
        //         ]
        //     }
        //
        const optionsResponse = this.safeValue (linearOptionsResponse, 'result', []);
        const options = this.safeValue (optionsResponse, 'dataList', []);
        const contractsResponse = this.safeValue (usdcLinearPerpetualSwaps, 'result', []);
        const markets = this.arrayConcat (options, contractsResponse);
        const result = [];
        // all markets fetched here are linear
        const linear = true;
        for (let i = 0; i < markets.length; i++) {
            const market = markets[i];
            const id = this.safeString (market, 'symbol');
            const baseId = this.safeString (market, 'baseCoin');
            const quoteId = this.safeString (market, 'quoteCoin');
            let settleId = this.safeString (market, 'settleCoin');
            const base = this.safeCurrencyCode (baseId);
            const quote = this.safeCurrencyCode (quoteId);
            let settle = this.safeCurrencyCode (settleId);
            let symbol = base + '/' + quote;
            let type = 'swap';
            if (settleId !== undefined) {
                type = 'option';
            }
            const swap = (type === 'swap');
            const option = (type === 'option');
            const leverage = this.safeValue (market, 'leverage_filter', {});
            const status = this.safeString (market, 'status');
            let active = undefined;
            if (status !== undefined) {
                active = (status === 'ONLINE');
            }
            let expiry = undefined;
            let expiryDatetime = undefined;
            let strike = undefined;
            let optionType = undefined;
            if (settle === undefined) {
                settleId = 'USDC';
                settle = 'USDC';
            }
            symbol = symbol + ':' + settle;
            if (option) {
                expiry = this.safeInteger (market, 'deliveryTime');
                expiryDatetime = this.iso8601 (expiry);
                const splitId = id.split ('-');
                strike = this.safeString (splitId, 2);
                const optionLetter = this.safeString (splitId, 3);
                symbol = symbol + '-' + this.yymmdd (expiry) + ':' + strike + ':' + optionLetter;
                if (optionLetter === 'P') {
                    optionType = 'put';
                } else if (optionLetter === 'C') {
                    optionType = 'call';
                }
            }
            result.push ({
                'id': id,
                'symbol': symbol,
                'base': base,
                'quote': quote,
                'settle': settle,
                'baseId': baseId,
                'quoteId': quoteId,
                'settleId': settleId,
                'type': type,
                'spot': false,
                'margin': undefined,
                'swap': swap,
                'future': false,
                'option': option,
                'active': active,
                'contract': true,
                'linear': linear,
                'inverse': !linear,
                'taker': this.safeNumber (market, 'taker_fee'),
                'maker': this.safeNumber (market, 'maker_fee'),
                'contractSize': undefined,
                'expiry': expiry,
                'expiryDatetime': expiryDatetime,
                'strike': strike,
                'optionType': optionType,
                'precision': {
                    'amount': this.safeNumber (market, 'minOrderSizeIncrement'),
                    'price': this.safeNumber (market, 'tickSize'),
                },
                'limits': {
                    'leverage': {
                        'min': this.safeNumber (leverage, 'minLeverage', 1),
                        'max': this.safeNumber (leverage, 'maxLeverage', 1),
                    },
                    'amount': {
                        'min': this.safeNumber (market, 'minOrderSize'),
                        'max': this.safeNumber (market, 'maxOrderSize'),
                    },
                    'price': {
                        'min': this.safeNumber (market, 'minOrderPrice'),
                        'max': this.safeNumber (market, 'maxOrderPrice'),
                    },
                    'cost': {
                        'min': undefined,
                        'max': undefined,
                    },
                },
                'info': market,
            });
        }
        return result;
    }

    parseTicker (ticker, market = undefined) {
        // spot
        //
        //    {
        //        "time": "1651743420061",
        //        "symbol": "BTCUSDT",
        //        "bestBidPrice": "39466.75",
        //        "bestAskPrice": "39466.83",
        //        "volume": "4396.082921",
        //        "quoteVolume": "172664909.03216557",
        //        "lastPrice": "39466.71",
        //        "highPrice": "40032.79",
        //        "lowPrice": "38602.39",
        //        "openPrice": "39031.53"
        //    }
        //
        // linear usdt/ inverse swap and future
        //     {
        //         "symbol": "BTCUSDT",
        //         "bid_price": "39458",
        //         "ask_price": "39458.5",
        //         "last_price": "39458.00",
        //         "last_tick_direction": "ZeroMinusTick",
        //         "prev_price_24h": "39059.50",
        //         "price_24h_pcnt": "0.010202",
        //         "high_price_24h": "40058.50",
        //         "low_price_24h": "38575.50",
        //         "prev_price_1h": "39534.00",
        //         "price_1h_pcnt": "-0.001922",
        //         "mark_price": "39472.49",
        //         "index_price": "39469.81",
        //         "open_interest": "28343.61",
        //         "open_value": "0.00",
        //         "total_turnover": "85303326477.54",
        //         "turnover_24h": "4221589085.06",
        //         "total_volume": "30628792.45",
        //         "volume_24h": "107569.75",
        //         "funding_rate": "0.0001",
        //         "predicted_funding_rate": "0.0001",
        //         "next_funding_time": "2022-05-05T16:00:00Z",
        //         "countdown_hour": "7",
        //         "delivery_fee_rate": "",
        //         "predicted_delivery_price": "",
        //         "delivery_time": ""
        //     }
        //
        // usdc option/ swap
        //     {
        //          "symbol": "BTC-30SEP22-400000-C",
        //          "bid": "0",
        //          "bidIv": "0",
        //          "bidSize": "0",
        //          "ask": "15",
        //          "askIv": "1.1234",
        //          "askSize": "0.01",
        //          "lastPrice": "5",
        //          "openInterest": "0.03",
        //          "indexPrice": "39458.6",
        //          "markPrice": "0.51901394",
        //          "markPriceIv": "0.9047",
        //          "change24h": "0",
        //          "high24h": "0",
        //          "low24h": "0",
        //          "volume24h": "0",
        //          "turnover24h": "0",
        //          "totalVolume": "1",
        //          "totalTurnover": "4",
        //          "predictedDeliveryPrice": "0",
        //          "underlyingPrice": "40129.73",
        //          "delta": "0.00010589",
        //          "gamma": "0.00000002",
        //          "vega": "0.10670892",
        //          "theta": "-0.03262827"
        //      }
        //
        const timestamp = this.safeInteger (ticker, 'time');
        const marketId = this.safeString (ticker, 'symbol');
        const symbol = this.safeSymbol (marketId, market);
        const last = this.safeString2 (ticker, 'last_price', 'lastPrice');
        const open = this.safeString2 (ticker, 'prev_price_24h', 'openPrice');
        let percentage = this.safeString2 (ticker, 'price_24h_pcnt', 'change24h');
        percentage = Precise.stringMul (percentage, '100');
        let baseVolume = this.safeString2 (ticker, 'turnover_24h', 'turnover24h');
        if (baseVolume === undefined) {
            baseVolume = this.safeString (ticker, 'volume');
        }
        let quoteVolume = this.safeString2 (ticker, 'volume_24h', 'volume24h');
        if (quoteVolume === undefined) {
            quoteVolume = this.safeString (ticker, 'quoteVolume');
        }
        let bid = this.safeString2 (ticker, 'bid_price', 'bid');
        if (bid === undefined) {
            bid = this.safeString (ticker, 'bestBidPrice');
        }
        let ask = this.safeString2 (ticker, 'ask_price', 'ask');
        if (ask === undefined) {
            ask = this.safeString (ticker, 'bestAskPrice');
        }
        let high = this.safeString2 (ticker, 'high_price_24h', 'high24h');
        if (high === undefined) {
            high = this.safeString (ticker, 'highPrice');
        }
        let low = this.safeString2 (ticker, 'low_price_24h', 'low24h');
        if (low === undefined) {
            low = this.safeString (ticker, 'lowPrice');
        }
        return this.safeTicker ({
            'symbol': symbol,
            'timestamp': timestamp,
            'datetime': this.iso8601 (timestamp),
            'high': high,
            'low': low,
            'bid': bid,
            'bidVolume': this.safeString (ticker, 'bidSize'),
            'ask': ask,
            'askVolume': this.safeString (ticker, 'askSize'),
            'vwap': undefined,
            'open': open,
            'close': last,
            'last': last,
            'previousClose': undefined,
            'change': undefined,
            'percentage': percentage,
            'average': undefined,
            'baseVolume': baseVolume,
            'quoteVolume': quoteVolume,
            'info': ticker,
        }, market, false);
    }

    async fetchTicker (symbol, params = {}) {
        await this.loadMarkets ();
        const market = this.market (symbol);
        let method = undefined;
        const isUsdcSettled = market['settle'] === 'USDC';
        if (market['spot']) {
            method = 'publicGetSpotQuoteV1Ticker24hr';
        } else if (!isUsdcSettled) {
            // inverse perpetual // usdt linear // inverse futures
            method = 'publicGetV2PublicTickers';
        } else if (market['option']) {
            // usdc option
            method = 'publicGetOptionUsdcOpenapiPublicV1Tick';
        } else {
            // usdc swap
            method = 'publicGetPerpetualUsdcOpenapiPublicV1Tick';
        }
        const request = {
            'symbol': market['id'],
        };
        const response = await this[method] (this.extend (request, params));
        //
        //     {
        //         ret_code: 0,
        //         ret_msg: 'OK',
        //         ext_code: '',
        //         ext_info: '',
        //         result: [
        //             {
        //                 symbol: 'BTCUSD',
        //                 bid_price: '7680',
        //                 ask_price: '7680.5',
        //                 last_price: '7680.00',
        //                 last_tick_direction: 'MinusTick',
        //                 prev_price_24h: '7870.50',
        //                 price_24h_pcnt: '-0.024204',
        //                 high_price_24h: '8035.00',
        //                 low_price_24h: '7671.00',
        //                 prev_price_1h: '7780.00',
        //                 price_1h_pcnt: '-0.012853',
        //                 mark_price: '7683.27',
        //                 index_price: '7682.74',
        //                 open_interest: 188829147,
        //                 open_value: '23670.06',
        //                 total_turnover: '25744224.90',
        //                 turnover_24h: '102997.83',
        //                 total_volume: 225448878806,
        //                 volume_24h: 809919408,
        //                 funding_rate: '0.0001',
        //                 predicted_funding_rate: '0.0001',
        //                 next_funding_time: '2020-03-12T00:00:00Z',
        //                 countdown_hour: 7
        //             }
        //         ],
        //         time_now: '1583948195.818255'
        //     }
        //  usdc ticker
        //     {
        //         "retCode": 0,
        //           "retMsg": "SUCCESS",
        //           "result": {
        //                  "symbol": "BTC-28JAN22-250000-C",
        //                    "bid": "0",
        //                    "bidIv": "0",
        //                    "bidSize": "0",
        //                    "ask": "0",
        //                    "askIv": "0",
        //                    "askSize": "0",
        //                    "lastPrice": "0",
        //                    "openInterest": "0",
        //                    "indexPrice": "56171.79000000",
        //                    "markPrice": "12.72021285",
        //                    "markPriceIv": "1.1701",
        //                    "change24h": "0",
        //                    "high24h": "0",
        //                    "low24h": "0",
        //                    "volume24h": "0",
        //                    "turnover24h": "0",
        //                    "totalVolume": "0",
        //                    "totalTurnover": "0",
        //                    "predictedDeliveryPrice": "0",
        //                    "underlyingPrice": "57039.61000000",
        //                    "delta": "0.00184380",
        //                    "gamma": "0.00000022",
        //                    "vega": "1.35132531",
        //                    "theta": "-1.33819821"
        //          }
        //     }
        //
        const result = this.safeValue (response, 'result', []);
        let rawTicker = undefined;
        if (Array.isArray (result)) {
            rawTicker = this.safeValue (result, 0);
        } else {
            rawTicker = result;
        }
        const ticker = this.parseTicker (rawTicker, market);
        return ticker;
    }

    async fetchTickers (symbols = undefined, params = {}) {
        await this.loadMarkets ();
        let type = undefined;
        let market = undefined;
        let isUsdcSettled = undefined;
        if (symbols !== undefined) {
            const symbol = this.safeValue (symbols, 0);
            market = this.market (symbol);
            type = market['type'];
            isUsdcSettled = market['settle'] === 'USDC';
        } else {
            [ type, params ] = this.handleMarketTypeAndParams ('fetchTickers', market, params);
            if (type !== 'spot') {
                let defaultSettle = this.safeString (this.options, 'defaultSettle', 'USDT');
                defaultSettle = this.safeString2 (params, 'settle', 'defaultSettle', isUsdcSettled);
                params = this.omit (params, [ 'settle', 'defaultSettle' ]);
                isUsdcSettled = defaultSettle === 'USDC';
            }
        }
        let method = undefined;
        if (type === 'spot') {
            method = 'publicGetSpotQuoteV1Ticker24hr';
        } else if (!isUsdcSettled) {
            // inverse perpetual // usdt linear // inverse futures
            method = 'publicGetV2PublicTickers';
        } else {
            throw new NotSupported (this.id + ' fetchTickers() is not supported for USDC markets');
        }
        const response = await this[method] (params);
        const result = this.safeValue (response, 'result', []);
        const tickers = {};
        for (let i = 0; i < result.length; i++) {
            const ticker = this.parseTicker (result[i]);
            const symbol = ticker['symbol'];
            tickers[symbol] = ticker;
        }
        return this.filterByArray (tickers, 'symbol', symbols);
    }

    parseOHLCV (ohlcv, market = undefined) {
        //
        // inverse perpetual BTC/USD
        //
        //     {
        //         symbol: 'BTCUSD',
        //         interval: '1',
        //         open_time: 1583952540,
        //         open: '7760.5',
        //         high: '7764',
        //         low: '7757',
        //         close: '7763.5',
        //         volume: '1259766',
        //         turnover: '162.32773718999994'
        //     }
        //
        // linear perpetual BTC/USDT
        //
        //     {
        //         "id":143536,
        //         "symbol":"BTCUSDT",
        //         "period":"15",
        //         "start_at":1587883500,
        //         "volume":1.035,
        //         "open":7540.5,
        //         "high":7541,
        //         "low":7540.5,
        //         "close":7541
        //     }
        //
        // usdc perpetual
        //     {
        //         "symbol":"BTCPERP",
        //         "volume":"0.01",
        //         "period":"1",
        //         "openTime":"1636358160",
        //         "open":"66001.50",
        //         "high":"66001.50",
        //         "low":"66001.50",
        //         "close":"66001.50",
        //         "turnover":"1188.02"
        //     }
        //
        // spot
        //     [
        //         1651837620000, // start tame
        //         "35831.5", // open
        //         "35831.5", // high
        //         "35801.93", // low
        //         "35817.11", // close
        //         "1.23453", // volume
        //         0, // end time
        //         "44213.97591627", // quote asset volume
        //         24, // number of trades
        //         "0", // taker base volume
        //         "0" // taker quote volume
        //     ]
        //
        if (Array.isArray (ohlcv)) {
            return [
                this.safeNumber (ohlcv, 0),
                this.safeNumber (ohlcv, 1),
                this.safeNumber (ohlcv, 2),
                this.safeNumber (ohlcv, 3),
                this.safeNumber (ohlcv, 4),
                this.safeNumber (ohlcv, 5),
            ];
        }
        let timestamp = this.safeTimestamp2 (ohlcv, 'open_time', 'openTime');
        if (timestamp === undefined) {
            timestamp = this.safeTimestamp (ohlcv, 'start_at');
        }
        return [
            timestamp,
            this.safeNumber (ohlcv, 'open'),
            this.safeNumber (ohlcv, 'high'),
            this.safeNumber (ohlcv, 'low'),
            this.safeNumber (ohlcv, 'close'),
            this.safeNumber2 (ohlcv, 'volume', 'turnover'),
        ];
    }

    async fetchOHLCV (symbol, timeframe = '1m', since = undefined, limit = undefined, params = {}) {
        await this.loadMarkets ();
        const market = this.market (symbol);
        const price = this.safeString (params, 'price');
        params = this.omit (params, 'price');
        const request = {
            'symbol': market['id'],
        };
        const duration = this.parseTimeframe (timeframe);
        const now = this.seconds ();
        let sinceTimestamp = undefined;
        if (since === undefined) {
            if (limit === undefined) {
                throw new ArgumentsRequired (this.id + ' fetchOHLCV() requires a since argument or a limit argument');
            } else {
                sinceTimestamp = now - limit * duration;
            }
        } else {
            sinceTimestamp = parseInt (since / 1000);
        }
        if (limit !== undefined) {
            request['limit'] = limit; // max 200, default 200
        }
        let method = undefined;
        let intervalKey = 'interval';
        let sinceKey = 'from';
        const isUsdcSettled = market['settle'] === 'USDC';
        if (market['spot']) {
            method = 'publicGetSpotQuoteV1Kline';
        } else if (market['contract'] && !isUsdcSettled) {
            if (market['linear']) {
                // linear swaps/futures
                const methods = {
                    'mark': 'publicGetPublicLinearMarkPriceKline',
                    'index': 'publicGetPublicLinearIndexPriceKline',
                    'premium': 'publicGetPublicLinearPremiumIndexKline',
                };
                method = this.safeValue (methods, price, 'publicGetPublicLinearKline');
            } else {
                // inverse swaps/ futures
                const methods = {
                    'mark': 'publicGetV2PublicMarkPriceKline',
                    'index': 'publicGetV2PublicIndexPriceKline',
                    'premium': 'publicGetV2PublicPremiumPriceKline',
                };
                method = this.safeValue (methods, price, 'publicGetV2PublicKlineList');
            }
        } else {
            // usdc markets
            if (market['option']) {
                throw new NotSupported (this.id + ' fetchOHLCV() is not supported for USDC options markets');
            }
            intervalKey = 'period';
            sinceKey = 'startTime';
            const methods = {
                'mark': 'publicGetPerpetualUsdcOpenapiPublicV1MarkPriceKline',
                'index': 'publicGetPerpetualUsdcOpenapiPublicV1IndexPriceKline',
                'premium': 'publicGetPerpetualUsdcOpenapiPublicV1PremiumPriceKline',
            };
            method = this.safeValue (methods, price, 'publicGetPerpetualUsdcOpenapiPublicV1KlineList');
        }
        // spot markets use the same interval format as ccxt
        // so we don't need  to convert it
        request[intervalKey] = market['spot'] ? timeframe : this.timeframes[timeframe];
        request[sinceKey] = sinceTimestamp;
        const response = await this[method] (this.extend (request, params));
        //
        // inverse perpetual BTC/USD
        //
        //     {
        //         ret_code: 0,
        //         ret_msg: 'OK',
        //         ext_code: '',
        //         ext_info: '',
        //         result: [
        //             {
        //                 symbol: 'BTCUSD',
        //                 interval: '1',
        //                 open_time: 1583952540,
        //                 open: '7760.5',
        //                 high: '7764',
        //                 low: '7757',
        //                 close: '7763.5',
        //                 volume: '1259766',
        //                 turnover: '162.32773718999994'
        //             },
        //         ],
        //         time_now: '1583953082.397330'
        //     }
        //
        // linear perpetual BTC/USDT
        //
        //     {
        //         "ret_code":0,
        //         "ret_msg":"OK",
        //         "ext_code":"",
        //         "ext_info":"",
        //         "result":[
        //             {
        //                 "id":143536,
        //                 "symbol":"BTCUSDT",
        //                 "period":"15",
        //                 "start_at":1587883500,
        //                 "volume":1.035,
        //                 "open":7540.5,
        //                 "high":7541,
        //                 "low":7540.5,
        //                 "close":7541
        //             }
        //         ],
        //         "time_now":"1587884120.168077"
        //     }
        // spot
        //     {
        //    "ret_code": "0",
        //    "ret_msg": null,
        //     "result": [
        //         [
        //             1651837620000,
        //             "35831.5",
        //             "35831.5",
        //             "35801.93",
        //             "35817.11",
        //             "1.23453",
        //             0,
        //             "44213.97591627",
        //             24,
        //             "0",
        //             "0"
        //         ]
        //     ],
        //     "ext_code": null,
        //     "ext_info": null
        // }
        //
        const result = this.safeValue (response, 'result', {});
        return this.parseOHLCVs (result, market, timeframe, since, limit);
    }

    async fetchFundingRate (symbol, params = {}) {
        await this.loadMarkets ();
        const market = this.market (symbol);
        const request = {
            'symbol': market['id'],
        };
        const isUsdcSettled = market['settle'] === 'USDC';
        let method = undefined;
        if (isUsdcSettled) {
            method = 'publicGetPerpetualUsdcOpenapiPublicV1PrevFundingRate';
        } else {
            method = market['linear'] ? 'publicLinearGetFundingPrevFundingRate' : 'publicGetV2PublicFundingPrevFundingRate';
        }
        const response = await this[method] (this.extend (request, params));
        //
        //     {
        //         "ret_code":0,
        //         "ret_msg":"OK",
        //         "ext_code":"",
        //         "ext_info":"",
        //         "result":{
        //             "symbol":"BTCUSDT",
        //             "funding_rate":0.00006418,
        //             "funding_rate_timestamp":"2022-03-11T16:00:00.000Z"
        //         },
        //         "time_now":"1647040818.724895"
        //     }
        //
        //     {
        //         "ret_code":0,
        //         "ret_msg":"OK",
        //         "ext_code":"",
        //         "ext_info":"",
        //         "result":{
        //             "symbol":"BTCUSD",
        //             "funding_rate":"0.00009536",
        //             "funding_rate_timestamp":1647014400
        //         },
        //         "time_now":"1647040852.515724"
        //     }
        // usdc
        //     {
        //         "retCode":0,
        //         "retMsg":"",
        //         "result":{
        //            "symbol":"BTCPERP",
        //            "fundingRate":"0.00010000",
        //            "fundingRateTimestamp":"1652112000000"
        //         }
        //     }
        //
        const result = this.safeValue (response, 'result');
        const fundingRate = this.safeNumber2 (result, 'funding_rate', 'fundingRate');
        let fundingTimestamp = this.parse8601 (this.safeString (result, 'funding_rate_timestamp'));
        if (fundingTimestamp === undefined) {
            fundingTimestamp = this.safeTimestamp2 (result, 'funding_rate_timestamp', fundingTimestamp);
            if (fundingTimestamp === undefined) {
                fundingTimestamp = this.safeInteger (result, 'fundingRateTimestamp');
            }
        }
        const currentTime = this.milliseconds ();
        return {
            'info': result,
            'symbol': symbol,
            'markPrice': undefined,
            'indexPrice': undefined,
            'interestRate': undefined,
            'estimatedSettlePrice': undefined,
            'timestamp': currentTime,
            'datetime': this.iso8601 (currentTime),
            'fundingRate': fundingRate,
            'fundingTimestamp': fundingTimestamp,
            'fundingDatetime': this.iso8601 (fundingTimestamp),
            'nextFundingRate': undefined,
            'nextFundingTimestamp': undefined,
            'nextFundingDatetime': undefined,
            'previousFundingRate': undefined,
            'previousFundingTimestamp': undefined,
            'previousFundingDatetime': undefined,
        };
    }

    async fetchIndexOHLCV (symbol, timeframe = '1m', since = undefined, limit = undefined, params = {}) {
        if (since === undefined && limit === undefined) {
            throw new ArgumentsRequired (this.id + ' fetchIndexOHLCV() requires a since argument or a limit argument');
        }
        const request = {
            'price': 'index',
        };
        return await this.fetchOHLCV (symbol, timeframe, since, limit, this.extend (request, params));
    }

    async fetchMarkOHLCV (symbol, timeframe = '1m', since = undefined, limit = undefined, params = {}) {
        if (since === undefined && limit === undefined) {
            throw new ArgumentsRequired (this.id + ' fetchMarkOHLCV() requires a since argument or a limit argument');
        }
        const request = {
            'price': 'mark',
        };
        return await this.fetchOHLCV (symbol, timeframe, since, limit, this.extend (request, params));
    }

    async fetchPremiumIndexOHLCV (symbol, timeframe = '1m', since = undefined, limit = undefined, params = {}) {
        if (since === undefined && limit === undefined) {
            throw new ArgumentsRequired (this.id + ' fetchPremiumIndexOHLCV() requires a since argument or a limit argument');
        }
        const request = {
            'price': 'premiumIndex',
        };
        return await this.fetchOHLCV (symbol, timeframe, since, limit, this.extend (request, params));
    }

    parseTrade (trade, market = undefined) {
        //
        //  public spot
        //
        //    {
        //        "price": "39548.68",
        //        "time": "1651748717850",
        //        "qty": "0.166872",
        //        "isBuyerMaker": true
        //    }
        //
        // public linear/inverse swap/future
        //
        //     {
        //         "id": "112348766532",
        //         "symbol": "BTCUSDT",
        //         "price": "39536",
        //         "qty": "0.011",
        //         "side": "Buy",
        //         "time": "2022-05-05T11:16:02.000Z",
        //         "trade_time_ms": "1651749362196"
        //     }
        //
        // public usdc market
        //
        //     {
        //         "symbol": "BTC-30SEP22-400000-C",
        //         "orderQty": "0.010",
        //         "orderPrice": "5.00",
        //         "time": "1651104300208"
        //     }
        //
        // private futures/swap
        //
        //      {
        //          "order_id": "b020b4bc-6fe2-45b5-adbc-dd07794f9746",
        //          "order_link_id": "",
        //          "side": "Buy",
        //          "symbol": "AAVEUSDT",
        //          "exec_id": "09abe8f0-aea6-514e-942b-7da8cb935120",
        //          "price": "269.3",
        //          "order_price": "269.3",
        //          "order_qty": "0.1",
        //          "order_type": "Market",
        //          "fee_rate": "0.00075",
        //          "exec_price": "256.35",
        //          "exec_type": "Trade",
        //          "exec_qty": "0.1",
        //          "exec_fee": "0.01922625",
        //          "exec_value": "25.635",
        //          "leaves_qty": "0",
        //          "closed_size": "0",
        //          "last_liquidity_ind": "RemovedLiquidity",
        //          "trade_time": "1638276374",
        //          "trade_time_ms": "1638276374312"
        //      }
        //
        // spot
        //    {
        //         "id": "1149467000412631552",
        //         "symbol": "LTCUSDT",
        //         "symbolName": "LTCUSDT",
        //         "orderId": "1149467000244912384",
        //         "ticketId": "2200000000002601358",
        //         "matchOrderId": "1149465793552007078",
        //         "price": "100.19",
        //         "qty": "0.09973",
        //         "commission": "0.0099919487",
        //         "commissionAsset": "USDT",
        //         "time": "1651763144465",
        //         "isBuyer": false,
        //         "isMaker": false,
        //         "fee": {
        //             "feeTokenId": "USDT",
        //             "feeTokenName": "USDT",
        //             "fee": "0.0099919487"
        //         },
        //         "feeTokenId": "USDT",
        //         "feeAmount": "0.0099919487",
        //         "makerRebate": "0"
        //     }
        //
        const id = this.safeString2 (trade, 'id', 'exec_id');
        const marketId = this.safeString (trade, 'symbol');
        market = this.safeMarket (marketId, market);
        const symbol = market['symbol'];
        let amountString = this.safeString2 (trade, 'qty', 'exec_qty');
        if (amountString === undefined) {
            amountString = this.safeString (trade, 'orderQty');
        }
        let priceString = this.safeString2 (trade, 'exec_price', 'price');
        if (priceString === undefined) {
            priceString = this.safeString (trade, 'orderPrice');
        }
        const costString = this.safeString (trade, 'exec_value');
        let timestamp = this.parse8601 (this.safeString (trade, 'time'));
        if (timestamp === undefined) {
            timestamp = this.safeNumber2 (trade, 'trade_time_ms', 'time');
        }
        let side = this.safeStringLower (trade, 'side');
        if (side === undefined) {
            const isBuyer = this.safeValue (trade, 'isBuyer');
            if (isBuyer !== undefined) {
                side = isBuyer ? 'buy' : 'sell';
            }
        }
        const isMaker = this.safeValue (trade, 'isMaker');
        let takerOrMaker = undefined;
        if (isMaker !== undefined) {
            takerOrMaker = isMaker ? 'maker' : 'taker';
        } else {
            const lastLiquidityInd = this.safeString (trade, 'last_liquidity_ind');
            takerOrMaker = (lastLiquidityInd === 'AddedLiquidity') ? 'maker' : 'taker';
        }
        const feeCostString = this.safeString (trade, 'exec_fee');
        let fee = undefined;
        if (feeCostString !== undefined) {
            const feeCurrencyCode = market['inverse'] ? market['base'] : market['quote'];
            fee = {
                'cost': feeCostString,
                'currency': feeCurrencyCode,
                'rate': this.safeString (trade, 'fee_rate'),
            };
        }
        return this.safeTrade ({
            'id': id,
            'info': trade,
            'timestamp': timestamp,
            'datetime': this.iso8601 (timestamp),
            'symbol': symbol,
            'order': this.safeString2 (trade, 'order_id', 'orderId'),
            'type': this.safeStringLower (trade, 'order_type'),
            'side': side,
            'takerOrMaker': takerOrMaker,
            'price': priceString,
            'amount': amountString,
            'cost': costString,
            'fee': fee,
        }, market);
    }

    async fetchTrades (symbol, since = undefined, limit = undefined, params = {}) {
        await this.loadMarkets ();
        const market = this.market (symbol);
        let method = undefined;
        const request = {
            'symbol': market['id'],
        };
        const isUsdcSettled = market['settle'] === 'USDC';
        if (market['type'] === 'spot') {
            method = 'publicGetSpotQuoteV1Trades';
        } else if (!isUsdcSettled) {
            // inverse perpetual // usdt linear // inverse futures
            method = market['linear'] ? 'publicGetPublicLinearRecentTradingRecords' : 'publicGetV2PublicTradingRecords';
        } else {
            // usdc option/ swap
            method = 'publicGetOptionUsdcOpenapiPublicV1QueryTradeLatest';
            request['category'] = market['option'] ? 'OPTION' : 'PERPETUAL';
        }
        if (limit !== undefined) {
            request['limit'] = limit; // default 500, max 1000
        }
        const response = await this[method] (this.extend (request, params));
        //
        //     {
        //         ret_code: 0,
        //         ret_msg: 'OK',
        //         ext_code: '',
        //         ext_info: '',
        //         result: [
        //             {
        //                 id: 43785688,
        //                 symbol: 'BTCUSD',
        //                 price: 7786,
        //                 qty: 67,
        //                 side: 'Sell',
        //                 time: '2020-03-11T19:18:30.123Z'
        //             },
        //         ],
        //         time_now: '1583954313.393362'
        //     }
        //
        // usdc trades
        //     {
        //         "retCode": 0,
        //           "retMsg": "Success.",
        //           "result": {
        //           "resultTotalSize": 2,
        //             "cursor": "",
        //             "dataList": [
        //                  {
        //                    "id": "3caaa0ca",
        //                    "symbol": "BTCPERP",
        //                    "orderPrice": "58445.00",
        //                    "orderQty": "0.010",
        //                    "side": "Buy",
        //                    "time": "1638275679673"
        //                  }
        //              ]
        //         }
        //     }
        //
        let trades = this.safeValue (response, 'result', {});
        if (!Array.isArray (trades)) {
            trades = this.safeValue (trades, 'dataList', []);
        }
        return this.parseTrades (trades, market, since, limit);
    }

    parseOrderBook (orderbook, symbol, timestamp = undefined, bidsKey = 'Buy', asksKey = 'Sell', priceKey = 'price', amountKey = 'size') {
        const market = this.market (symbol);
        if (market['spot']) {
            const timestamp = this.safeInteger (orderbook, 'time');
            return super.parseOrderBook (orderbook, symbol, timestamp, 'bids', 'asks');
        }
        const bids = [];
        const asks = [];
        for (let i = 0; i < orderbook.length; i++) {
            const bidask = orderbook[i];
            const side = this.safeString (bidask, 'side');
            if (side === 'Buy') {
                bids.push (this.parseBidAsk (bidask, priceKey, amountKey));
            } else if (side === 'Sell') {
                asks.push (this.parseBidAsk (bidask, priceKey, amountKey));
            } else {
                throw new ExchangeError (this.id + ' parseOrderBook() encountered an unrecognized bidask format: ' + this.json (bidask));
            }
        }
        return {
            'symbol': symbol,
            'bids': this.sortBy (bids, 0, true),
            'asks': this.sortBy (asks, 0),
            'timestamp': timestamp,
            'datetime': this.iso8601 (timestamp),
            'nonce': undefined,
        };
    }

    async fetchOrderBook (symbol, limit = undefined, params = {}) {
        await this.loadMarkets ();
        const market = this.market (symbol);
        const request = {
            'symbol': market['id'],
        };
        const isUsdcSettled = market['settle'] === 'USDC';
        let method = undefined;
        if (market['spot']) {
            method = 'publicGetSpotQuoteV1Depth';
        } else if (!isUsdcSettled) {
            // inverse perpetual // usdt linear // inverse futures
            method = 'publicGetV2PublicOrderBookL2';
        } else {
            // usdc option/ swap
            method = market['option'] ? 'publicGetOptionUsdcOpenapiPublicV1OrderBook' : 'publicGetPerpetualUsdcOpenapiPublicV1OrderBook';
        }
        if (limit !== undefined) {
            request['limit'] = limit;
        }
        const response = await this[method] (this.extend (request, params));
        //
        // spot
        //     {
        //         "ret_code": 0,
        //         "ret_msg": null,
        //         "result": {
        //             "time": 1620886105740,
        //             "bids": [
        //                 ["50005.12","403.0416"]
        //             ],
        //             "asks": [
        //                 ["50006.34", "0.2297" ]
        //             ]
        //         },
        //         "ext_code": null,
        //         "ext_info": null
        //     }
        //
        // linear/inverse swap/futures
        //
        //     {
        //         ret_code: 0,
        //         ret_msg: 'OK',
        //         ext_code: '',
        //         ext_info: '',
        //         result: [
        //             { symbol: 'BTCUSD', price: '7767.5', size: 677956, side: 'Buy' },
        //             { symbol: 'BTCUSD', price: '7767', size: 580690, side: 'Buy' },
        //             { symbol: 'BTCUSD', price: '7766.5', size: 475252, side: 'Buy' },
        //         ],
        //         time_now: '1583954829.874823'
        //     }
        //
        // usdc markets
        //
        //     {
        //         "retCode": 0,
        //           "retMsg": "SUCCESS",
        //           "result": [
        //           {
        //             "price": "5000.00000000",
        //             "size": "2.0000",
        //             "side": "Buy" // bids
        //           },
        //           {
        //             "price": "5900.00000000",
        //             "size": "0.9000",
        //             "side": "Sell" // asks
        //           }
        //         ]
        //    }
        //
        const result = this.safeValue (response, 'result', []);
        const timestamp = this.safeTimestamp (response, 'time_now');
        return this.parseOrderBook (result, symbol, timestamp, 'Buy', 'Sell', 'price', 'size');
    }

    parseBalance (response) {
        //
        // spot balance
        //    {
        //        "ret_code": "0",
        //        "ret_msg": "",
        //        "ext_code": null,
        //        "ext_info": null,
        //        "result": {
        //            "balances": [
        //                {
        //                    "coin": "LTC",
        //                    "coinId": "LTC",
        //                    "coinName": "LTC",
        //                    "total": "0.00000783",
        //                    "free": "0.00000783",
        //                    "locked": "0"
        //                }
        //            ]
        //        }
        //    }
        //
        // linear/inverse swap/futures
        //    {
        //        "ret_code": "0",
        //        "ret_msg": "OK",
        //        "ext_code": "",
        //        "ext_info": "",
        //        "result": {
        //            "ADA": {
        //                "equity": "0",
        //                "available_balance": "0",
        //                "used_margin": "0",
        //                "order_margin": "0",
        //                "position_margin": "0",
        //                "occ_closing_fee": "0",
        //                "occ_funding_fee": "0",
        //                "wallet_balance": "0",
        //                "realised_pnl": "0",
        //                "unrealised_pnl": "0",
        //                "cum_realised_pnl": "0",
        //                "given_cash": "0",
        //                "service_cash": "0"
        //            },
        //        },
        //        "time_now": "1651772170.050566",
        //        "rate_limit_status": "119",
        //        "rate_limit_reset_ms": "1651772170042",
        //        "rate_limit": "120"
        //    }
        //
        // usdc wallet
        //    {
        //      "result": {
        //           "walletBalance": "10.0000",
        //           "accountMM": "0.0000",
        //           "bonus": "0.0000",
        //           "accountIM": "0.0000",
        //           "totalSessionRPL": "0.0000",
        //           "equity": "10.0000",
        //           "totalRPL": "0.0000",
        //           "marginBalance": "10.0000",
        //           "availableBalance": "10.0000",
        //           "totalSessionUPL": "0.0000"
        //       },
        //       "retCode": "0",
        //       "retMsg": "Success."
        //    }
        //
        const result = {
            'info': response,
        };
        const data = this.safeValue (response, 'result', {});
        const balances = this.safeValue (data, 'balances');
        if (Array.isArray (balances)) {
            // spot balances
            for (let i = 0; i < balances.length; i++) {
                const balance = balances[i];
                const currencyId = this.safeString (balance, 'coin');
                const code = this.safeCurrencyCode (currencyId);
                const account = this.account ();
                account['free'] = this.safeString (balance, 'availableBalance');
                account['used'] = this.safeString (balance, 'locked');
                account['total'] = this.safeString (balance, 'total');
                result[code] = account;
            }
        } else {
            if ('walletBalance' in data) {
                // usdc wallet
                const code = 'USDC';
                const account = this.account ();
                account['free'] = this.safeString (data, 'availableBalance');
                account['total'] = this.safeString (data, 'walletBalance');
                result[code] = account;
            } else {
                // linear/inverse swap/futures
                const currencyIds = Object.keys (data);
                for (let i = 0; i < currencyIds.length; i++) {
                    const currencyId = currencyIds[i];
                    const balance = data[currencyId];
                    const code = this.safeCurrencyCode (currencyId);
                    const account = this.account ();
                    account['free'] = this.safeString (balance, 'available_balance');
                    account['total'] = this.safeString (balance, 'wallet_balance');
                    result[code] = account;
                }
            }
        }
        return this.safeBalance (result);
    }

    async fetchBalance (params = {}) {
        const request = {};
        let type = undefined;
        [ type, params ] = this.handleMarketTypeAndParams ('fetchBalance', undefined, params);
        let method = undefined;
        if (type === 'spot') {
            method = 'privateGetSpotV1Account';
        } else {
            let settle = this.safeString (this.options, 'defaultSettle');
            settle = this.safeString2 (params, 'settle', 'defaultSettle', settle);
            params = this.omit (params, [ 'settle', 'defaultSettle' ]);
            const isUsdcSettled = settle === 'USDC';
            if (!isUsdcSettled) {
                // linear/inverse future/swap
                method = 'privateGetV2PrivateWalletBalance';
                const coin = this.safeString2 (params, 'coin', 'code');
                params = this.omit (params, [ 'coin', 'code' ]);
                if (coin !== undefined) {
                    const currency = this.currency (coin);
                    request['coin'] = currency['id'];
                }
            } else {
                // usdc account
                method = 'privatePostOptionUsdcOpenapiPrivateV1QueryWalletBalance';
            }
        }
        await this.loadMarkets ();
        const response = await this[method] (this.extend (request, params));
        //
        //     {
        //         ret_code: 0,
        //         ret_msg: 'OK',
        //         ext_code: '',
        //         ext_info: '',
        //         result: {
        //             BTC: {
        //                 equity: 0,
        //                 available_balance: 0,
        //                 used_margin: 0,
        //                 order_margin: 0,
        //                 position_margin: 0,
        //                 occ_closing_fee: 0,
        //                 occ_funding_fee: 0,
        //                 wallet_balance: 0,
        //                 realised_pnl: 0,
        //                 unrealised_pnl: 0,
        //                 cum_realised_pnl: 0,
        //                 given_cash: 0,
        //                 service_cash: 0
        //             }
        //         },
        //         time_now: '1583937810.370020',
        //         rate_limit_status: 119,
        //         rate_limit_reset_ms: 1583937810367,
        //         rate_limit: 120
        //     }
        //
        return this.parseBalance (response);
    }

    parseOrderStatus (status) {
        const statuses = {
            // basic orders
            'Created': 'open',
            'Rejected': 'rejected', // order is triggered but failed upon being placed
            'New': 'open',
            'PartiallyFilled': 'open',
            'Filled': 'closed',
            'Cancelled': 'canceled',
            'PendingCancel': 'canceling', // the engine has received the cancellation but there is no guarantee that it will be successful
            // conditional orders
            'Active': 'open', // order is triggered and placed successfully
            'Untriggered': 'open', // order waits to be triggered
            'Triggered': 'closed', // order is triggered
            // 'Cancelled': 'canceled', // order is cancelled
            // 'Rejected': 'rejected', // order is triggered but fail to be placed
            'Deactivated': 'canceled', // conditional order was cancelled before triggering
        };
        return this.safeString (statuses, status, status);
    }

    parseTimeInForce (timeInForce) {
        const timeInForces = {
            'GoodTillCancel': 'GTC',
            'ImmediateOrCancel': 'IOC',
            'FillOrKill': 'FOK',
            'PostOnly': 'PO',
        };
        return this.safeString (timeInForces, timeInForce, timeInForce);
    }

    parseOrder (order, market = undefined) {
        //
        // createOrder
        //
        //     {
        //         "user_id": 1,
        //         "order_id": "335fd977-e5a5-4781-b6d0-c772d5bfb95b",
        //         "symbol": "BTCUSD",
        //         "side": "Buy",
        //         "order_type": "Limit",
        //         "price": 8800,
        //         "qty": 1,
        //         "time_in_force": "GoodTillCancel",
        //         "order_status": "Created",
        //         "last_exec_time": 0,
        //         "last_exec_price": 0,
        //         "leaves_qty": 1,
        //         "cum_exec_qty": 0, // in contracts, where 1 contract = 1 quote currency unit (USD for inverse contracts)
        //         "cum_exec_value": 0, // in contract's underlying currency (BTC for inverse contracts)
        //         "cum_exec_fee": 0,
        //         "reject_reason": "",
        //         "order_link_id": "",
        //         "created_at": "2019-11-30T11:03:43.452Z",
        //         "updated_at": "2019-11-30T11:03:43.455Z"
        //     }
        //
        // fetchOrder
        //
        //     {
        //         "user_id" : 599946,
        //         "symbol" : "BTCUSD",
        //         "side" : "Buy",
        //         "order_type" : "Limit",
        //         "price" : "7948",
        //         "qty" : 10,
        //         "time_in_force" : "GoodTillCancel",
        //         "order_status" : "Filled",
        //         "ext_fields" : {
        //             "o_req_num" : -1600687220498,
        //             "xreq_type" : "x_create"
        //         },
        //         "last_exec_time" : "1588150113.968422",
        //         "last_exec_price" : "7948",
        //         "leaves_qty" : 0,
        //         "leaves_value" : "0",
        //         "cum_exec_qty" : 10,
        //         "cum_exec_value" : "0.00125817",
        //         "cum_exec_fee" : "-0.00000031",
        //         "reject_reason" : "",
        //         "cancel_type" : "",
        //         "order_link_id" : "",
        //         "created_at" : "2020-04-29T08:45:24.399146Z",
        //         "updated_at" : "2020-04-29T08:48:33.968422Z",
        //         "order_id" : "dd2504b9-0157-406a-99e1-efa522373944"
        //     }
        //
        // fetchOrders linear swaps
        //
        //     {
        //         "order_id":"7917bd70-e7c3-4af5-8147-3285cd99c509",
        //         "user_id":22919890,
        //         "symbol":"GMTUSDT",
        //         "side":"Buy",
        //         "order_type":"Limit",
        //         "price":2.9262,
        //         "qty":50,
        //         "time_in_force":"GoodTillCancel",
        //         "order_status":"Filled",
        //         "last_exec_price":2.9219,
        //         "cum_exec_qty":50,
        //         "cum_exec_value":146.095,
        //         "cum_exec_fee":0.087657,
        //         "reduce_only":false,
        //         "close_on_trigger":false,
        //         "order_link_id":"",
        //         "created_time":"2022-04-18T17:09:54Z",
        //         "updated_time":"2022-04-18T17:09:54Z",
        //         "take_profit":0,
        //         "stop_loss":0,
        //         "tp_trigger_by":"UNKNOWN",
        //         "sl_trigger_by":"UNKNOWN"
        //     }
        //
        // conditional order
        //
        //     {
        //         "user_id":##,
        //         "symbol":"BTCUSD",
        //         "side":"Buy",
        //         "order_type":"Market",
        //         "price":0,
        //         "qty":10,
        //         "time_in_force":"GoodTillCancel",
        //         "stop_order_type":"Stop",
        //         "trigger_by":"LastPrice",
        //         "base_price":11833,
        //         "order_status":"Untriggered",
        //         "ext_fields":{
        //             "stop_order_type":"Stop",
        //             "trigger_by":"LastPrice",
        //             "base_price":11833,
        //             "expected_direction":"Rising",
        //             "trigger_price":12400,
        //             "close_on_trigger":true,
        //             "op_from":"api",
        //             "remark":"x.x.x.x",
        //             "o_req_num":0
        //         },
        //         "leaves_qty":10,
        //         "leaves_value":0.00080645,
        //         "reject_reason":null,
        //         "cross_seq":-1,
        //         "created_at":"2020-08-21T09:18:48.000Z",
        //         "updated_at":"2020-08-21T09:18:48.000Z",
        //         "trigger_price":12400,
        //         "stop_order_id":"3f3b54b1-3379-42c7-8510-44f4d9915be0"
        //     }
        //
        const marketId = this.safeString (order, 'symbol');
        market = this.safeMarket (marketId, market);
        const symbol = market['symbol'];
        let feeCurrency = undefined;
        const timestamp = this.parse8601 (this.safeString2 (order, 'created_at', 'created_time'));
        const id = this.safeString2 (order, 'order_id', 'stop_order_id');
        const type = this.safeStringLower (order, 'order_type');
        let price = undefined;
        if (type !== 'market') {
            price = this.safeString (order, 'price');
        }
        const average = this.safeString (order, 'average_price');
        const amount = this.safeString (order, 'qty');
        const cost = this.safeString (order, 'cum_exec_value');
        const filled = this.safeString (order, 'cum_exec_qty');
        const remaining = this.safeString (order, 'leaves_qty');
        const marketTypes = this.safeValue (this.options, 'marketTypes', {});
        const marketType = this.safeString (marketTypes, symbol);
        if (marketType === 'linear') {
            feeCurrency = market['quote'];
        } else {
            feeCurrency = market['base'];
        }
        let lastTradeTimestamp = this.safeTimestamp (order, 'last_exec_time');
        if (lastTradeTimestamp === 0) {
            lastTradeTimestamp = undefined;
        }
        const status = this.parseOrderStatus (this.safeString2 (order, 'order_status', 'stop_order_status'));
        const side = this.safeStringLower (order, 'side');
        const feeCostString = this.safeString (order, 'cum_exec_fee');
        let fee = undefined;
        if (feeCostString !== undefined) {
            fee = {
                'cost': feeCostString,
                'currency': feeCurrency,
            };
        }
        let clientOrderId = this.safeString (order, 'order_link_id');
        if ((clientOrderId !== undefined) && (clientOrderId.length < 1)) {
            clientOrderId = undefined;
        }
        const timeInForce = this.parseTimeInForce (this.safeString (order, 'time_in_force'));
        const stopPrice = this.safeNumber2 (order, 'trigger_price', 'stop_px');
        const postOnly = (timeInForce === 'PO');
        return this.safeOrder ({
            'info': order,
            'id': id,
            'clientOrderId': clientOrderId,
            'timestamp': timestamp,
            'datetime': this.iso8601 (timestamp),
            'lastTradeTimestamp': lastTradeTimestamp,
            'symbol': symbol,
            'type': type,
            'timeInForce': timeInForce,
            'postOnly': postOnly,
            'side': side,
            'price': price,
            'stopPrice': stopPrice,
            'amount': amount,
            'cost': cost,
            'average': average,
            'filled': filled,
            'remaining': remaining,
            'status': status,
            'fee': fee,
            'trades': undefined,
        }, market);
    }

    async fetchOrder (id, symbol = undefined, params = {}) { // TODO
        if (symbol === undefined) {
            throw new ArgumentsRequired (this.id + ' fetchOrder() requires a symbol argument');
        }
        await this.loadMarkets ();
        const market = this.market (symbol);
        const request = {
            'symbol': market['id'],
            // 'order_link_id': 'string', // one of order_id, stop_order_id or order_link_id is required
            // regular orders ---------------------------------------------
            // 'order_id': id, // one of order_id or order_link_id is required for regular orders
            // conditional orders ---------------------------------------------
            // 'stop_order_id': id, // one of stop_order_id or order_link_id is required for conditional orders
        };
        let method = undefined;
        if (market['swap']) {
            if (market['linear']) {
                method = 'privateLinearGetOrderSearch';
            } else if (market['inverse']) {
                method = 'v2PrivateGetOrder';
            }
        } else if (market['future']) {
            method = 'futuresPrivateGetOrder';
        }
        const stopOrderId = this.safeString (params, 'stop_order_id');
        if (stopOrderId === undefined) {
            const orderLinkId = this.safeString (params, 'order_link_id');
            if (orderLinkId === undefined) {
                request['order_id'] = id;
            }
        } else {
            if (market['swap']) {
                if (market['linear']) {
                    method = 'privateLinearGetStopOrderSearch';
                } else if (market['inverse']) {
                    method = 'v2PrivateGetStopOrder';
                }
            } else if (market['future']) {
                method = 'futuresPrivateGetStopOrder';
            }
        }
        const response = await this[method] (this.extend (request, params));
        //
        //     {
        //         "ret_code": 0,
        //         "ret_msg": "OK",
        //         "ext_code": "",
        //         "ext_info": "",
        //         "result": {
        //             "user_id": 1,
        //             "symbol": "BTCUSD",
        //             "side": "Sell",
        //             "order_type": "Limit",
        //             "price": "8083",
        //             "qty": 10,
        //             "time_in_force": "GoodTillCancel",
        //             "order_status": "New",
        //             "ext_fields": { "o_req_num": -308787, "xreq_type": "x_create", "xreq_offset": 4154640 },
        //             "leaves_qty": 10,
        //             "leaves_value": "0.00123716",
        //             "cum_exec_qty": 0,
        //             "reject_reason": "",
        //             "order_link_id": "",
        //             "created_at": "2019-10-21T07:28:19.396246Z",
        //             "updated_at": "2019-10-21T07:28:19.396246Z",
        //             "order_id": "efa44157-c355-4a98-b6d6-1d846a936b93"
        //         },
        //         "time_now": "1571651135.291930",
        //         "rate_limit_status": 99, // The remaining number of accesses in one minute
        //         "rate_limit_reset_ms": 1580885703683,
        //         "rate_limit": 100
        //     }
        //
        // conditional orders
        //
        //     {
        //         "ret_code": 0,
        //         "ret_msg": "OK",
        //         "ext_code": "",
        //         "ext_info": "",
        //         "result": {
        //             "user_id": 1,
        //             "symbol": "BTCUSD",
        //             "side": "Buy",
        //             "order_type": "Limit",
        //             "price": "8000",
        //             "qty": 1,
        //             "time_in_force": "GoodTillCancel",
        //             "order_status": "Untriggered",
        //             "ext_fields": {},
        //             "leaves_qty": 1,
        //             "leaves_value": "0.00013333",
        //             "cum_exec_qty": 0,
        //             "cum_exec_value": null,
        //             "cum_exec_fee": null,
        //             "reject_reason": "",
        //             "order_link_id": "",
        //             "created_at": "2019-12-27T19:56:24.052194Z",
        //             "updated_at": "2019-12-27T19:56:24.052194Z",
        //             "order_id": "378a1bbc-a93a-4e75-87f4-502ea754ba36"
        //         },
        //         "time_now": "1577476584.386958",
        //         "rate_limit_status": 99,
        //         "rate_limit_reset_ms": 1580885703683,
        //         "rate_limit": 100
        //     }
        //
        const result = this.safeValue (response, 'result');
        return this.parseOrder (result, market);
    }

    async createOrder (symbol, type, side, amount, price = undefined, params = {}) {
        await this.loadMarkets ();
        const market = this.market (symbol);
        let qty = this.amountToPrecision (symbol, amount);
        if (market['inverse']) {
            qty = parseInt (qty);
        } else {
            qty = parseFloat (qty);
        }
        const request = {
            // orders ---------------------------------------------------------
            'side': this.capitalize (side),
            'symbol': market['id'],
            'order_type': this.capitalize (type),
            'qty': qty, // order quantity in USD, integer only
            // 'price': parseFloat (this.priceToPrecision (symbol, price)), // required for limit orders
            'time_in_force': 'GoodTillCancel', // ImmediateOrCancel, FillOrKill, PostOnly
            // 'take_profit': 123.45, // take profit price, only take effect upon opening the position
            // 'stop_loss': 123.45, // stop loss price, only take effect upon opening the position
            // 'reduce_only': false, // reduce only, required for linear orders
            // when creating a closing order, bybit recommends a True value for
            // close_on_trigger to avoid failing due to insufficient available margin
            // 'close_on_trigger': false, required for linear orders
            // 'order_link_id': 'string', // unique client order id, max 36 characters
            // conditional orders ---------------------------------------------
            // base_price is used to compare with the value of stop_px, to decide
            // whether your conditional order will be triggered by crossing trigger
            // price from upper side or lower side, mainly used to identify the
            // expected direction of the current conditional order
            // 'base_price': 123.45, // required for conditional orders
            // 'stop_px': 123.45, // trigger price, required for conditional orders
            // 'trigger_by': 'LastPrice', // IndexPrice, MarkPrice
        };
        let priceIsRequired = false;
        if (type === 'limit') {
            priceIsRequired = true;
        }
        if (priceIsRequired) {
            if (price !== undefined) {
                request['price'] = parseFloat (this.priceToPrecision (symbol, price));
            } else {
                throw new ArgumentsRequired (this.id + ' createOrder() requires a price argument for a ' + type + ' order');
            }
        }
        const clientOrderId = this.safeString2 (params, 'order_link_id', 'clientOrderId');
        if (clientOrderId !== undefined) {
            request['order_link_id'] = clientOrderId;
            params = this.omit (params, [ 'order_link_id', 'clientOrderId' ]);
        }
        const stopPx = this.safeValue2 (params, 'stop_px', 'stopPrice');
        const basePrice = this.safeValue (params, 'base_price');
        let method = undefined;
        if (market['swap']) {
            if (market['linear']) {
                method = 'privateLinearPostOrderCreate';
                request['reduce_only'] = false;
                request['close_on_trigger'] = false;
            } else if (market['inverse']) {
                method = 'v2PrivatePostOrderCreate';
            }
        } else if (market['future']) {
            method = 'futuresPrivatePostOrderCreate';
        }
        if (stopPx !== undefined) {
            if (basePrice === undefined) {
                throw new ArgumentsRequired (this.id + ' createOrder() requires both the stop_px and base_price params for a conditional ' + type + ' order');
            } else {
                if (market['swap']) {
                    if (market['linear']) {
                        method = 'privateLinearPostStopOrderCreate';
                    } else if (market['inverse']) {
                        method = 'v2PrivatePostStopOrderCreate';
                    }
                } else if (market['future']) {
                    method = 'futuresPrivatePostStopOrderCreate';
                }
                request['stop_px'] = parseFloat (this.priceToPrecision (symbol, stopPx));
                request['base_price'] = parseFloat (this.priceToPrecision (symbol, basePrice));
                request['trigger_by'] = 'LastPrice';
                params = this.omit (params, [ 'stop_px', 'stopPrice', 'base_price', 'trigger_by' ]);
            }
        } else if (basePrice !== undefined) {
            throw new ArgumentsRequired (this.id + ' createOrder() requires both the stop_px and base_price params for a conditional ' + type + ' order');
        }
        const response = await this[method] (this.extend (request, params));
        //
        //     {
        //         "ret_code": 0,
        //         "ret_msg": "OK",
        //         "ext_code": "",
        //         "ext_info": "",
        //         "result": {
        //             "user_id": 1,
        //             "order_id": "335fd977-e5a5-4781-b6d0-c772d5bfb95b",
        //             "symbol": "BTCUSD",
        //             "side": "Buy",
        //             "order_type": "Limit",
        //             "price": 8800,
        //             "qty": 1,
        //             "time_in_force": "GoodTillCancel",
        //             "order_status": "Created",
        //             "last_exec_time": 0,
        //             "last_exec_price": 0,
        //             "leaves_qty": 1,
        //             "cum_exec_qty": 0,
        //             "cum_exec_value": 0,
        //             "cum_exec_fee": 0,
        //             "reject_reason": "",
        //             "order_link_id": "",
        //             "created_at": "2019-11-30T11:03:43.452Z",
        //             "updated_at": "2019-11-30T11:03:43.455Z"
        //         },
        //         "time_now": "1575111823.458705",
        //         "rate_limit_status": 98,
        //         "rate_limit_reset_ms": 1580885703683,
        //         "rate_limit": 100
        //     }
        //
        // conditional orders
        //
        //     {
        //         "ret_code": 0,
        //         "ret_msg": "ok",
        //         "ext_code": "",
        //         "result": {
        //             "user_id": 1,
        //             "symbol": "BTCUSD",
        //             "side": "Buy",
        //             "order_type": "Limit",
        //             "price": 8000,
        //             "qty": 1,
        //             "time_in_force": "GoodTillCancel",
        //             "stop_order_type": "Stop",
        //             "trigger_by": "LastPrice",
        //             "base_price": 7000,
        //             "order_status": "Untriggered",
        //             "ext_fields": {
        //                 "stop_order_type": "Stop",
        //                 "trigger_by": "LastPrice",
        //                 "base_price": 7000,
        //                 "expected_direction": "Rising",
        //                 "trigger_price": 7500,
        //                 "op_from": "api",
        //                 "remark": "127.0.01",
        //                 "o_req_num": 0
        //             },
        //             "leaves_qty": 1,
        //             "leaves_value": 0.00013333,
        //             "reject_reason": null,
        //             "cross_seq": -1,
        //             "created_at": "2019-12-27T12:48:24.000Z",
        //             "updated_at": "2019-12-27T12:48:24.000Z",
        //             "stop_px": 7500,
        //             "stop_order_id": "a85cd1c0-a9a4-49d3-a1bd-bab5ebe946d5"
        //         },
        //         "ext_info": null,
        //         "time_now": "1577450904.327654",
        //         "rate_limit_status": 99,
        //         "rate_limit_reset_ms": 1577450904335,
        //         "rate_limit": "100"
        //     }
        //
        const result = this.safeValue (response, 'result');
        return this.parseOrder (result, market);
    }

    async editOrder (id, symbol, type, side, amount = undefined, price = undefined, params = {}) {
        if (symbol === undefined) {
            throw new ArgumentsRequired (this.id + ' editOrder() requires an symbol argument');
        }
        await this.loadMarkets ();
        const market = this.market (symbol);
        const request = {
            // 'order_id': id, // only for non-conditional orders
            'symbol': market['id'],
            // 'p_r_qty': this.amountToPrecision (symbol, amount), // new order quantity, optional
            // 'p_r_price' this.priceToprecision (symbol, price), // new order price, optional
            // ----------------------------------------------------------------
            // conditional orders
            // 'stop_order_id': id, // only for conditional orders
            // 'p_r_trigger_price': 123.45, // new trigger price also known as stop_px
        };
        let method = undefined;
        if (market['swap']) {
            if (market['linear']) {
                method = 'privateLinearPostOrderReplace';
            } else if (market['inverse']) {
                method = 'v2PrivatePostOrderReplace';
            }
        } else if (market['future']) {
            method = 'futuresPrivatePostOrderReplace';
        }
        const stopOrderId = this.safeString (params, 'stop_order_id');
        if (stopOrderId !== undefined) {
            if (market['swap']) {
                if (market['linear']) {
                    method = 'privateLinearPostStopOrderReplace';
                } else if (market['inverse']) {
                    method = 'v2PrivatePostStopOrderReplace';
                }
            } else if (market['future']) {
                method = 'futuresPrivatePostStopOrderReplace';
            }
            request['stop_order_id'] = stopOrderId;
            params = this.omit (params, [ 'stop_order_id' ]);
        } else {
            request['order_id'] = id;
        }
        if (amount !== undefined) {
            let qty = this.amountToPrecision (symbol, amount);
            if (market['inverse']) {
                qty = parseInt (qty);
            } else {
                qty = parseFloat (qty);
            }
            request['p_r_qty'] = qty;
        }
        if (price !== undefined) {
            request['p_r_price'] = parseFloat (this.priceToPrecision (symbol, price));
        }
        const response = await this[method] (this.extend (request, params));
        //
        //     {
        //         "ret_code": 0,
        //         "ret_msg": "ok",
        //         "ext_code": "",
        //         "result": { "order_id": "efa44157-c355-4a98-b6d6-1d846a936b93" },
        //         "time_now": "1539778407.210858",
        //         "rate_limit_status": 99, // remaining number of accesses in one minute
        //         "rate_limit_reset_ms": 1580885703683,
        //         "rate_limit": 100
        //     }
        //
        // conditional orders
        //
        //     {
        //         "ret_code": 0,
        //         "ret_msg": "ok",
        //         "ext_code": "",
        //         "result": { "stop_order_id": "378a1bbc-a93a-4e75-87f4-502ea754ba36" },
        //         "ext_info": null,
        //         "time_now": "1577475760.604942",
        //         "rate_limit_status": 96,
        //         "rate_limit_reset_ms": 1577475760612,
        //         "rate_limit": "100"
        //     }
        //
        const result = this.safeValue (response, 'result', {});
        return {
            'info': response,
            'id': this.safeString2 (result, 'order_id', 'stop_order_id'),
            'order_id': this.safeString (result, 'order_id'),
            'stop_order_id': this.safeString (result, 'stop_order_id'),
        };
    }

    async cancelOrder (id, symbol = undefined, params = {}) {
        if (symbol === undefined) {
            throw new ArgumentsRequired (this.id + ' cancelOrder() requires a symbol argument');
        }
        await this.loadMarkets ();
        const market = this.market (symbol);
        const request = {
            'symbol': market['id'],
            // 'order_link_id': 'string', // one of order_id, stop_order_id or order_link_id is required
            // regular orders ---------------------------------------------
            // 'order_id': id, // one of order_id or order_link_id is required for regular orders
            // conditional orders ---------------------------------------------
            // 'stop_order_id': id, // one of stop_order_id or order_link_id is required for conditional orders
        };
        let method = undefined;
        if (market['swap']) {
            if (market['linear']) {
                method = 'privateLinearPostOrderCancel';
            } else if (market['inverse']) {
                method = 'v2PrivatePostOrderCancel';
            }
        } else if (market['future']) {
            method = 'futuresPrivatePostOrderCancel';
        }
        const stopOrderId = this.safeString (params, 'stop_order_id');
        if (stopOrderId === undefined) {
            const orderLinkId = this.safeString (params, 'order_link_id');
            if (orderLinkId === undefined) {
                request['order_id'] = id;
            }
        } else {
            if (market['swap']) {
                if (market['linear']) {
                    method = 'privateLinearPostStopOrderCancel';
                } else if (market['inverse']) {
                    method = 'v2PrivatePostStopOrderCancel';
                }
            } else if (market['future']) {
                method = 'futuresPrivatePostStopOrderCancel';
            }
        }
        const response = await this[method] (this.extend (request, params));
        const result = this.safeValue (response, 'result', {});
        return this.parseOrder (result, market);
    }

    async cancelAllOrders (symbol = undefined, params = {}) {
        if (symbol === undefined) {
            throw new ArgumentsRequired (this.id + ' cancelAllOrders() requires a symbol argument');
        }
        await this.loadMarkets ();
        const market = this.market (symbol);
        const request = {
            'symbol': market['id'],
        };
        const options = this.safeValue (this.options, 'cancelAllOrders', {});
        let defaultMethod = undefined;
        if (market['swap']) {
            if (market['linear']) {
                defaultMethod = 'privateLinearPostOrderCancelAll';
            } else if (market['inverse']) {
                defaultMethod = 'v2PrivatePostOrderCancelAll';
            }
        } else if (market['future']) {
            defaultMethod = 'futuresPrivatePostOrderCancelAll';
        }
        const stop = this.safeValue (params, 'stop');
        if (stop) {
            if (market['swap']) {
                if (market['linear']) {
                    defaultMethod = 'privateLinearPostStopOrderCancelAll';
                } else if (market['inverse']) {
                    defaultMethod = 'v2PrivatePostStopOrderCancelAll';
                }
            } else if (market['future']) {
                defaultMethod = 'futuresPrivatePostStopOrderCancelAll';
            }
        }
        const method = this.safeString (options, 'method', defaultMethod);
        params = this.omit (params, 'stop');
        const response = await this[method] (this.extend (request, params));
        const result = this.safeValue (response, 'result', []);
        return this.parseOrders (result, market);
    }

    async fetchOrders (symbol = undefined, since = undefined, limit = undefined, params = {}) {
        await this.loadMarkets ();
        const request = {
            // 'order_id': 'string'
            // 'order_link_id': 'string', // unique client order id, max 36 characters
            // 'symbol': market['id'], // default BTCUSD
            // 'order': 'desc', // asc
            // 'page': 1,
            // 'limit': 20, // max 50
            // 'order_status': 'Created,New'
            // conditional orders ---------------------------------------------
            // 'stop_order_id': 'string',
            // 'stop_order_status': 'Untriggered',
        };
        let market = undefined;
        if (symbol !== undefined) {
            market = this.market (symbol);
            request['symbol'] = market['id'];
        }
        if (limit !== undefined) {
            request['limit'] = limit;
        }
        const options = this.safeValue (this.options, 'fetchOrders', {});
        const defaultType = this.safeString (this.options, 'defaultType', 'linear');
        const marketTypes = this.safeValue (this.options, 'marketTypes', {});
        const marketType = this.safeString (marketTypes, symbol, defaultType);
        let defaultMethod = undefined;
        const marketDefined = (market !== undefined);
        const linear = (marketDefined && market['linear']) || (marketType === 'linear');
        const inverse = (marketDefined && market['swap'] && market['inverse']) || (marketType === 'inverse');
        const future = (marketDefined && market['future']) || ((marketType === 'future') || (marketType === 'futures')); // * (marketType === 'futures') deprecated, use (marketType === 'future')
        if (linear) {
            defaultMethod = 'privateLinearGetOrderList';
        } else if (inverse) {
            defaultMethod = 'v2PrivateGetOrderList';
        } else if (future) {
            defaultMethod = 'futuresPrivateGetOrderList';
        }
        let query = params;
        if (('stop_order_id' in params) || ('stop_order_status' in params)) {
            let stopOrderStatus = this.safeValue (params, 'stop_order_status');
            if (stopOrderStatus !== undefined) {
                if (Array.isArray (stopOrderStatus)) {
                    stopOrderStatus = stopOrderStatus.join (',');
                }
                request['stop_order_status'] = stopOrderStatus;
                query = this.omit (params, 'stop_order_status');
            }
            if (linear) {
                defaultMethod = 'privateLinearGetStopOrderList';
            } else if (inverse) {
                defaultMethod = 'v2PrivateGetStopOrderList';
            } else if (future) {
                defaultMethod = 'futuresPrivateGetStopOrderList';
            }
        }
        const method = this.safeString (options, 'method', defaultMethod);
        const response = await this[method] (this.extend (request, query));
        //
        //     {
        //         "ret_code": 0,
        //         "ret_msg": "ok",
        //         "ext_code": "",
        //         "result": {
        //             "current_page": 1,
        //             "last_page": 6,
        //             "data": [
        //                 {
        //                     "user_id": 1,
        //                     "symbol": "BTCUSD",
        //                     "side": "Sell",
        //                     "order_type": "Market",
        //                     "price": 7074,
        //                     "qty": 2,
        //                     "time_in_force": "ImmediateOrCancel",
        //                     "order_status": "Filled",
        //                     "ext_fields": {
        //                         "close_on_trigger": true,
        //                         "orig_order_type": "BLimit",
        //                         "prior_x_req_price": 5898.5,
        //                         "op_from": "pc",
        //                         "remark": "127.0.0.1",
        //                         "o_req_num": -34799032763,
        //                         "xreq_type": "x_create"
        //                     },
        //                     "last_exec_time": "1577448481.696421",
        //                     "last_exec_price": 7070.5,
        //                     "leaves_qty": 0,
        //                     "leaves_value": 0,
        //                     "cum_exec_qty": 2,
        //                     "cum_exec_value": 0.00028283,
        //                     "cum_exec_fee": 0.00002,
        //                     "reject_reason": "NoError",
        //                     "order_link_id": "",
        //                     "created_at": "2019-12-27T12:08:01.000Z",
        //                     "updated_at": "2019-12-27T12:08:01.000Z",
        //                     "order_id": "f185806b-b801-40ff-adec-52289370ed62"
        //                 }
        //             ]
        //         },
        //         "ext_info": null,
        //         "time_now": "1577448922.437871",
        //         "rate_limit_status": 98,
        //         "rate_limit_reset_ms": 1580885703683,
        //         "rate_limit": 100
        //     }
        //
        // linear swaps
        //
        //     {
        //         "ret_code":0,
        //         "ret_msg":"OK",
        //         "ext_code":"",
        //         "ext_info":"",
        //         "result":{
        //             "current_page":1,
        //             "data":[
        //                 {
        //                     "order_id":"7917bd70-e7c3-4af5-8147-3285cd99c509",
        //                     "user_id":22919890,
        //                     "symbol":"GMTUSDT",
        //                     "side":"Buy",
        //                     "order_type":"Limit",
        //                     "price":2.9262,
        //                     "qty":50,
        //                     "time_in_force":"GoodTillCancel",
        //                     "order_status":"Filled",
        //                     "last_exec_price":2.9219,
        //                     "cum_exec_qty":50,
        //                     "cum_exec_value":146.095,
        //                     "cum_exec_fee":0.087657,
        //                     "reduce_only":false,
        //                     "close_on_trigger":false,
        //                     "order_link_id":"",
        //                     "created_time":"2022-04-18T17:09:54Z",
        //                     "updated_time":"2022-04-18T17:09:54Z",
        //                     "take_profit":0,
        //                     "stop_loss":0,
        //                     "tp_trigger_by":"UNKNOWN",
        //                     "sl_trigger_by":"UNKNOWN"
        //                 }
        //             ]
        //         },
        //         "time_now":"1650970113.283952",
        //         "rate_limit_status":599,
        //         "rate_limit_reset_ms":1650970113275,
        //         "rate_limit":600
        //     }
        //
        // conditional orders
        //
        //     {
        //         "ret_code": 0,
        //         "ret_msg": "ok",
        //         "ext_code": "",
        //         "result": {
        //             "current_page": 1,
        //             "last_page": 1,
        //             "data": [
        //                 {
        //                     "user_id": 1,
        //                     "stop_order_status": "Untriggered",
        //                     "symbol": "BTCUSD",
        //                     "side": "Buy",
        //                     "order_type": "Limit",
        //                     "price": 8000,
        //                     "qty": 1,
        //                     "time_in_force": "GoodTillCancel",
        //                     "stop_order_type": "Stop",
        //                     "trigger_by": "LastPrice",
        //                     "base_price": 7000,
        //                     "order_link_id": "",
        //                     "created_at": "2019-12-27T12:48:24.000Z",
        //                     "updated_at": "2019-12-27T12:48:24.000Z",
        //                     "stop_px": 7500,
        //                     "stop_order_id": "a85cd1c0-a9a4-49d3-a1bd-bab5ebe946d5"
        //                 },
        //             ]
        //         },
        //         "ext_info": null,
        //         "time_now": "1577451658.755468",
        //         "rate_limit_status": 599,
        //         "rate_limit_reset_ms": 1577451658762,
        //         "rate_limit": 600
        //     }
        //
        const result = this.safeValue (response, 'result', {});
        const data = this.safeValue (result, 'data', []);
        return this.parseOrders (data, market, since, limit);
    }

    async fetchClosedOrders (symbol = undefined, since = undefined, limit = undefined, params = {}) {
        const defaultStatuses = [
            'Rejected',
            'Filled',
            'Cancelled',
            // conditional orders
            // 'Active',
            // 'Triggered',
            // 'Cancelled',
            // 'Rejected',
            // 'Deactivated',
        ];
        const options = this.safeValue (this.options, 'fetchClosedOrders', {});
        let status = this.safeValue (options, 'order_status', defaultStatuses);
        if (Array.isArray (status)) {
            status = status.join (',');
        }
        const request = {};
        const stopOrderStatus = this.safeValue (params, 'stop_order_status');
        if (stopOrderStatus === undefined) {
            request['order_status'] = status;
        } else {
            request['stop_order_status'] = stopOrderStatus;
        }
        return await this.fetchOrders (symbol, since, limit, this.extend (request, params));
    }

    async fetchOpenOrders (symbol = undefined, since = undefined, limit = undefined, params = {}) {
        const defaultStatuses = [
            'Created',
            'New',
            'PartiallyFilled',
            'PendingCancel',
            // conditional orders
            // 'Untriggered',
        ];
        const options = this.safeValue (this.options, 'fetchOpenOrders', {});
        let status = this.safeValue (options, 'order_status', defaultStatuses);
        if (Array.isArray (status)) {
            status = status.join (',');
        }
        const request = {};
        const stopOrderStatus = this.safeValue (params, 'stop_order_status');
        if (stopOrderStatus === undefined) {
            request['order_status'] = status;
        } else {
            request['stop_order_status'] = stopOrderStatus;
        }
        return await this.fetchOrders (symbol, since, limit, this.extend (request, params));
    }

    async fetchOrderTrades (id, symbol = undefined, since = undefined, limit = undefined, params = {}) {
        const request = {
            'order_id': id,
        };
        return await this.fetchMyTrades (symbol, since, limit, this.extend (request, params));
    }

    async fetchMyTrades (symbol = undefined, since = undefined, limit = undefined, params = {}) {
        if (symbol === undefined) {
            throw new ArgumentsRequired (this.id + ' fetchMyTrades() requires a symbol argument');
        }
        await this.loadMarkets ();
        const request = {
            // 'order_id': 'f185806b-b801-40ff-adec-52289370ed62', // if not provided will return user's trading records
            // 'symbol': market['id'],
            // 'start_time': parseInt (since / 1000),
            // 'page': 1,
            // 'limit' 20, // max 50
        };
        let market = undefined;
        const orderId = this.safeString (params, 'order_id');
        if (orderId !== undefined) {
            request['order_id'] = orderId;
            params = this.omit (params, 'order_id');
        }
        market = this.market (symbol);
        const isUsdcSettled = market['settle'] === 'USDC';
        if (isUsdcSettled) {
            throw new NotSupported (this.id + ' fetchMyTrades() is not supported for market ' + symbol);
        }
        request['symbol'] = market['id'];
        if (since !== undefined) {
            request['start_time'] = since;
        }
        if (limit !== undefined) {
            request['limit'] = limit; // default 20, max 50
        }
        let method = undefined;
        if (market['spot']) {
            method = 'privateGetSpotV1MyTrades';
        } else if (market['future']) {
            method = 'privateGetFuturesPrivateExecutionList';
        } else {
            // linear and inverse swaps
            method = market['linear'] ? 'privateGetPrivateLinearTradeExecutionList' : 'privateGetV2PrivateExecutionList';
        }
        const response = await this[method] (this.extend (request, params));
        //
        // spot
        //     {
        //         "ret_code": 0,
        //         "ret_msg": "",
        //         "ext_code": null,
        //         "ext_info": null,
        //         "result": [
        //            {
        //                 "id": "931975237315196160",
        //                 "symbol": "BTCUSDT",
        //                 "symbolName": "BTCUSDT",
        //                 "orderId": "931975236946097408",
        //                 "ticketId": "1057753175328833537",
        //                 "matchOrderId": "931975113180558592",
        //                 "price": "20000.00001",
        //                 "qty": "0.01",
        //                 "commission": "0.02000000001",
        //                 "commissionAsset": "USDT",
        //                 "time": "1625836105890",
        //                 "isBuyer": false,
        //                 "isMaker": false,
        //                 "fee": {
        //                     "feeTokenId": "USDT",
        //                     "feeTokenName": "USDT",
        //                     "fee": "0.02000000001"
        //                 },
        //                 "feeTokenId": "USDT",
        //                 "feeAmount": "0.02000000001",
        //                 "makerRebate": "0"
        //            }
        //         ]
        //     }
        //
        // inverse
        //
        //     {
        //         "ret_code": 0,
        //         "ret_msg": "OK",
        //         "ext_code": "",
        //         "ext_info": "",
        //         "result": {
        //             "order_id": "Abandoned!!", // Abandoned!!
        //             "trade_list": [
        //                 {
        //                     "closed_size": 0,
        //                     "cross_seq": 277136382,
        //                     "exec_fee": "0.0000001",
        //                     "exec_id": "256e5ef8-abfe-5772-971b-f944e15e0d68",
        //                     "exec_price": "8178.5",
        //                     "exec_qty": 1,
        //                     "exec_time": "1571676941.70682",
        //                     "exec_type": "Trade", //Exec Type Enum
        //                     "exec_value": "0.00012227",
        //                     "fee_rate": "0.00075",
        //                     "last_liquidity_ind": "RemovedLiquidity", //Liquidity Enum
        //                     "leaves_qty": 0,
        //                     "nth_fill": 2,
        //                     "order_id": "7ad50cb1-9ad0-4f74-804b-d82a516e1029",
        //                     "order_link_id": "",
        //                     "order_price": "8178",
        //                     "order_qty": 1,
        //                     "order_type": "Market", //Order Type Enum
        //                     "side": "Buy", //Side Enum
        //                     "symbol": "BTCUSD", //Symbol Enum
        //                     "user_id": 1
        //                 }
        //             ]
        //         },
        //         "time_now": "1577483699.281488",
        //         "rate_limit_status": 118,
        //         "rate_limit_reset_ms": 1577483699244737,
        //         "rate_limit": 120
        //     }
        //
        // linear
        //
        //     {
        //         "ret_code":0,
        //         "ret_msg":"OK",
        //         "ext_code":"",
        //         "ext_info":"",
        //         "result":{
        //             "current_page":1,
        //             "data":[
        //                 {
        //                     "order_id":"b59418ec-14d4-4ef9-b9f4-721d5d576974",
        //                     "order_link_id":"",
        //                     "side":"Sell",
        //                     "symbol":"BTCUSDT",
        //                     "exec_id":"0327284d-faec-5191-bd89-acc5b4fafda9",
        //                     "price":0.5,
        //                     "order_price":0.5,
        //                     "order_qty":0.01,
        //                     "order_type":"Market",
        //                     "fee_rate":0.00075,
        //                     "exec_price":9709.5,
        //                     "exec_type":"Trade",
        //                     "exec_qty":0.01,
        //                     "exec_fee":0.07282125,
        //                     "exec_value":97.095,
        //                     "leaves_qty":0,
        //                     "closed_size":0.01,
        //                     "last_liquidity_ind":"RemovedLiquidity",
        //                     "trade_time":1591648052,
        //                     "trade_time_ms":1591648052861
        //                 }
        //             ]
        //         },
        //         "time_now":"1591736501.979264",
        //         "rate_limit_status":119,
        //         "rate_limit_reset_ms":1591736501974,
        //         "rate_limit":120
        //     }
        //
        let result = this.safeValue (response, 'result', {});
        if (!Array.isArray (result)) {
            result = this.safeValue2 (result, 'trade_list', 'data', []);
        }
        return this.parseTrades (result, market, since, limit);
    }

    async fetchDeposits (code = undefined, since = undefined, limit = undefined, params = {}) {
        await this.loadMarkets ();
        const request = {
            // 'coin': currency['id'],
            // 'currency': currency['id'], // alias
            // 'start_date': this.iso8601 (since),
            // 'end_date': this.iso8601 (till),
            'wallet_fund_type': 'Deposit', // Deposit, Withdraw, RealisedPNL, Commission, Refund, Prize, ExchangeOrderWithdraw, ExchangeOrderDeposit
            // 'page': 1,
            // 'limit': 20, // max 50
        };
        let currency = undefined;
        if (code !== undefined) {
            currency = this.currency (code);
            request['coin'] = currency['id'];
        }
        if (since !== undefined) {
            request['start_date'] = this.yyyymmdd (since);
        }
        if (limit !== undefined) {
            request['limit'] = limit;
        }
        const response = await this.v2PrivateGetWalletFundRecords (this.extend (request, params));
        //
        //     {
        //         "ret_code": 0,
        //         "ret_msg": "ok",
        //         "ext_code": "",
        //         "result": {
        //             "data": [
        //                 {
        //                     "id": 234467,
        //                     "user_id": 1,
        //                     "coin": "BTC",
        //                     "wallet_id": 27913,
        //                     "type": "Realized P&L",
        //                     "amount": "-0.00000006",
        //                     "tx_id": "",
        //                     "address": "BTCUSD",
        //                     "wallet_balance": "0.03000330",
        //                     "exec_time": "2019-12-09T00:00:25.000Z",
        //                     "cross_seq": 0
        //                 }
        //             ]
        //         },
        //         "ext_info": null,
        //         "time_now": "1577481867.115552",
        //         "rate_limit_status": 119,
        //         "rate_limit_reset_ms": 1577481867122,
        //         "rate_limit": 120
        //     }
        //
        const result = this.safeValue (response, 'result', {});
        const data = this.safeValue (result, 'data', []);
        return this.parseTransactions (data, currency, since, limit, { 'type': 'deposit' });
    }

    async fetchWithdrawals (code = undefined, since = undefined, limit = undefined, params = {}) {
        await this.loadMarkets ();
        const request = {
            // 'coin': currency['id'],
            // 'start_date': this.iso8601 (since),
            // 'end_date': this.iso8601 (till),
            // 'status': 'Pending', // ToBeConfirmed, UnderReview, Pending, Success, CancelByUser, Reject, Expire
            // 'page': 1,
            // 'limit': 20, // max 50
        };
        let currency = undefined;
        if (code !== undefined) {
            currency = this.currency (code);
            request['coin'] = currency['id'];
        }
        if (since !== undefined) {
            request['start_date'] = this.yyyymmdd (since);
        }
        if (limit !== undefined) {
            request['limit'] = limit;
        }
        const response = await this.privateGetV2PrivateWalletWithdrawList (this.extend (request, params));
        //
        //     {
        //         "ret_code": 0,
        //         "ret_msg": "ok",
        //         "ext_code": "",
        //         "result": {
        //             "data": [
        //                 {
        //                     "id": 137,
        //                     "user_id": 1,
        //                     "coin": "XRP", // Coin Enum
        //                     "status": "Pending", // Withdraw Status Enum
        //                     "amount": "20.00000000",
        //                     "fee": "0.25000000",
        //                     "address": "rH7H595XYEVTEHU2FySYsWnmfACBnZS9zM",
        //                     "tx_id": "",
        //                     "submited_at": "2019-06-11T02:20:24.000Z",
        //                     "updated_at": "2019-06-11T02:20:24.000Z"
        //                 },
        //             ],
        //             "current_page": 1,
        //             "last_page": 1
        //         },
        //         "ext_info": null,
        //         "time_now": "1577482295.125488",
        //         "rate_limit_status": 119,
        //         "rate_limit_reset_ms": 1577482295132,
        //         "rate_limit": 120
        //     }
        //
        const result = this.safeValue (response, 'result', {});
        const data = this.safeValue (result, 'data', []);
        return this.parseTransactions (data, currency, since, limit, { 'type': 'withdrawal' });
    }

    parseTransactionStatus (status) {
        const statuses = {
            'ToBeConfirmed': 'pending',
            'UnderReview': 'pending',
            'Pending': 'pending',
            'Success': 'ok',
            'CancelByUser': 'canceled',
            'Reject': 'rejected',
            'Expire': 'expired',
        };
        return this.safeString (statuses, status, status);
    }

    parseTransaction (transaction, currency = undefined) {
        //
        // fetchWithdrawals
        //
        //     {
        //         "id": 137,
        //         "user_id": 1,
        //         "coin": "XRP", // Coin Enum
        //         "status": "Pending", // Withdraw Status Enum
        //         "amount": "20.00000000",
        //         "fee": "0.25000000",
        //         "address": "rH7H595XYEVTEHU2FySYsWnmfACBnZS9zM",
        //         "tx_id": "",
        //         "submited_at": "2019-06-11T02:20:24.000Z",
        //         "updated_at": "2019-06-11T02:20:24.000Z"
        //     }
        //
        // fetchDeposits ledger entries
        //
        //     {
        //         "id": 234467,
        //         "user_id": 1,
        //         "coin": "BTC",
        //         "wallet_id": 27913,
        //         "type": "Realized P&L",
        //         "amount": "-0.00000006",
        //         "tx_id": "",
        //         "address": "BTCUSD",
        //         "wallet_balance": "0.03000330",
        //         "exec_time": "2019-12-09T00:00:25.000Z",
        //         "cross_seq": 0
        //     }
        //
        const currencyId = this.safeString (transaction, 'coin');
        const code = this.safeCurrencyCode (currencyId, currency);
        const timestamp = this.parse8601 (this.safeString2 (transaction, 'submited_at', 'exec_time'));
        const updated = this.parse8601 (this.safeString (transaction, 'updated_at'));
        const status = this.parseTransactionStatus (this.safeString (transaction, 'status'));
        const address = this.safeString (transaction, 'address');
        const feeCost = this.safeNumber (transaction, 'fee');
        const type = this.safeStringLower (transaction, 'type');
        let fee = undefined;
        if (feeCost !== undefined) {
            fee = {
                'cost': feeCost,
                'currency': code,
            };
        }
        return {
            'info': transaction,
            'id': this.safeString (transaction, 'id'),
            'txid': this.safeString (transaction, 'tx_id'),
            'timestamp': timestamp,
            'datetime': this.iso8601 (timestamp),
            'network': undefined,
            'address': address,
            'addressTo': undefined,
            'addressFrom': undefined,
            'tag': undefined,
            'tagTo': undefined,
            'tagFrom': undefined,
            'type': type,
            'amount': this.safeNumber (transaction, 'amount'),
            'currency': code,
            'status': status,
            'updated': updated,
            'fee': fee,
        };
    }

    async fetchLedger (code = undefined, since = undefined, limit = undefined, params = {}) {
        await this.loadMarkets ();
        const request = {
            // 'coin': currency['id'],
            // 'currency': currency['id'], // alias
            // 'start_date': this.iso8601 (since),
            // 'end_date': this.iso8601 (till),
            // 'wallet_fund_type': 'Deposit', // Withdraw, RealisedPNL, Commission, Refund, Prize, ExchangeOrderWithdraw, ExchangeOrderDeposit
            // 'page': 1,
            // 'limit': 20, // max 50
        };
        let currency = undefined;
        if (code !== undefined) {
            currency = this.currency (code);
            request['coin'] = currency['id'];
        }
        if (since !== undefined) {
            request['start_date'] = this.yyyymmdd (since);
        }
        if (limit !== undefined) {
            request['limit'] = limit;
        }
        const response = await this.v2PrivateGetWalletFundRecords (this.extend (request, params));
        //
        //     {
        //         "ret_code": 0,
        //         "ret_msg": "ok",
        //         "ext_code": "",
        //         "result": {
        //             "data": [
        //                 {
        //                     "id": 234467,
        //                     "user_id": 1,
        //                     "coin": "BTC",
        //                     "wallet_id": 27913,
        //                     "type": "Realized P&L",
        //                     "amount": "-0.00000006",
        //                     "tx_id": "",
        //                     "address": "BTCUSD",
        //                     "wallet_balance": "0.03000330",
        //                     "exec_time": "2019-12-09T00:00:25.000Z",
        //                     "cross_seq": 0
        //                 }
        //             ]
        //         },
        //         "ext_info": null,
        //         "time_now": "1577481867.115552",
        //         "rate_limit_status": 119,
        //         "rate_limit_reset_ms": 1577481867122,
        //         "rate_limit": 120
        //     }
        //
        const result = this.safeValue (response, 'result', {});
        const data = this.safeValue (result, 'data', []);
        return this.parseLedger (data, currency, since, limit);
    }

    parseLedgerEntry (item, currency = undefined) {
        //
        //     {
        //         "id": 234467,
        //         "user_id": 1,
        //         "coin": "BTC",
        //         "wallet_id": 27913,
        //         "type": "Realized P&L",
        //         "amount": "-0.00000006",
        //         "tx_id": "",
        //         "address": "BTCUSD",
        //         "wallet_balance": "0.03000330",
        //         "exec_time": "2019-12-09T00:00:25.000Z",
        //         "cross_seq": 0
        //     }
        //
        const currencyId = this.safeString (item, 'coin');
        const code = this.safeCurrencyCode (currencyId, currency);
        const amount = this.safeNumber (item, 'amount');
        const after = this.safeNumber (item, 'wallet_balance');
        const direction = (amount < 0) ? 'out' : 'in';
        let before = undefined;
        if (after !== undefined && amount !== undefined) {
            const difference = (direction === 'out') ? amount : -amount;
            before = this.sum (after, difference);
        }
        const timestamp = this.parse8601 (this.safeString (item, 'exec_time'));
        const type = this.parseLedgerEntryType (this.safeString (item, 'type'));
        const id = this.safeString (item, 'id');
        const referenceId = this.safeString (item, 'tx_id');
        return {
            'id': id,
            'currency': code,
            'account': this.safeString (item, 'wallet_id'),
            'referenceAccount': undefined,
            'referenceId': referenceId,
            'status': undefined,
            'amount': amount,
            'before': before,
            'after': after,
            'fee': undefined,
            'direction': direction,
            'timestamp': timestamp,
            'datetime': this.iso8601 (timestamp),
            'type': type,
            'info': item,
        };
    }

    parseLedgerEntryType (type) {
        const types = {
            'Deposit': 'transaction',
            'Withdraw': 'transaction',
            'RealisedPNL': 'trade',
            'Commission': 'fee',
            'Refund': 'cashback',
            'Prize': 'prize', // ?
            'ExchangeOrderWithdraw': 'transaction',
            'ExchangeOrderDeposit': 'transaction',
        };
        return this.safeString (types, type, type);
    }

    async fetchPositions (symbols = undefined, params = {}) {
        await this.loadMarkets ();
        const request = {};
        if (Array.isArray (symbols)) {
            const length = symbols.length;
            if (length !== 1) {
                throw new ArgumentsRequired (this.id + ' fetchPositions() takes an array with exactly one symbol');
            }
            request['symbol'] = this.marketId (symbols[0]);
        }
        const defaultType = this.safeString (this.options, 'defaultType', 'linear');
        const type = this.safeString (params, 'type', defaultType);
        params = this.omit (params, 'type');
        let response = undefined;
        if (type === 'linear') {
            response = await this.privateLinearGetPositionList (this.extend (request, params));
        } else if (type === 'inverse') {
            response = await this.v2PrivateGetPositionList (this.extend (request, params));
        } else if (type === 'inverseFuture') {
            response = await this.futuresPrivateGetPositionList (this.extend (request, params));
        }
        if ((typeof response === 'string') && this.isJsonEncodedObject (response)) {
            response = JSON.parse (response);
        }
        //
        //     {
        //         ret_code: 0,
        //         ret_msg: 'OK',
        //         ext_code: '',
        //         ext_info: '',
        //         result: [] or {} depending on the request
        //     }
        //
        return this.safeValue (response, 'result');
    }

    async setMarginMode (marginMode, symbol = undefined, params = {}) {
        if (symbol === undefined) {
            throw new ArgumentsRequired (this.id + ' setMarginMode() requires a symbol argument');
        }
        await this.loadMarkets ();
        const market = this.market (symbol);
        if (market['settle'] === 'USDC') {
            throw new NotSupported (this.id + ' setMarginMode() does not support market ' + symbol + '');
        }
        marginMode = marginMode.toUpperCase ();
        if ((marginMode !== 'ISOLATED') && (marginMode !== 'CROSS')) {
            throw new BadRequest (this.id + ' setMarginMode() marginMode must be either isolated or cross');
        }
        const leverage = this.safeNumber (params, 'leverage');
        let sellLeverage = undefined;
        let buyLeverage = undefined;
        if (leverage === undefined) {
            sellLeverage = this.safeNumber2 (params, 'sell_leverage', 'sellLeverage');
            buyLeverage = this.safeNumber2 (params, 'buy_leverage', 'buyLeverage');
            if (sellLeverage === undefined || buyLeverage === undefined) {
                throw new ArgumentsRequired (this.id + ' setMarginMode() requires a leverage parameter or sell_leverage and buy_leverage parameters');
            }
            params = this.omit (params, [ 'buy_leverage', 'sell_leverage', 'sellLeverage', 'buyLeverage' ]);
        } else {
            params = this.omit (params, 'leverage');
            sellLeverage = leverage;
            buyLeverage = leverage;
        }
        const isIsolated = (marginMode === 'ISOLATED');
        const request = {
            'symbol': market['id'],
            'is_isolated': isIsolated,
            'buy_leverage': leverage,
            'sell_leverage': leverage,
        };
        let method = undefined;
        if (market['future']) {
            method = 'privatePostFuturesPrivatePositionSwitchIsolated';
        } else if (market['inverse']) {
            method = 'privatePostV2PrivatePositionSwitchIsolated';
        } else {
            // linear
            method = 'privatePostPrivateLinearPositionSwitchIsolated';
        }
        const response = await this[method] (this.extend (request, params));
        //
        //     {
        //         "ret_code": 0,
        //         "ret_msg": "OK",
        //         "ext_code": "",
        //         "ext_info": "",
        //         "result": null,
        //         "time_now": "1585881597.006026",
        //         "rate_limit_status": 74,
        //         "rate_limit_reset_ms": 1585881597004,
        //         "rate_limit": 75
        //     }
        //
        return response;
    }

    async setLeverage (leverage, symbol = undefined, params = {}) {
        if (symbol === undefined) {
            throw new ArgumentsRequired (this.id + ' setLeverage() requires a symbol argument');
        }
        await this.loadMarkets ();
        const market = this.market (symbol);
        // WARNING: THIS WILL INCREASE LIQUIDATION PRICE FOR OPEN ISOLATED LONG POSITIONS
        // AND DECREASE LIQUIDATION PRICE FOR OPEN ISOLATED SHORT POSITIONS
        const isUsdcSettled = market['settle'] === 'USDC';
        let method = undefined;
        if (isUsdcSettled) {
            method = 'privatePostPerpetualUsdcOpenapiPrivateV1PositionLeverageSave';
        } else if (market['future']) {
            method = 'privatePostFuturesPrivatePositionLeverageSave';
        } else if (market['linear']) {
            method = 'privatePostPrivateLinearPositionSetLeverage';
        } else {
            // inverse swaps
            method = 'privatePostV2PrivatePositionLeverageSave';
        }
        const request = {
            'symbol': market['id'],
        };
        leverage = isUsdcSettled ? leverage.toString () : parseInt (leverage);
        const isLinearSwap = market['swap'] && market['linear'];
        const requiresBuyAndSellLeverage = !isUsdcSettled && (isLinearSwap || market['future']);
        if (requiresBuyAndSellLeverage) {
            const buyLeverage = this.safeNumber (params, 'buy_leverage');
            const sellLeverage = this.safeNumber (params, 'sell_leverage');
            if (buyLeverage !== undefined && sellLeverage !== undefined) {
                if ((buyLeverage < 1) || (buyLeverage > 100) || (sellLeverage < 1) || (sellLeverage > 100)) {
                    throw new BadRequest (this.id + ' setLeverage() leverage should be between 1 and 100');
                }
            } else {
                request['buy_leverage'] = leverage;
                request['sell_leverage'] = leverage;
            }
        } else {
            // requires leverage
            request['leverage'] = leverage;
        }
        if ((leverage < 1) || (leverage > 100)) {
            throw new BadRequest (this.id + ' setLeverage() leverage should be between 1 and 100');
        }
        return await this[method] (this.extend (request, params));
    }

    sign (path, api = 'public', method = 'GET', params = {}, headers = undefined, body = undefined) {
        let url = undefined;
        if (Array.isArray (api)) {
            const type = this.safeString (api, 0);
            let section = this.safeString (api, 1);
            if (type === 'spot') {
                if (section === 'public') {
                    section = 'v1';
                } else {
                    section += '/v1';
                }
            }
            url = this.implodeHostname (this.urls['api'][type]);
            let request = '/' + type + '/' + section + '/' + path;
            if ((type === 'spot') || (type === 'quote')) {
                if (Object.keys (params).length) {
                    request += '?' + this.rawencode (params);
                }
            } else if (section === 'public') {
                if (Object.keys (params).length) {
                    request += '?' + this.rawencode (params);
                }
            } else if (type === 'public') {
                if (Object.keys (params).length) {
                    request += '?' + this.rawencode (params);
                }
            } else {
                this.checkRequiredCredentials ();
                const timestamp = this.nonce ();
                const query = this.extend (params, {
                    'api_key': this.apiKey,
                    'recv_window': this.options['recvWindow'],
                    'timestamp': timestamp,
                });
                const sortedQuery = this.keysort (query);
                const auth = this.rawencode (sortedQuery);
                const signature = this.hmac (this.encode (auth), this.encode (this.secret));
                if (method === 'POST') {
                    body = this.json (this.extend (query, {
                        'sign': signature,
                    }));
                    headers = {
                        'Content-Type': 'application/json',
                    };
                } else {
                    request += '?' + this.urlencode (sortedQuery) + '&sign=' + signature;
                }
            }
            url += request;
        } else {
            url = this.implodeHostname (this.urls['api'][api]) + '/' + path;
            if (api === 'public') {
                if (Object.keys (params).length) {
                    url += '?' + this.rawencode (params);
                }
            } else if (api === 'private') {
                this.checkRequiredCredentials ();
                const isOpenapi = url.indexOf ('openapi') >= 0;
<<<<<<< HEAD
                const timestamp = this.milliseconds ();
                if (isOpenapi) {
                    let query = {};
                    if (Object.keys (params).length) {
                        query = params;
                    }
                    // this is a PHP specific check
                    const queryLength = query.length;
                    if (Array.isArray (query) && queryLength === 0) {
                        query = '';
                    } else {
                        query = this.json (query);
                    }
                    body = query;
                    const payload = timestamp.toString () + this.apiKey + query;
                    const signature = this.hmac (this.encode (payload), this.encode (this.secret), 'sha256', 'hex');
                    headers = {
                        'X-BAPI-API-KEY': this.apiKey,
                        'X-BAPI-TIMESTAMP': timestamp.toString (),
=======
                const timestamp = this.milliseconds ().toString ();
                if (isOpenapi) {
                    if (Object.keys (params).length) {
                        body = this.json (params);
                    } else {
                        // this fix for PHP is required otherwise it generates
                        // '[]' on empty arrays even when forced to use objects
                        body = '{}';
                    }
                    const payload = timestamp + this.apiKey + body;
                    const signature = this.hmac (this.encode (payload), this.encode (this.secret), 'sha256', 'hex');
                    headers = {
                        'Content-Type': 'application/json',
                        'X-BAPI-API-KEY': this.apiKey,
                        'X-BAPI-TIMESTAMP': timestamp,
>>>>>>> 40acae70
                        'X-BAPI-SIGN': signature,
                    };
                } else {
                    const query = this.extend (params, {
                        'api_key': this.apiKey,
                        'recv_window': this.options['recvWindow'],
                        'timestamp': timestamp,
                    });
                    const sortedQuery = this.keysort (query);
                    const auth = this.rawencode (sortedQuery);
                    const signature = this.hmac (this.encode (auth), this.encode (this.secret));
                    if (method === 'POST') {
                        body = this.json (this.extend (query, {
                            'sign': signature,
                        }));
                        headers = {
                            'Content-Type': 'application/json',
                        };
                    } else {
                        url += '?' + this.urlencode (sortedQuery) + '&sign=' + signature;
                    }
                }
            }
        }
        return { 'url': url, 'method': method, 'body': body, 'headers': headers };
    }

    handleErrors (httpCode, reason, url, method, headers, body, response, requestHeaders, requestBody) {
        if (!response) {
            return; // fallback to default error handler
        }
        //
        //     {
        //         ret_code: 10001,
        //         ret_msg: 'ReadMapCB: expect { or n, but found \u0000, error ' +
        //         'found in #0 byte of ...||..., bigger context ' +
        //         '...||...',
        //         ext_code: '',
        //         ext_info: '',
        //         result: null,
        //         time_now: '1583934106.590436'
        //     }
        //
        //     {
        //         "retCode":10001,
        //         "retMsg":"symbol params err",
        //         "result":{"symbol":"","bid":"","bidIv":"","bidSize":"","ask":"","askIv":"","askSize":"","lastPrice":"","openInterest":"","indexPrice":"","markPrice":"","markPriceIv":"","change24h":"","high24h":"","low24h":"","volume24h":"","turnover24h":"","totalVolume":"","totalTurnover":"","fundingRate":"","predictedFundingRate":"","nextFundingTime":"","countdownHour":"0","predictedDeliveryPrice":"","underlyingPrice":"","delta":"","gamma":"","vega":"","theta":""}
        //     }
        //
        const errorCode = this.safeString2 (response, 'ret_code', 'retCode');
        if (errorCode !== '0') {
            if (errorCode === '30084') {
                // not an error
                // https://github.com/ccxt/ccxt/issues/11268
                // https://github.com/ccxt/ccxt/pull/11624
                // POST https://api.bybit.com/v2/private/position/switch-isolated 200 OK
                // {"ret_code":30084,"ret_msg":"Isolated not modified","ext_code":"","ext_info":"","result":null,"time_now":"1642005219.937988","rate_limit_status":73,"rate_limit_reset_ms":1642005219894,"rate_limit":75}
                return undefined;
            }
            const feedback = this.id + ' ' + body;
            this.throwExactlyMatchedException (this.exceptions['exact'], errorCode, feedback);
            this.throwBroadlyMatchedException (this.exceptions['broad'], body, feedback);
            throw new ExchangeError (feedback); // unknown message
        }
    }

    async fetchMarketLeverageTiers (symbol, params = {}) {
        await this.loadMarkets ();
        const request = {};
        let market = undefined;
        market = this.market (symbol);
        if (market['spot'] || market['option']) {
            throw new BadRequest (this.id + ' fetchLeverageTiers() symbol does not support market ' + symbol);
        }
        request['symbol'] = market['id'];
        const isUsdcSettled = market['settle'] === 'USDC';
        let method = undefined;
        if (isUsdcSettled) {
            method = 'publicGetPerpetualUsdcOpenapiPublicV1RiskLimitList';
        } else if (market['linear']) {
            method = 'publicLinearGetRiskLimit';
        } else {
            method = 'publicGetV2PublicRiskLimitList';
        }
        const response = await this[method] (this.extend (request, params));
        //
        //  publicLinearGetRiskLimit
        //    {
        //        ret_code: '0',
        //        ret_msg: 'OK',
        //        ext_code: '',
        //        ext_info: '',
        //        result: [
        //            {
        //                id: '11',
        //                symbol: 'ETHUSDT',
        //                limit: '800000',
        //                maintain_margin: '0.01',
        //                starting_margin: '0.02',
        //                section: [
        //                    '1',  '2',  '3',
        //                    '5',  '10', '15',
        //                    '25'
        //                ],
        //                is_lowest_risk: '1',
        //                created_at: '2022-02-04 23:30:33.555252',
        //                updated_at: '2022-02-04 23:30:33.555254',
        //                max_leverage: '50'
        //            },
        //            ...
        //        ]
        //    }
        //
        //  v2PublicGetRiskLimitList
        //    {
        //        ret_code: '0',
        //        ret_msg: 'OK',
        //        ext_code: '',
        //        ext_info: '',
        //        result: [
        //            {
        //                id: '180',
        //                is_lowest_risk: '0',
        //                section: [
        //                  '1', '2', '3',
        //                  '4', '5', '7',
        //                  '8', '9'
        //                ],
        //                symbol: 'ETHUSDH22',
        //                limit: '30000',
        //                max_leverage: '9',
        //                starting_margin: '11',
        //                maintain_margin: '5.5',
        //                coin: 'ETH',
        //                created_at: '2021-04-22T15:00:00Z',
        //                updated_at: '2021-04-22T15:00:00Z'
        //            },
        //        ],
        //        time_now: '1644017569.683191'
        //    }
        //
        const result = this.safeValue (response, 'result');
        return this.parseMarketLeverageTiers (result, market);
    }

    parseMarketLeverageTiers (info, market) {
        //
        //    Linear
        //    [
        //        {
        //            id: '11',
        //            symbol: 'ETHUSDT',
        //            limit: '800000',
        //            maintain_margin: '0.01',
        //            starting_margin: '0.02',
        //            section: [
        //                '1',  '2',  '3',
        //                '5',  '10', '15',
        //                '25'
        //            ],
        //            is_lowest_risk: '1',
        //            created_at: '2022-02-04 23:30:33.555252',
        //            updated_at: '2022-02-04 23:30:33.555254',
        //            max_leverage: '50'
        //        },
        //        ...
        //    ]
        //
        //    Inverse
        //    [
        //        {
        //            id: '180',
        //            is_lowest_risk: '0',
        //            section: [
        //                '1', '2', '3',
        //                '4', '5', '7',
        //                '8', '9'
        //            ],
        //            symbol: 'ETHUSDH22',
        //            limit: '30000',
        //            max_leverage: '9',
        //            starting_margin: '11',
        //            maintain_margin: '5.5',
        //            coin: 'ETH',
        //            created_at: '2021-04-22T15:00:00Z',
        //            updated_at: '2021-04-22T15:00:00Z'
        //        }
        //        ...
        //    ]
        //
        // usdc swap
        //
        //    {
        //        "riskId":"10001",
        //        "symbol":"BTCPERP",
        //        "limit":"1000000",
        //        "startingMargin":"0.0100",
        //        "maintainMargin":"0.0050",
        //        "isLowestRisk":true,
        //        "section":[
        //           "1",
        //           "2",
        //           "3",
        //           "5",
        //           "10",
        //           "25",
        //           "50",
        //           "100"
        //        ],
        //        "maxLeverage":"100.00"
        //    }
        //
        let minNotional = 0;
        const tiers = [];
        for (let i = 0; i < info.length; i++) {
            const item = info[i];
            const maxNotional = this.safeNumber (item, 'limit');
            tiers.push ({
                'tier': this.sum (i, 1),
                'currency': market['base'],
                'minNotional': minNotional,
                'maxNotional': maxNotional,
                'maintenanceMarginRate': this.safeNumber2 (item, 'maintain_margin', 'maintainMargin'),
                'maxLeverage': this.safeNumber2 (item, 'max_leverage', 'maxLeverage'),
                'info': item,
            });
            minNotional = maxNotional;
        }
        return tiers;
    }
};<|MERGE_RESOLUTION|>--- conflicted
+++ resolved
@@ -3840,27 +3840,6 @@
             } else if (api === 'private') {
                 this.checkRequiredCredentials ();
                 const isOpenapi = url.indexOf ('openapi') >= 0;
-<<<<<<< HEAD
-                const timestamp = this.milliseconds ();
-                if (isOpenapi) {
-                    let query = {};
-                    if (Object.keys (params).length) {
-                        query = params;
-                    }
-                    // this is a PHP specific check
-                    const queryLength = query.length;
-                    if (Array.isArray (query) && queryLength === 0) {
-                        query = '';
-                    } else {
-                        query = this.json (query);
-                    }
-                    body = query;
-                    const payload = timestamp.toString () + this.apiKey + query;
-                    const signature = this.hmac (this.encode (payload), this.encode (this.secret), 'sha256', 'hex');
-                    headers = {
-                        'X-BAPI-API-KEY': this.apiKey,
-                        'X-BAPI-TIMESTAMP': timestamp.toString (),
-=======
                 const timestamp = this.milliseconds ().toString ();
                 if (isOpenapi) {
                     if (Object.keys (params).length) {
@@ -3876,7 +3855,6 @@
                         'Content-Type': 'application/json',
                         'X-BAPI-API-KEY': this.apiKey,
                         'X-BAPI-TIMESTAMP': timestamp,
->>>>>>> 40acae70
                         'X-BAPI-SIGN': signature,
                     };
                 } else {

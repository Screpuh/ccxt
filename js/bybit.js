--- conflicted
+++ resolved
@@ -48,11 +48,8 @@
                 'fetchTrades': true,
                 'fetchTransactions': undefined,
                 'fetchWithdrawals': true,
-<<<<<<< HEAD
                 'setMarginMode': true,
-=======
                 'setLeverage': true,
->>>>>>> a7cebd12
             },
             'timeframes': {
                 '1m': '1',
@@ -2566,7 +2563,6 @@
         }
     }
 
-<<<<<<< HEAD
     async setMarginMode (symbol, marginType, params = {}, leverage = undefined) {
         //
         // {
@@ -2613,8 +2609,8 @@
             'buy_leverage': leverage,
             'sell_leverage': leverage,
         };
-=======
-    async setLeverage (leverage = undefined, symbol = undefined, params = {}) {
+
+      async setLeverage (leverage = undefined, symbol = undefined, params = {}) {
         if (symbol === undefined) {
             throw new ArgumentsRequired (this.id + ' setLeverage() requires a symbol argument');
         }
@@ -2661,7 +2657,6 @@
             request['buy_leverage'] = buy_leverage;
             request['sell_leverage'] = sell_leverage;
         }
->>>>>>> a7cebd12
         return await this[method] (this.extend (request, params));
     }
 };
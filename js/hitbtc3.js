const Exchange = require ('./base/Exchange');
const { TICK_SIZE } = require ('./base/functions/number');
const Precise = require ('./base/Precise');
const { BadSymbol, BadRequest, OnMaintenance, AccountSuspended, PermissionDenied, ExchangeError, RateLimitExceeded, ExchangeNotAvailable, OrderNotFound, InsufficientFunds, InvalidOrder, AuthenticationError, ArgumentsRequired } = require ('./base/errors');

module.exports = class hitbtc3 extends Exchange {
    describe () {
        return this.deepExtend (super.describe (), {
            'id': 'hitbtc3',
            'name': 'HitBTC',
            'countries': [ 'HK' ],
            // 300 requests per second => 1000ms / 300 = 3.333 (Trading: placing, replacing, deleting)
            // 30 requests per second => ( 1000ms / rateLimit ) / 30 = cost = 10 (Market Data and other Public Requests)
            // 20 requests per second => ( 1000ms / rateLimit ) / 20 = cost = 15 (All Other)
            'rateLimit': 3.333, // TODO: optimize https://api.hitbtc.com/#rate-limiting
            'version': '3',
            'pro': true,
            'has': {
                'CORS': false,
                'spot': true,
                'margin': undefined, // has but not fully implemented
                'swap': true,
                'future': false,
                'option': undefined,
                'addMargin': true,
                'cancelAllOrders': true,
                'cancelOrder': true,
                'createOrder': true,
                'createReduceOnlyOrder': true,
                'editOrder': true,
                'fetchBalance': true,
                'fetchClosedOrders': true,
                'fetchCurrencies': true,
                'fetchDepositAddress': true,
                'fetchDeposits': true,
                'fetchFundingHistory': false,
                'fetchFundingRate': true,
                'fetchFundingRateHistory': true,
                'fetchFundingRates': false,
                'fetchIndexOHLCV': undefined,
                'fetchLeverage': true,
                'fetchLeverageTiers': false,
                'fetchMarketLeverageTiers': false,
                'fetchMarkets': true,
                'fetchMarkOHLCV': undefined,
                'fetchMyTrades': true,
                'fetchOHLCV': true,
                'fetchOpenOrder': true,
                'fetchOpenOrders': true,
                'fetchOrder': true,
                'fetchOrderBook': true,
                'fetchOrderBooks': true,
                'fetchOrders': false,
                'fetchOrderTrades': true,
                'fetchPosition': false,
                'fetchPositions': true,
                'fetchPremiumIndexOHLCV': undefined,
                'fetchTicker': true,
                'fetchTickers': true,
                'fetchTrades': true,
                'fetchTradingFee': true,
                'fetchTradingFees': true,
                'fetchTransactions': true,
                'fetchWithdrawals': true,
                'reduceMargin': true,
                'setLeverage': undefined,
                'setMarginMode': false,
                'setPositionMode': false,
                'transfer': true,
                'withdraw': true,
            },
            'precisionMode': TICK_SIZE,
            'urls': {
                'logo': 'https://user-images.githubusercontent.com/1294454/27766555-8eaec20e-5edc-11e7-9c5b-6dc69fc42f5e.jpg',
                'test': {
                    'public': 'https://api.demo.hitbtc.com',
                    'private': 'https://api.demo.hitbtc.com',
                },
                'api': {
                    'public': 'https://api.hitbtc.com/api/3',
                    'private': 'https://api.hitbtc.com/api/3',
                },
                'www': 'https://hitbtc.com',
                'referral': 'https://hitbtc.com/?ref_id=5a5d39a65d466',
                'doc': [
                    'https://api.hitbtc.com',
                    'https://github.com/hitbtc-com/hitbtc-api/blob/master/APIv2.md',
                ],
                'fees': [
                    'https://hitbtc.com/fees-and-limits',
                    'https://support.hitbtc.com/hc/en-us/articles/115005148605-Fees-and-limits',
                ],
            },
            'api': {
                'public': {
                    'get': {
                        'public/currency': 10,
                        'public/symbol': 10,
                        'public/ticker': 10,
                        'public/price/rate': 10,
                        'public/trades': 10,
                        'public/orderbook': 10,
                        'public/candles': 10,
                        'public/futures/info': 10,
                        'public/futures/history/funding': 10,
                        'public/futures/candles/index_price': 10,
                        'public/futures/candles/mark_price': 10,
                        'public/futures/candles/premium_index': 10,
                        'public/futures/candles/open_interest': 10,
                    },
                },
                'private': {
                    'get': {
                        'spot/balance': 15,
                        'spot/order': 15,
                        'spot/order/{client_order_id}': 15,
                        'spot/fee': 15,
                        'spot/fee/{symbol}': 15,
                        'spot/history/order': 15,
                        'spot/history/trade': 15,
                        'margin/account': 15,
                        'margin/account/isolated/{symbol}': 15,
                        'margin/order': 15,
                        'margin/order/{client_order_id}': 15,
                        'margin/history/clearing': 15,
                        'margin/history/order': 15,
                        'margin/history/positions': 15,
                        'margin/history/trade': 15,
                        'futures/balance': 15,
                        'futures/account': 15,
                        'futures/account/isolated/{symbol}': 15,
                        'futures/order': 15,
                        'futures/order/{client_order_id}': 15,
                        'futures/fee': 15,
                        'futures/fee/{symbol}': 15,
                        'futures/history/clearing': 15,
                        'futures/history/order': 15,
                        'futures/history/positions': 15,
                        'futures/history/trade': 15,
                        'wallet/balance': 15,
                        'wallet/crypto/address': 15,
                        'wallet/crypto/address/recent-deposit': 15,
                        'wallet/crypto/address/recent-withdraw': 15,
                        'wallet/crypto/address/check-mine': 15,
                        'wallet/transactions': 15,
                        'wallet/crypto/check-offchain-available': 15,
                        'wallet/crypto/fee/estimate': 15,
                        'sub-account': 15,
                        'sub-account/acl': 15,
                        'sub-account/balance/{subAccID}': 15,
                        'sub-account/crypto/address/{subAccID}/{currency}': 15,
                    },
                    'post': {
                        'spot/order': 1,
                        'margin/order': 1,
                        'futures/order': 1,
                        'wallet/convert': 15,
                        'wallet/crypto/withdraw': 15,
                        'wallet/transfer': 15,
                        'sub-account/freeze': 15,
                        'sub-account/activate': 15,
                        'sub-account/transfer': 15,
                        'sub-account/acl': 15,
                    },
                    'patch': {
                        'spot/order/{client_order_id}': 1,
                        'margin/order/{client_order_id}': 1,
                        'futures/order/{client_order_id}': 1,
                    },
                    'delete': {
                        'spot/order': 1,
                        'spot/order/{client_order_id}': 1,
                        'margin/position': 1,
                        'margin/position/isolated/{symbol}': 1,
                        'margin/order': 1,
                        'margin/order/{client_order_id}': 1,
                        'futures/position': 1,
                        'futures/position/isolated/{symbol}': 1,
                        'futures/order': 1,
                        'futures/order/{client_order_id}': 1,
                        'wallet/crypto/withdraw/{id}': 1,
                    },
                    'put': {
                        'margin/account/isolated/{symbol}': 1,
                        'futures/account/isolated/{symbol}': 1,
                        'wallet/crypto/withdraw/{id}': 1,
                    },
                },
            },
            'fees': {
                'trading': {
                    'tierBased': true,
                    'percentage': true,
                    'taker': this.parseNumber ('0.0009'),
                    'maker': this.parseNumber ('0.0009'),
                    'tiers': {
                        'maker': [
                            [ this.parseNumber ('0'), this.parseNumber ('0.0009') ],
                            [ this.parseNumber ('10'), this.parseNumber ('0.0007') ],
                            [ this.parseNumber ('100'), this.parseNumber ('0.0006') ],
                            [ this.parseNumber ('500'), this.parseNumber ('0.0005') ],
                            [ this.parseNumber ('1000'), this.parseNumber ('0.0003') ],
                            [ this.parseNumber ('5000'), this.parseNumber ('0.0002') ],
                            [ this.parseNumber ('10000'), this.parseNumber ('0.0001') ],
                            [ this.parseNumber ('20000'), this.parseNumber ('0') ],
                            [ this.parseNumber ('50000'), this.parseNumber ('-0.0001') ],
                            [ this.parseNumber ('100000'), this.parseNumber ('-0.0001') ],
                        ],
                        'taker': [
                            [ this.parseNumber ('0'), this.parseNumber ('0.0009') ],
                            [ this.parseNumber ('10'), this.parseNumber ('0.0008') ],
                            [ this.parseNumber ('100'), this.parseNumber ('0.0007') ],
                            [ this.parseNumber ('500'), this.parseNumber ('0.0007') ],
                            [ this.parseNumber ('1000'), this.parseNumber ('0.0006') ],
                            [ this.parseNumber ('5000'), this.parseNumber ('0.0006') ],
                            [ this.parseNumber ('10000'), this.parseNumber ('0.0005') ],
                            [ this.parseNumber ('20000'), this.parseNumber ('0.0004') ],
                            [ this.parseNumber ('50000'), this.parseNumber ('0.0003') ],
                            [ this.parseNumber ('100000'), this.parseNumber ('0.0002') ],
                        ],
                    },
                },
            },
            'timeframes': {
                '1m': 'M1',
                '3m': 'M3',
                '5m': 'M5',
                '15m': 'M15',
                '30m': 'M30', // default
                '1h': 'H1',
                '4h': 'H4',
                '1d': 'D1',
                '1w': 'D7',
                '1M': '1M',
            },
            'exceptions': {
                'exact': {
                    '429': RateLimitExceeded,
                    '500': ExchangeError,
                    '503': ExchangeNotAvailable,
                    '504': ExchangeNotAvailable,
                    '600': PermissionDenied,
                    '800': ExchangeError,
                    '1002': AuthenticationError,
                    '1003': PermissionDenied,
                    '1004': AuthenticationError,
                    '1005': AuthenticationError,
                    '2001': BadSymbol,
                    '2002': BadRequest,
                    '2003': BadRequest,
                    '2010': BadRequest,
                    '2011': BadRequest,
                    '2012': BadRequest,
                    '2020': BadRequest,
                    '2022': BadRequest,
                    '10001': BadRequest,
                    '10021': AccountSuspended,
                    '10022': BadRequest,
                    '20001': InsufficientFunds,
                    '20002': OrderNotFound,
                    '20003': ExchangeError,
                    '20004': ExchangeError,
                    '20005': ExchangeError,
                    '20006': ExchangeError,
                    '20007': ExchangeError,
                    '20008': InvalidOrder,
                    '20009': InvalidOrder,
                    '20010': OnMaintenance,
                    '20011': ExchangeError,
                    '20012': ExchangeError,
                    '20014': ExchangeError,
                    '20016': ExchangeError,
                    '20031': ExchangeError,
                    '20032': ExchangeError,
                    '20033': ExchangeError,
                    '20034': ExchangeError,
                    '20040': ExchangeError,
                    '20041': ExchangeError,
                    '20042': ExchangeError,
                    '20043': ExchangeError,
                    '20044': PermissionDenied,
                    '20045': InvalidOrder,
                    '20080': ExchangeError,
                    '21001': ExchangeError,
                    '21003': AccountSuspended,
                    '21004': AccountSuspended,
                },
                'broad': {},
            },
            'options': {
                'networks': {
                    'ETH': 'USDT20',
                    'ERC20': 'USDT20',
                    'TRX': 'USDTRX',
                    'TRC20': 'USDTRX',
                    'OMNI': 'USDT',
                },
                'accountsByType': {
                    'spot': 'spot',
                    'funding': 'wallet',
                    'wallet': 'wallet',
                    'future': 'derivatives',
                    'derivatives': 'derivatives',
                },
            },
        });
    }

    nonce () {
        return this.milliseconds ();
    }

    async fetchMarkets (params = {}) {
        const response = await this.publicGetPublicSymbol (params);
        //
        //     {
        //         "AAVEUSDT_PERP":{
        //             "type":"futures",
        //             "expiry":null,
        //             "underlying":"AAVE",
        //             "base_currency":null,
        //             "quote_currency":"USDT",
        //             "quantity_increment":"0.01",
        //             "tick_size":"0.001",
        //             "take_rate":"0.0005",
        //             "make_rate":"0.0002",
        //             "fee_currency":"USDT",
        //             "margin_trading":true,
        //             "max_initial_leverage":"50.00"
        //         },
        //         "MANAUSDT":{
        //             "type":"spot",
        //             "base_currency":"MANA",
        //             "quote_currency":"USDT",
        //             "quantity_increment":"1",
        //             "tick_size":"0.0000001",
        //             "take_rate":"0.0025",
        //             "make_rate":"0.001",
        //             "fee_currency":"USDT",
        //             "margin_trading":true,
        //             "max_initial_leverage":"5.00"
        //         },
        //     }
        //
        const result = [];
        const ids = Object.keys (response);
        for (let i = 0; i < ids.length; i++) {
            const id = ids[i];
            const market = this.safeValue (response, id);
            const marketType = this.safeString (market, 'type');
            const expiry = this.safeInteger (market, 'expiry');
            const contract = (marketType === 'futures');
            const spot = (marketType === 'spot');
            const marginTrading = this.safeValue (market, 'margin_trading', false);
            const margin = spot && marginTrading;
            const future = (expiry !== undefined);
            const swap = (contract && !future);
            const option = false;
            const baseId = this.safeString2 (market, 'base_currency', 'underlying');
            const quoteId = this.safeString (market, 'quote_currency');
            const feeCurrencyId = this.safeString (market, 'fee_currency');
            const base = this.safeCurrencyCode (baseId);
            const quote = this.safeCurrencyCode (quoteId);
            const feeCurrency = this.safeCurrencyCode (feeCurrencyId);
            let settleId = undefined;
            let settle = undefined;
            let symbol = base + '/' + quote;
            let type = 'spot';
            let contractSize = undefined;
            let linear = undefined;
            let inverse = undefined;
            if (contract) {
                contractSize = this.parseNumber ('1');
                settleId = feeCurrencyId;
                settle = this.safeCurrencyCode (settleId);
                linear = ((quote !== undefined) && (quote === settle));
                inverse = !linear;
                symbol = symbol + ':' + settle;
                if (future) {
                    symbol = symbol + '-' + expiry;
                    type = 'future';
                } else {
                    type = 'swap';
                }
            }
            const lotString = this.safeString (market, 'quantity_increment');
            const stepString = this.safeString (market, 'tick_size');
            const lot = this.parseNumber (lotString);
            const step = this.parseNumber (stepString);
            result.push ({
                'id': id,
                'symbol': symbol,
                'base': base,
                'quote': quote,
                'settle': settle,
                'baseId': baseId,
                'quoteId': quoteId,
                'settleId': settleId,
                'type': type,
                'spot': spot,
                'margin': margin,
                'swap': swap,
                'future': future,
                'option': option,
                'active': true,
                'contract': contract,
                'linear': linear,
                'inverse': inverse,
                'taker': this.safeNumber (market, 'take_rate'),
                'maker': this.safeNumber (market, 'make_rate'),
                'contractSize': contractSize,
                'expiry': expiry,
                'expiryDatetime': undefined,
                'strike': undefined,
                'optionType': undefined,
                'feeCurrency': feeCurrency,
                'precision': {
                    'amount': lot,
                    'price': step,
                },
                'limits': {
                    'leverage': {
                        'min': this.parseNumber ('1'),
                        'max': this.safeNumber (market, 'max_initial_leverage', 1),
                    },
                    'amount': {
                        'min': lot,
                        'max': undefined,
                    },
                    'price': {
                        'min': step,
                        'max': undefined,
                    },
                    'cost': {
                        'min': this.parseNumber (Precise.stringMul (lotString, stepString)),
                        'max': undefined,
                    },
                },
                'info': market,
            });
        }
        return result;
    }

    async fetchCurrencies (params = {}) {
        const response = await this.publicGetPublicCurrency (params);
        //
        //     {
        //       "WEALTH": {
        //         "full_name": "ConnectWealth",
        //         "payin_enabled": false,
        //         "payout_enabled": false,
        //         "transfer_enabled": true,
        //         "precision_transfer": "0.001",
        //         "networks": [
        //           {
        //             "network": "ETH",
        //             "protocol": "ERC20",
        //             "default": true,
        //             "payin_enabled": false,
        //             "payout_enabled": false,
        //             "precision_payout": "0.001",
        //             "payout_fee": "0.016800000000",
        //             "payout_is_payment_id": false,
        //             "payin_payment_id": false,
        //             "payin_confirmations": "2"
        //           }
        //         ]
        //       }
        //     }
        //
        const result = {};
        const currencies = Object.keys (response);
        for (let i = 0; i < currencies.length; i++) {
            const currencyId = currencies[i];
            const code = this.safeCurrencyCode (currencyId);
            const entry = response[currencyId];
            const name = this.safeString (entry, 'full_name');
            const precision = this.safeNumber (entry, 'precision_transfer');
            const payinEnabled = this.safeValue (entry, 'payin_enabled', false);
            const payoutEnabled = this.safeValue (entry, 'payout_enabled', false);
            const transferEnabled = this.safeValue (entry, 'transfer_enabled', false);
            const active = payinEnabled && payoutEnabled && transferEnabled;
            const rawNetworks = this.safeValue (entry, 'networks', []);
            const networks = {};
            let fee = undefined;
            let depositEnabled = undefined;
            let withdrawEnabled = undefined;
            for (let j = 0; j < rawNetworks.length; j++) {
                const rawNetwork = rawNetworks[j];
                let networkId = this.safeString (rawNetwork, 'protocol');
                if (networkId.length === 0) {
                    networkId = this.safeString (rawNetwork, 'network');
                }
                const network = this.safeNetwork (networkId);
                fee = this.safeNumber (rawNetwork, 'payout_fee');
                const precision = this.safeNumber (rawNetwork, 'precision_payout');
                const payinEnabledNetwork = this.safeValue (entry, 'payin_enabled', false);
                const payoutEnabledNetwork = this.safeValue (entry, 'payout_enabled', false);
                const activeNetwork = payinEnabledNetwork && payoutEnabledNetwork;
                if (payinEnabledNetwork && !depositEnabled) {
                    depositEnabled = true;
                } else if (!payinEnabledNetwork) {
                    depositEnabled = false;
                }
                if (payoutEnabledNetwork && !withdrawEnabled) {
                    withdrawEnabled = true;
                } else if (!payoutEnabledNetwork) {
                    withdrawEnabled = false;
                }
                networks[network] = {
                    'info': rawNetwork,
                    'id': networkId,
                    'network': network,
                    'fee': fee,
                    'active': activeNetwork,
                    'deposit': payinEnabledNetwork,
                    'withdraw': payoutEnabledNetwork,
                    'precision': precision,
                    'limits': {
                        'withdraw': {
                            'min': undefined,
                            'max': undefined,
                        },
                    },
                };
            }
            const networksKeys = Object.keys (networks);
            const networksLength = networksKeys.length;
            result[code] = {
                'info': entry,
                'code': code,
                'id': currencyId,
                'precision': precision,
                'name': name,
                'active': active,
                'deposit': depositEnabled,
                'withdraw': withdrawEnabled,
                'networks': networks,
                'fee': (networksLength <= 1) ? fee : undefined,
                'limits': {
                    'amount': {
                        'min': undefined,
                        'max': undefined,
                    },
                },
            };
        }
        return result;
    }

    safeNetwork (networkId) {
        if (networkId === undefined) {
            return undefined;
        } else {
            return networkId.toUpperCase ();
        }
    }

    async fetchDepositAddress (code, params = {}) {
        await this.loadMarkets ();
        const currency = this.currency (code);
        const request = {
            'currency': currency['id'],
        };
        const network = this.safeStringUpper (params, 'network');
        if ((network !== undefined) && (code === 'USDT')) {
            const networks = this.safeValue (this.options, 'networks');
            const parsedNetwork = this.safeString (networks, network);
            if (parsedNetwork !== undefined) {
                request['currency'] = parsedNetwork;
            }
            params = this.omit (params, 'network');
        }
        const response = await this.privateGetWalletCryptoAddress (this.extend (request, params));
        //
        //  [{"currency":"ETH","address":"0xd0d9aea60c41988c3e68417e2616065617b7afd3"}]
        //
        const firstAddress = this.safeValue (response, 0);
        const address = this.safeString (firstAddress, 'address');
        const currencyId = this.safeString (firstAddress, 'currency');
        const tag = this.safeString (firstAddress, 'payment_id');
        const parsedCode = this.safeCurrencyCode (currencyId);
        return {
            'info': response,
            'address': address,
            'tag': tag,
            'code': parsedCode,
            'network': undefined,
        };
    }

    parseBalance (response) {
        const result = { 'info': response };
        for (let i = 0; i < response.length; i++) {
            const entry = response[i];
            const currencyId = this.safeString (entry, 'currency');
            const code = this.safeCurrencyCode (currencyId);
            const account = this.account ();
            account['free'] = this.safeString (entry, 'available');
            account['used'] = this.safeString (entry, 'reserved');
            result[code] = account;
        }
        return this.safeBalance (result);
    }

    async fetchBalance (params = {}) {
        const type = this.safeStringLower (params, 'type', 'spot');
        params = this.omit (params, [ 'type' ]);
        const accountsByType = this.safeValue (this.options, 'accountsByType', {});
        const account = this.safeString (accountsByType, type);
        let response = undefined;
        if (account === 'wallet') {
            response = await this.privateGetWalletBalance (params);
        } else if (account === 'spot') {
            response = await this.privateGetSpotBalance (params);
        } else if (account === 'derivatives') {
            response = await this.privateGetFuturesBalance (params);
        } else {
            const keys = Object.keys (accountsByType);
            throw new BadRequest (this.id + ' fetchBalance() type parameter must be one of ' + keys.join (', '));
        }
        //
        //     [
        //       {
        //         "currency": "PAXG",
        //         "available": "0",
        //         "reserved": "0",
        //         "reserved_margin": "0",
        //       },
        //       ...
        //     ]
        //
        return this.parseBalance (response);
    }

    async fetchTicker (symbol, params = {}) {
        const response = await this.fetchTickers ([ symbol ], params);
        return this.safeValue (response, symbol);
    }

    async fetchTickers (symbols = undefined, params = {}) {
        await this.loadMarkets ();
        const request = {};
        if (symbols !== undefined) {
            const marketIds = this.marketIds (symbols);
            const delimited = marketIds.join (',');
            request['symbols'] = delimited;
        }
        const response = await this.publicGetPublicTicker (this.extend (request, params));
        //
        //     {
        //       "BTCUSDT": {
        //         "ask": "63049.06",
        //         "bid": "63046.41",
        //         "last": "63048.36",
        //         "low": "62010.00",
        //         "high": "66657.99",
        //         "open": "64839.75",
        //         "volume": "15272.13278",
        //         "volume_quote": "976312127.6277998",
        //         "timestamp": "2021-10-22T04:25:47.573Z"
        //       }
        //     }
        //
        const result = {};
        const keys = Object.keys (response);
        for (let i = 0; i < keys.length; i++) {
            const marketId = keys[i];
            const market = this.safeMarket (marketId);
            const symbol = market['symbol'];
            const entry = response[marketId];
            result[symbol] = this.parseTicker (entry, market);
        }
        return this.filterByArray (result, 'symbol', symbols);
    }

    parseTicker (ticker, market = undefined) {
        //
        //     {
        //       "ask": "62756.01",
        //       "bid": "62754.09",
        //       "last": "62755.87",
        //       "low": "62010.00",
        //       "high": "66657.99",
        //       "open": "65089.27",
        //       "volume": "16719.50366",
        //       "volume_quote": "1063422878.8156828",
        //       "timestamp": "2021-10-22T07:29:14.585Z"
        //     }
        //
        const timestamp = this.parse8601 (ticker['timestamp']);
        const symbol = this.safeSymbol (undefined, market);
        const baseVolume = this.safeString (ticker, 'volume');
        const quoteVolume = this.safeString (ticker, 'volume_quote');
        const open = this.safeString (ticker, 'open');
        const last = this.safeString (ticker, 'last');
        return this.safeTicker ({
            'symbol': symbol,
            'timestamp': timestamp,
            'datetime': this.iso8601 (timestamp),
            'high': this.safeString (ticker, 'high'),
            'low': this.safeString (ticker, 'low'),
            'bid': this.safeString (ticker, 'bid'),
            'bidVolume': undefined,
            'ask': this.safeString (ticker, 'ask'),
            'askVolume': undefined,
            'vwap': undefined,
            'open': open,
            'close': last,
            'last': last,
            'previousClose': undefined,
            'change': undefined,
            'percentage': undefined,
            'average': undefined,
            'baseVolume': baseVolume,
            'quoteVolume': quoteVolume,
            'info': ticker,
        }, market, false);
    }

    async fetchTrades (symbol, since = undefined, limit = undefined, params = {}) {
        await this.loadMarkets ();
        let market = undefined;
        const request = {};
        if (symbol !== undefined) {
            market = this.market (symbol);
            // symbol is optional for hitbtc fetchTrades
            request['symbols'] = market['id'];
        }
        if (limit !== undefined) {
            request['limit'] = limit;
        }
        if (since !== undefined) {
            request['from'] = since;
        }
        const response = await this.publicGetPublicTrades (this.extend (request, params));
        const marketIds = Object.keys (response);
        let trades = [];
        for (let i = 0; i < marketIds.length; i++) {
            const marketId = marketIds[i];
            const market = this.market (marketId);
            const rawTrades = response[marketId];
            const parsed = this.parseTrades (rawTrades, market);
            trades = this.arrayConcat (trades, parsed);
        }
        return trades;
    }

    async fetchMyTrades (symbol = undefined, since = undefined, limit = undefined, params = {}) {
        await this.loadMarkets ();
        let market = undefined;
        const request = {};
        if (symbol !== undefined) {
            market = this.market (symbol);
            request['symbol'] = market['id'];
        }
        if (limit !== undefined) {
            request['limit'] = limit;
        }
        if (since !== undefined) {
            request['from'] = since;
        }
        const [ marketType, query ] = this.handleMarketTypeAndParams ('fetchMyTrades', market, params);
        const method = this.getSupportedMapping (marketType, {
            'spot': 'privateGetSpotHistoryTrade',
            'swap': 'privateGetFuturesHistoryTrade',
            'margin': 'privateGetMarginHistoryTrade',
        });
        const response = await this[method] (this.extend (request, query));
        return this.parseTrades (response, market, since, limit);
    }

    parseTrade (trade, market = undefined) {
        //
        // createOrder (market)
        //
        //  {
        //      id: '1569252895',
        //      position_id: '0',
        //      quantity: '10',
        //      price: '0.03919424',
        //      fee: '0.000979856000',
        //      timestamp: '2022-01-25T19:38:36.153Z',
        //      taker: true
        //  }
        //
        // fetchTrades
        //
        //  {
        //      id: 974786185,
        //      price: '0.032462',
        //      qty: '0.3673',
        //      side: 'buy',
        //      timestamp: '2020-10-16T12:57:39.846Z'
        //  }
        //
        // fetchMyTrades spot
        //
        //  {
        //      id: 277210397,
        //      clientOrderId: '6e102f3e7f3f4e04aeeb1cdc95592f1a',
        //      orderId: 28102855393,
        //      symbol: 'ETHBTC',
        //      side: 'sell',
        //      quantity: '0.002',
        //      price: '0.073365',
        //      fee: '0.000000147',
        //      timestamp: '2018-04-28T18:39:55.345Z',
        //      taker: true
        //  }
        //
        // fetchMyTrades swap and margin
        //
        //  {
        //      "id": 4718564,
        //      "order_id": 58730811958,
        //      "client_order_id": "475c47d97f867f09726186eb22b4c3d4",
        //      "symbol": "BTCUSDT_PERP",
        //      "side": "sell",
        //      "quantity": "0.0001",
        //      "price": "41118.51",
        //      "fee": "0.002055925500",
        //      "timestamp": "2022-03-17T05:23:17.795Z",
        //      "taker": true,
        //      "position_id": 2350122,
        //      "pnl": "0.002255000000",
        //      "liquidation": false
        //  }
        //
        const timestamp = this.parse8601 (trade['timestamp']);
        const marketId = this.safeString (trade, 'symbol');
        market = this.safeMarket (marketId, market);
        const symbol = market['symbol'];
        let fee = undefined;
        const feeCostString = this.safeString (trade, 'fee');
        const taker = this.safeValue (trade, 'taker');
        let takerOrMaker = undefined;
        if (taker !== undefined) {
            takerOrMaker = taker ? 'taker' : 'maker';
        }
        if (feeCostString !== undefined) {
            const info = this.safeValue (market, 'info', {});
            const feeCurrency = this.safeString (info, 'fee_currency');
            const feeCurrencyCode = this.safeCurrencyCode (feeCurrency);
            fee = {
                'cost': feeCostString,
                'currency': feeCurrencyCode,
            };
        }
        // we use clientOrderId as the order id with this exchange intentionally
        // because most of their endpoints will require clientOrderId
        // explained here: https://github.com/ccxt/ccxt/issues/5674
        const orderId = this.safeString (trade, 'clientOrderId');
        const priceString = this.safeString (trade, 'price');
        const amountString = this.safeString2 (trade, 'quantity', 'qty');
        const side = this.safeString (trade, 'side');
        const id = this.safeString (trade, 'id');
        return this.safeTrade ({
            'info': trade,
            'id': id,
            'order': orderId,
            'timestamp': timestamp,
            'datetime': this.iso8601 (timestamp),
            'symbol': symbol,
            'type': undefined,
            'side': side,
            'takerOrMaker': takerOrMaker,
            'price': priceString,
            'amount': amountString,
            'cost': undefined,
            'fee': fee,
        }, market);
    }

    async fetchTransactionsHelper (types, code, since, limit, params) {
        await this.loadMarkets ();
        const request = {
            'types': types,
        };
        let currency = undefined;
        if (code !== undefined) {
            currency = this.currency (code);
            request['currencies'] = currency['id'];
        }
        if (since !== undefined) {
            request['from'] = this.iso8601 (since);
        }
        if (limit !== undefined) {
            request['limit'] = limit;
        }
        const response = await this.privateGetWalletTransactions (this.extend (request, params));
        //
        //     [
        //       {
        //         "id": "101609495",
        //         "created_at": "2018-03-06T22:05:06.507Z",
        //         "updated_at": "2018-03-06T22:11:45.03Z",
        //         "status": "SUCCESS",
        //         "type": "DEPOSIT",
        //         "subtype": "BLOCKCHAIN",
        //         "native": {
        //           "tx_id": "e20b0965-4024-44d0-b63f-7fb8996a6706",
        //           "index": "881652766",
        //           "currency": "ETH",
        //           "amount": "0.01418088",
        //           "hash": "d95dbbff3f9234114f1211ab0ba2a94f03f394866fd5749d74a1edab80e6c5d3",
        //           "address": "0xd9259302c32c0a0295d86a39185c9e14f6ba0a0d",
        //           "confirmations": "20",
        //           "senders": [
        //             "0x243bec9256c9a3469da22103891465b47583d9f1"
        //           ]
        //         }
        //       }
        //     ]
        //
        return this.parseTransactions (response, currency, since, limit, params);
    }

    parseTransactionStatus (status) {
        const statuses = {
            'PENDING': 'pending',
            'FAILED': 'failed',
            'SUCCESS': 'ok',
        };
        return this.safeString (statuses, status, status);
    }

    parseTransactionType (type) {
        const types = {
            'DEPOSIT': 'deposit',
            'WITHDRAW': 'withdrawal',
        };
        return this.safeString (types, type, type);
    }

    parseTransaction (transaction, currency = undefined) {
        //
        //     {
        //       "id": "101609495",
        //       "created_at": "2018-03-06T22:05:06.507Z",
        //       "updated_at": "2018-03-06T22:11:45.03Z",
        //       "status": "SUCCESS",
        //       "type": "DEPOSIT",
        //       "subtype": "BLOCKCHAIN",
        //       "native": {
        //         "tx_id": "e20b0965-4024-44d0-b63f-7fb8996a6706",
        //         "index": "881652766",
        //         "currency": "ETH",
        //         "amount": "0.01418088",
        //         "hash": "d95dbbff3f9234114f1211ab0ba2a94f03f394866fd5749d74a1edab80e6c5d3",
        //         "address": "0xd9259302c32c0a0295d86a39185c9e14f6ba0a0d",
        //         "confirmations": "20",
        //         "senders": [
        //           "0x243bec9256c9a3469da22103891465b47583d9f1"
        //         ]
        //       }
        //     }
        //
        //     {
        //       "id": "102703545",
        //       "created_at": "2018-03-30T21:39:17.854Z",
        //       "updated_at": "2018-03-31T00:23:19.067Z",
        //       "status": "SUCCESS",
        //       "type": "WITHDRAW",
        //       "subtype": "BLOCKCHAIN",
        //       "native": {
        //         "tx_id": "5ecd7a85-ce5d-4d52-a916-b8b755e20926",
        //         "index": "918286359",
        //         "currency": "OMG",
        //         "amount": "2.45",
        //         "fee": "1.22",
        //         "hash": "0x1c621d89e7a0841342d5fb3b3587f60b95351590161e078c4a1daee353da4ca9",
        //         "address": "0x50227da7644cea0a43258a2e2d7444d01b43dcca",
        //         "confirmations": "0"
        //       }
        //     }
        //
        const id = this.safeString (transaction, 'id');
        const timestamp = this.parse8601 (this.safeString (transaction, 'created_at'));
        const updated = this.parse8601 (this.safeString (transaction, 'updated_at'));
        const type = this.parseTransactionType (this.safeString (transaction, 'type'));
        const status = this.parseTransactionStatus (this.safeString (transaction, 'status'));
        const native = this.safeValue (transaction, 'native');
        const currencyId = this.safeString (native, 'currency');
        const code = this.safeCurrencyCode (currencyId);
        const txhash = this.safeString (native, 'hash');
        const address = this.safeString (native, 'address');
        const addressTo = address;
        const tag = this.safeString (native, 'payment_id');
        const tagTo = tag;
        const sender = this.safeValue (native, 'senders');
        const addressFrom = this.safeString (sender, 0);
        const amount = this.safeNumber (native, 'amount');
        let fee = undefined;
        const feeCost = this.safeNumber (native, 'fee');
        if (feeCost !== undefined) {
            fee = {
                'code': code,
                'cost': feeCost,
            };
        }
        return {
            'info': transaction,
            'id': id,
            'txid': txhash,
            'code': code,
            'amount': amount,
            'network': undefined,
            'address': address,
            'addressFrom': addressFrom,
            'addressTo': addressTo,
            'tag': tag,
            'tagFrom': undefined,
            'tagTo': tagTo,
            'timestamp': timestamp,
            'datetime': this.iso8601 (timestamp),
            'updated': updated,
            'status': status,
            'type': type,
            'fee': fee,
        };
    }

    async fetchTransactions (code = undefined, since = undefined, limit = undefined, params = {}) {
        return await this.fetchTransactionsHelper ('DEPOSIT,WITHDRAW', code, since, limit, params);
    }

    async fetchDeposits (code = undefined, since = undefined, limit = undefined, params = {}) {
        return await this.fetchTransactionsHelper ('DEPOSIT', code, since, limit, params);
    }

    async fetchWithdrawals (code = undefined, since = undefined, limit = undefined, params = {}) {
        return await this.fetchTransactionsHelper ('WITHDRAW', code, since, limit, params);
    }

    async fetchOrderBooks (symbols = undefined, limit = undefined, params = {}) {
        await this.loadMarkets ();
        const request = {};
        if (symbols !== undefined) {
            const marketIds = this.marketIds (symbols);
            request['symbols'] = marketIds.join (',');
        }
        if (limit !== undefined) {
            request['depth'] = limit;
        }
        const response = await this.publicGetPublicOrderbook (this.extend (request, params));
        const result = {};
        const marketIds = Object.keys (response);
        for (let i = 0; i < marketIds.length; i++) {
            const marketId = marketIds[i];
            const orderbook = response[marketId];
            const symbol = this.safeSymbol (marketId);
            const timestamp = this.parse8601 (this.safeString (orderbook, 'timestamp'));
            result[symbol] = this.parseOrderBook (response[marketId], symbol, timestamp, 'bid', 'ask');
        }
        return result;
    }

    async fetchOrderBook (symbol, limit = undefined, params = {}) {
        const result = await this.fetchOrderBooks ([ symbol ], limit, params);
        return result[symbol];
    }

    parseTradingFee (fee, market = undefined) {
        //
        //     {
        //         "symbol":"ARVUSDT", // returned from fetchTradingFees only
        //         "take_rate":"0.0009",
        //         "make_rate":"0.0009"
        //     }
        //
        const taker = this.safeNumber (fee, 'take_rate');
        const maker = this.safeNumber (fee, 'make_rate');
        const marketId = this.safeString (fee, 'symbol');
        const symbol = this.safeSymbol (marketId, market);
        return {
            'info': fee,
            'symbol': symbol,
            'taker': taker,
            'maker': maker,
        };
    }

    async fetchTradingFee (symbol, params = {}) {
        await this.loadMarkets ();
        const market = this.market (symbol);
        const request = {
            'symbol': market['id'],
        };
        const method = this.getSupportedMapping (market['type'], {
            'spot': 'privateGetSpotFeeSymbol',
            'swap': 'privateGetFuturesFeeSymbol',
        });
        const response = await this[method] (this.extend (request, params));
        //
        //     {
        //         "take_rate":"0.0009",
        //         "make_rate":"0.0009"
        //     }
        //
        return this.parseTradingFee (response, market);
    }

    async fetchTradingFees (symbols = undefined, params = {}) {
        await this.loadMarkets ();
        const [ marketType, query ] = this.handleMarketTypeAndParams ('fetchTradingFees', undefined, params);
        const method = this.getSupportedMapping (marketType, {
            'spot': 'privateGetSpotFee',
            'swap': 'privateGetFuturesFee',
        });
        const response = await this[method] (query);
        //
        //     [
        //         {
        //             "symbol":"ARVUSDT",
        //             "take_rate":"0.0009",
        //             "make_rate":"0.0009"
        //         }
        //     ]
        //
        const result = {};
        for (let i = 0; i < response.length; i++) {
            const fee = this.parseTradingFee (response[i]);
            const symbol = fee['symbol'];
            result[symbol] = fee;
        }
        return result;
    }

    async fetchOHLCV (symbol, timeframe = '1m', since = undefined, limit = undefined, params = {}) {
        await this.loadMarkets ();
        const market = this.market (symbol);
        const request = {
            'symbols': market['id'],
            'period': this.timeframes[timeframe],
        };
        if (since !== undefined) {
            request['from'] = this.iso8601 (since);
        }
        if (limit !== undefined) {
            request['limit'] = limit;
        }
        const response = await this.publicGetPublicCandles (this.extend (request, params));
        //
        //     {
        //       "ETHUSDT": [
        //         {
        //           "timestamp": "2021-10-25T07:38:00.000Z",
        //           "open": "4173.391",
        //           "close": "4170.923",
        //           "min": "4170.923",
        //           "max": "4173.986",
        //           "volume": "0.1879",
        //           "volume_quote": "784.2517846"
        //         }
        //       ]
        //     }
        //
        const ohlcvs = this.safeValue (response, market['id']);
        return this.parseOHLCVs (ohlcvs, market, timeframe, since, limit);
    }

    parseOHLCV (ohlcv, market = undefined) {
        //
        //     {
        //         "timestamp":"2015-08-20T19:01:00.000Z",
        //         "open":"0.006",
        //         "close":"0.006",
        //         "min":"0.006",
        //         "max":"0.006",
        //         "volume":"0.003",
        //         "volume_quote":"0.000018"
        //     }
        //
        return [
            this.parse8601 (this.safeString (ohlcv, 'timestamp')),
            this.safeNumber (ohlcv, 'open'),
            this.safeNumber (ohlcv, 'max'),
            this.safeNumber (ohlcv, 'min'),
            this.safeNumber (ohlcv, 'close'),
            this.safeNumber (ohlcv, 'volume'),
        ];
    }

    async fetchClosedOrders (symbol = undefined, since = undefined, limit = undefined, params = {}) {
        await this.loadMarkets ();
        let market = undefined;
        const request = {};
        if (symbol !== undefined) {
            market = this.market (symbol);
            request['symbol'] = market['id'];
        }
        if (since !== undefined) {
            request['from'] = this.iso8601 (since);
        }
        if (limit !== undefined) {
            request['limit'] = limit;
        }
        const [ marketType, query ] = this.handleMarketTypeAndParams ('fetchClosedOrders', market, params);
        const method = this.getSupportedMapping (marketType, {
            'spot': 'privateGetSpotHistoryOrder',
            'swap': 'privateGetFuturesHistoryOrder',
            'margin': 'privateGetMarginHistoryOrder',
        });
        const response = await this[method] (this.extend (request, query));
        const parsed = this.parseOrders (response, market, since, limit);
        return this.filterByArray (parsed, 'status', [ 'closed', 'canceled' ], false);
    }

    async fetchOrder (id, symbol = undefined, params = {}) {
        await this.loadMarkets ();
        let market = undefined;
        if (symbol !== undefined) {
            market = this.market (symbol);
        }
        const [ marketType, query ] = this.handleMarketTypeAndParams ('fetchOrder', market, params);
        const method = this.getSupportedMapping (marketType, {
            'spot': 'privateGetSpotHistoryOrder',
            'swap': 'privateGetFuturesHistoryOrder',
            'margin': 'privateGetMarginHistoryOrder',
        });
        const request = {
            'client_order_id': id,
        };
        const response = await this[method] (this.extend (request, query));
        //
        //     [
        //       {
        //         "id": "685965182082",
        //         "client_order_id": "B3CBm9uGg9oYQlw96bBSEt38-6gbgBO0",
        //         "symbol": "BTCUSDT",
        //         "side": "buy",
        //         "status": "new",
        //         "type": "limit",
        //         "time_in_force": "GTC",
        //         "quantity": "0.00010",
        //         "quantity_cumulative": "0",
        //         "price": "50000.00",
        //         "price_average": "0",
        //         "created_at": "2021-10-26T11:40:09.287Z",
        //         "updated_at": "2021-10-26T11:40:09.287Z"
        //       }
        //     ]
        //
        const order = this.safeValue (response, 0);
        return this.parseOrder (order, market);
    }

    async fetchOrderTrades (id, symbol = undefined, since = undefined, limit = undefined, params = {}) {
        await this.loadMarkets ();
        let market = undefined;
        if (symbol !== undefined) {
            market = this.market (symbol);
        }
        const request = {
            'order_id': id, // exchange assigned order id as oppose to the client order id
        };
        const [ marketType, query ] = this.handleMarketTypeAndParams ('fetchOrderTrades', market, params);
        const method = this.getSupportedMapping (marketType, {
            'spot': 'privateGetSpotHistoryTrade',
            'swap': 'privateGetFuturesHistoryTrade',
            'margin': 'privateGetMarginHistoryTrade',
        });
        const response = await this[method] (this.extend (request, query));
        //
        // Spot
        //
        //     [
        //       {
        //         "id": 1393448977,
        //         "order_id": 653496804534,
        //         "client_order_id": "065f6f0ff9d54547848454182263d7b4",
        //         "symbol": "DICEETH",
        //         "side": "buy",
        //         "quantity": "1.4",
        //         "price": "0.00261455",
        //         "fee": "0.000003294333",
        //         "timestamp": "2021-09-19T05:35:56.601Z",
        //         "taker": true
        //       }
        //     ]
        //
        // Swap and Margin
        //
        //     [
        //         {
        //             "id": 4718551,
        //             "order_id": 58730748700,
        //             "client_order_id": "dcbcd8549e3445ee922665946002ef67",
        //             "symbol": "BTCUSDT_PERP",
        //             "side": "buy",
        //             "quantity": "0.0001",
        //             "price": "41095.96",
        //             "fee": "0.002054798000",
        //             "timestamp": "2022-03-17T05:23:02.217Z",
        //             "taker": true,
        //             "position_id": 2350122,
        //             "pnl": "0",
        //             "liquidation": false
        //         }
        //     ]
        //
        return this.parseTrades (response, market, since, limit);
    }

    async fetchOpenOrders (symbol = undefined, since = undefined, limit = undefined, params = {}) {
        await this.loadMarkets ();
        let market = undefined;
        const request = {};
        if (symbol !== undefined) {
            market = this.market (symbol);
            request['symbol'] = market['id'];
        }
        const [ marketType, query ] = this.handleMarketTypeAndParams ('fetchOpenOrders', market, params);
        const method = this.getSupportedMapping (marketType, {
            'spot': 'privateGetSpotOrder',
            'swap': 'privateGetFuturesOrder',
            'margin': 'privateGetMarginOrder',
        });
        const response = await this[method] (this.extend (request, query));
        //
        //     [
        //       {
        //         "id": "488953123149",
        //         "client_order_id": "103ad305301e4c3590045b13de15b36e",
        //         "symbol": "BTCUSDT",
        //         "side": "buy",
        //         "status": "new",
        //         "type": "limit",
        //         "time_in_force": "GTC",
        //         "quantity": "0.00001",
        //         "quantity_cumulative": "0",
        //         "price": "0.01",
        //         "post_only": false,
        //         "created_at": "2021-04-13T13:06:16.567Z",
        //         "updated_at": "2021-04-13T13:06:16.567Z"
        //       }
        //     ]
        //
        return this.parseOrders (response, market, since, limit);
    }

    async fetchOpenOrder (id, symbol = undefined, params = {}) {
        await this.loadMarkets ();
        let market = undefined;
        if (symbol !== undefined) {
            market = this.market (symbol);
        }
        const [ marketType, query ] = this.handleMarketTypeAndParams ('fetchOpenOrder', market, params);
        const method = this.getSupportedMapping (marketType, {
            'spot': 'privateGetSpotOrderClientOrderId',
            'swap': 'privateGetFuturesOrderClientOrderId',
            'margin': 'privateGetMarginOrderClientOrderId',
        });
        const request = {
            'client_order_id': id,
        };
        const response = await this[method] (this.extend (request, query));
        return this.parseOrder (response, market);
    }

    async cancelAllOrders (symbol = undefined, params = {}) {
        await this.loadMarkets ();
        let market = undefined;
        const request = {};
        if (symbol !== undefined) {
            market = this.market (symbol);
            request['symbol'] = market['id'];
        }
        const [ marketType, query ] = this.handleMarketTypeAndParams ('cancelAllOrders', market, params);
        const method = this.getSupportedMapping (marketType, {
            'spot': 'privateDeleteSpotOrder',
            'swap': 'privateDeleteFuturesOrder',
            'margin': 'privateDeleteMarginOrder',
        });
        const response = await this[method] (this.extend (request, query));
        return this.parseOrders (response, market);
    }

    async cancelOrder (id, symbol = undefined, params = {}) {
        await this.loadMarkets ();
        let market = undefined;
        const request = {
            'client_order_id': id,
        };
        if (symbol !== undefined) {
            market = this.market (symbol);
        }
        const [ marketType, query ] = this.handleMarketTypeAndParams ('cancelOrder', market, params);
        const method = this.getSupportedMapping (marketType, {
            'spot': 'privateDeleteSpotOrderClientOrderId',
            'swap': 'privateDeleteFuturesOrderClientOrderId',
            'margin': 'privateDeleteMarginOrderClientOrderId',
        });
        const response = await this[method] (this.extend (request, query));
        return this.parseOrder (response, market);
    }

    async editOrder (id, symbol, type, side, amount, price = undefined, params = {}) {
        await this.loadMarkets ();
        let market = undefined;
        const request = {
            'client_order_id': id,
            'quantity': this.amountToPrecision (symbol, amount),
        };
        if ((type === 'limit') || (type === 'stopLimit')) {
            if (price === undefined) {
                throw new ExchangeError (this.id + ' limit order requires price');
            }
            request['price'] = this.priceToPrecision (symbol, price);
        }
        if (symbol !== undefined) {
            market = this.market (symbol);
        }
        const [ marketType, query ] = this.handleMarketTypeAndParams ('editOrder', market, params);
        const method = this.getSupportedMapping (marketType, {
            'spot': 'privatePatchSpotOrderClientOrderId',
            'swap': 'privatePatchFuturesOrderClientOrderId',
            'margin': 'privatePatchMarginOrderClientOrderId',
        });
        const response = await this[method] (this.extend (request, query));
        return this.parseOrder (response, market);
    }

    async createOrder (symbol, type, side, amount, price = undefined, params = {}) {
        await this.loadMarkets ();
        const market = this.market (symbol);
        const reduceOnly = this.safeValue2 (params, 'reduce_only', 'reduceOnly');
        if (reduceOnly !== undefined) {
            if ((market['type'] !== 'swap') && (market['type'] !== 'margin')) {
                throw new InvalidOrder (this.id + ' createOrder() does not support reduce_only for ' + market['type'] + ' orders, reduce_only orders are supported for swap and margin markets only');
            }
        }
        const request = {
            'type': type,
            'side': side,
            'quantity': this.amountToPrecision (symbol, amount),
            'symbol': market['id'],
            // 'client_order_id': 'r42gdPjNMZN-H_xs8RKl2wljg_dfgdg4', // Optional
            // 'time_in_force': 'GTC', // Optional GTC, IOC, FOK, Day, GTD
            // 'price': this.priceToPrecision (symbol, price), // Required if type is limit, stopLimit, or takeProfitLimit
            // 'stop_price': this.safeNumber (params, 'stop_price'), // Required if type is stopLimit, stopMarket, takeProfitLimit, takeProfitMarket
            // 'expire_time': '2021-06-15T17:01:05.092Z', // Required if timeInForce is GTD
            // 'strict_validate': false,
            // 'post_only': false, // Optional
            // 'reduce_only': false, // Optional
            // 'display_quantity': '0', // Optional
            // 'take_rate': 0.001, // Optional
            // 'make_rate': 0.001, // Optional
        };
        const timeInForce = this.safeString2 (params, 'timeInForce', 'time_in_force');
        const expireTime = this.safeString (params, 'expire_time');
        const stopPrice = this.safeNumber2 (params, 'stopPrice', 'stop_price');
        if ((type === 'limit') || (type === 'stopLimit') || (type === 'takeProfitLimit')) {
            if (price === undefined) {
                throw new ExchangeError (this.id + ' createOrder() requires a price argument for limit orders');
            }
            request['price'] = this.priceToPrecision (symbol, price);
        }
        if ((timeInForce === 'GTD')) {
            if (expireTime === undefined) {
                throw new ExchangeError (this.id + ' createOrder() requires an expire_time parameter for a GTD order');
            }
            request['expire_time'] = expireTime;
        }
        if ((type === 'stopLimit') || (type === 'stopMarket') || (type === 'takeProfitLimit') || (type === 'takeProfitMarket')) {
            if (stopPrice === undefined) {
                throw new ExchangeError (this.id + ' createOrder() requires a stopPrice parameter for stop-loss and take-profit orders');
            }
            request['stop_price'] = this.priceToPrecision (symbol, stopPrice);
        }
        const [ marketType, query ] = this.handleMarketTypeAndParams ('createOrder', market, params);
        const method = this.getSupportedMapping (marketType, {
            'spot': 'privatePostSpotOrder',
            'swap': 'privatePostFuturesOrder',
            'margin': 'privatePostMarginOrder',
        });
        const response = await this[method] (this.extend (request, query));
        return this.parseOrder (response, market);
    }

    async createReduceOnlyOrder (symbol, type, side, amount, price = undefined, params = {}) {
        const request = {
            'reduce_only': true,
        };
        return await this.createOrder (symbol, type, side, amount, price, this.extend (request, params));
    }

    parseOrderStatus (status) {
        const statuses = {
            'new': 'open',
            'suspended': 'open',
            'partiallyFilled': 'open',
            'filled': 'closed',
            'canceled': 'canceled',
            'expired': 'failed',
        };
        return this.safeString (statuses, status, status);
    }

    parseOrder (order, market = undefined) {
        //
        // limit
        //     {
        //       "id": 488953123149,
        //       "client_order_id": "103ad305301e4c3590045b13de15b36e",
        //       "symbol": "BTCUSDT",
        //       "side": "buy",
        //       "status": "new",
        //       "type": "limit",
        //       "time_in_force": "GTC",
        //       "quantity": "0.00001",
        //       "quantity_cumulative": "0",
        //       "price": "0.01",
        //       "price_average": "0.01",
        //       "post_only": false,
        //       "created_at": "2021-04-13T13:06:16.567Z",
        //       "updated_at": "2021-04-13T13:06:16.567Z"
        //     }
        //
        // market
        //     {
        //       "id": "685877626834",
        //       "client_order_id": "Yshl7G-EjaREyXQYaGbsmdtVbW-nzQwu",
        //       "symbol": "BTCUSDT",
        //       "side": "buy",
        //       "status": "filled",
        //       "type": "market",
        //       "time_in_force": "GTC",
        //       "quantity": "0.00010",
        //       "quantity_cumulative": "0.00010",
        //       "post_only": false,
        //       "created_at": "2021-10-26T08:55:55.1Z",
        //       "updated_at": "2021-10-26T08:55:55.1Z",
        //       "trades": [
        //         {
        //           "id": "1437229630",
        //           "position_id": "0",
        //           "quantity": "0.00010",
        //           "price": "62884.78",
        //           "fee": "0.005659630200",
        //           "timestamp": "2021-10-26T08:55:55.1Z",
        //           "taker": true
        //         }
        //       ]
        //     }
        //
        // swap and margin
        //
        //     {
        //         "id": 58418961892,
        //         "client_order_id": "r42gdPjNMZN-H_xs8RKl2wljg_dfgdg4",
        //         "symbol": "BTCUSDT_PERP",
        //         "side": "buy",
        //         "status": "new",
        //         "type": "limit",
        //         "time_in_force": "GTC",
        //         "quantity": "0.0005",
        //         "quantity_cumulative": "0",
        //         "price": "30000.00",
        //         "post_only": false,
        //         "reduce_only": false,
        //         "created_at": "2022-03-16T08:16:53.039Z",
        //         "updated_at": "2022-03-16T08:16:53.039Z"
        //     }
        //
        const id = this.safeString (order, 'client_order_id');
        // we use clientOrderId as the order id with this exchange intentionally
        // because most of their endpoints will require clientOrderId
        // explained here: https://github.com/ccxt/ccxt/issues/5674
        const side = this.safeString (order, 'side');
        const type = this.safeString (order, 'type');
        const amount = this.safeString (order, 'quantity');
        const price = this.safeString (order, 'price');
        const average = this.safeString (order, 'price_average');
        const created = this.safeString (order, 'created_at');
        const timestamp = this.parse8601 (created);
        const updated = this.safeString (order, 'updated_at');
        let lastTradeTimestamp = undefined;
        if (updated !== created) {
            lastTradeTimestamp = this.parse8601 (updated);
        }
        const filled = this.safeString (order, 'quantity_cumulative');
        const status = this.parseOrderStatus (this.safeString (order, 'status'));
        const marketId = this.safeString (order, 'symbol');
        market = this.safeMarket (marketId, market);
        const symbol = market['symbol'];
        const postOnly = this.safeValue (order, 'post_only');
        const timeInForce = this.safeString (order, 'time_in_force');
        const rawTrades = this.safeValue (order, 'trades');
        return this.safeOrder ({
            'info': order,
            'id': id,
            'clientOrderId': id,
            'timestamp': timestamp,
            'datetime': this.iso8601 (timestamp),
            'lastTradeTimestamp': lastTradeTimestamp,
            'symbol': symbol,
            'price': price,
            'amount': amount,
            'type': type,
            'side': side,
            'timeInForce': timeInForce,
            'postOnly': postOnly,
            'filled': filled,
            'remaining': undefined,
            'cost': undefined,
            'status': status,
            'average': average,
            'trades': rawTrades,
            'fee': undefined,
        }, market);
    }

    async transfer (code, amount, fromAccount, toAccount, params = {}) {
        // account can be "spot", "wallet", or "derivatives"
        await this.loadMarkets ();
        const currency = this.currency (code);
        const requestAmount = this.currencyToPrecision (code, amount);
        const accountsByType = this.safeValue (this.options, 'accountsByType', {});
        fromAccount = fromAccount.toLowerCase ();
        toAccount = toAccount.toLowerCase ();
        const fromId = this.safeString (accountsByType, fromAccount);
        const toId = this.safeString (accountsByType, toAccount);
        const keys = Object.keys (accountsByType);
        if (fromId === undefined) {
            throw new ArgumentsRequired (this.id + ' transfer() fromAccount argument must be one of ' + keys.join (', '));
        }
        if (toId === undefined) {
            throw new ArgumentsRequired (this.id + ' transfer() toAccount argument must be one of ' + keys.join (', '));
        }
        if (fromId === toId) {
            throw new BadRequest (this.id + ' transfer() fromAccount and toAccount arguments cannot be the same account');
        }
        const request = {
            'currency': currency['id'],
            'amount': requestAmount,
            'source': fromId,
            'destination': toId,
        };
        const response = await this.privatePostWalletTransfer (this.extend (request, params));
        // [ '2db6ebab-fb26-4537-9ef8-1a689472d236' ]
        const id = this.safeString (response, 0);
        return {
            'info': response,
            'id': id,
            'timestamp': undefined,
            'datetime': undefined,
            'amount': this.parseNumber (requestAmount),
            'currency': code,
            'fromAccount': fromAccount,
            'toAccount': toAccount,
            'status': undefined,
        };
    }

    async convertCurrencyNetwork (code, amount, fromNetwork, toNetwork, params) {
        await this.loadMarkets ();
        if (code !== 'USDT') {
            throw new ExchangeError (this.id + ' convertCurrencyNetwork() only supports USDT currently');
        }
        const networks = this.safeValue (this.options, 'networks', {});
        fromNetwork = fromNetwork.toUpperCase ();
        toNetwork = toNetwork.toUpperCase ();
        fromNetwork = this.safeString (networks, fromNetwork); // handle ETH>ERC20 alias
        toNetwork = this.safeString (networks, toNetwork); // handle ETH>ERC20 alias
        if (fromNetwork === toNetwork) {
            throw new BadRequest (this.id + ' fromNetwork cannot be the same as toNetwork');
        }
        if ((fromNetwork === undefined) || (toNetwork === undefined)) {
            const keys = Object.keys (networks);
            throw new ArgumentsRequired (this.id + ' convertCurrencyNetwork() requires a fromNetwork parameter and a toNetwork parameter, supported networks are ' + keys.join (', '));
        }
        const request = {
            'from_currency': fromNetwork,
            'to_currency': toNetwork,
            'amount': this.currencyToPrecision (code, amount),
        };
        const response = await this.privatePostWalletConvert (this.extend (request, params));
        // {"result":["587a1868-e62d-4d8e-b27c-dbdb2ee96149","e168df74-c041-41f2-b76c-e43e4fed5bc7"]}
        return {
            'info': response,
        };
    }

    async withdraw (code, amount, address, tag = undefined, params = {}) {
        [ tag, params ] = this.handleWithdrawTagAndParams (tag, params);
        await this.loadMarkets ();
        this.checkAddress (address);
        const currency = this.currency (code);
        const request = {
            'currency': currency['id'],
            'amount': amount,
            'address': address,
        };
        if (tag !== undefined) {
            request['payment_id'] = tag;
        }
        const networks = this.safeValue (this.options, 'networks', {});
        const network = this.safeStringUpper (params, 'network');
        if ((network !== undefined) && (code === 'USDT')) {
            const parsedNetwork = this.safeString (networks, network);
            if (parsedNetwork !== undefined) {
                request['currency'] = parsedNetwork;
            }
            params = this.omit (params, 'network');
        }
        const response = await this.privatePostWalletCryptoWithdraw (this.extend (request, params));
        // {"id":"084cfcd5-06b9-4826-882e-fdb75ec3625d"}
        const id = this.safeString (response, 'id');
        return {
            'info': response,
            'id': id,
        };
    }

    async fetchFundingRateHistory (symbol = undefined, since = undefined, limit = undefined, params = {}) {
        await this.loadMarkets ();
        let market = undefined;
        const request = {
            // all arguments are optional
            // 'symbols': Comma separated list of symbol codes,
            // 'sort': 'DESC' or 'ASC'
            // 'from': 'Datetime or Number',
            // 'till': 'Datetime or Number',
            // 'limit': 100,
            // 'offset': 0,
        };
        if (symbol !== undefined) {
            market = this.market (symbol);
            symbol = market['symbol'];
            request['symbols'] = market['id'];
        }
        if (since !== undefined) {
            request['from'] = since;
        }
        if (limit !== undefined) {
            request['limit'] = limit;
        }
        const response = await this.publicGetPublicFuturesHistoryFunding (this.extend (request, params));
        //
        //    {
        //        "BTCUSDT_PERP": [
        //            {
        //                "timestamp": "2021-07-29T16:00:00.271Z",
        //                "funding_rate": "0.0001",
        //                "avg_premium_index": "0.000061858585213222",
        //                "next_funding_time": "2021-07-30T00:00:00.000Z",
        //                "interest_rate": "0.0001"
        //            },
        //            ...
        //        ],
        //        ...
        //    }
        //
        const contracts = Object.keys (response);
        const rates = [];
        for (let i = 0; i < contracts.length; i++) {
            const marketId = contracts[i];
            const market = this.safeMarket (marketId);
            const fundingRateData = response[marketId];
            for (let i = 0; i < fundingRateData.length; i++) {
                const entry = fundingRateData[i];
                const symbol = this.safeSymbol (market['symbol']);
                const fundingRate = this.safeNumber (entry, 'funding_rate');
                const datetime = this.safeString (entry, 'timestamp');
                rates.push ({
                    'info': entry,
                    'symbol': symbol,
                    'fundingRate': fundingRate,
                    'timestamp': this.parse8601 (datetime),
                    'datetime': datetime,
                });
            }
        }
        const sorted = this.sortBy (rates, 'timestamp');
        return this.filterBySymbolSinceLimit (sorted, symbol, since, limit);
    }

    async fetchPositions (symbols = undefined, params = {}) {
        await this.loadMarkets ();
        const request = {};
        const response = await this.privateGetFuturesAccount (this.extend (request, params));
        //
        //     [
        //         {
        //             "symbol": "ETHUSDT_PERP",
        //             "type": "isolated",
        //             "leverage": "10.00",
        //             "created_at": "2022-03-19T07:54:35.24Z",
        //             "updated_at": "2022-03-19T07:54:58.922Z",
        //             currencies": [
        //                 {
        //                     "code": "USDT",
        //                     "margin_balance": "7.478100643043",
        //                     "reserved_orders": "0",
        //                     "reserved_positions": "0.303530761300"
        //                 }
        //             ],
        //             "positions": [
        //                 {
        //                     "id": 2470568,
        //                     "symbol": "ETHUSDT_PERP",
        //                     "quantity": "0.001",
        //                     "price_entry": "2927.509",
        //                     "price_margin_call": "0",
        //                     "price_liquidation": "0",
        //                     "pnl": "0",
        //                     "created_at": "2022-03-19T07:54:35.24Z",
        //                     "updated_at": "2022-03-19T07:54:58.922Z"
        //                 }
        //             ]
        //         },
        //     ]
        //
        const result = [];
        for (let i = 0; i < response.length; i++) {
            result.push (this.parsePosition (response[i]));
        }
        return result;
    }

    parsePosition (position, market = undefined) {
        //
        //     [
        //         {
        //             "symbol": "ETHUSDT_PERP",
        //             "type": "isolated",
        //             "leverage": "10.00",
        //             "created_at": "2022-03-19T07:54:35.24Z",
        //             "updated_at": "2022-03-19T07:54:58.922Z",
        //             currencies": [
        //                 {
        //                     "code": "USDT",
        //                     "margin_balance": "7.478100643043",
        //                     "reserved_orders": "0",
        //                     "reserved_positions": "0.303530761300"
        //                 }
        //             ],
        //             "positions": [
        //                 {
        //                     "id": 2470568,
        //                     "symbol": "ETHUSDT_PERP",
        //                     "quantity": "0.001",
        //                     "price_entry": "2927.509",
        //                     "price_margin_call": "0",
        //                     "price_liquidation": "0",
        //                     "pnl": "0",
        //                     "created_at": "2022-03-19T07:54:35.24Z",
        //                     "updated_at": "2022-03-19T07:54:58.922Z"
        //                 }
        //             ]
        //         },
        //     ]
        //
        const marginType = this.safeString (position, 'type');
        const leverage = this.safeNumber (position, 'leverage');
        const datetime = this.safeString (position, 'updated_at');
        const positions = this.safeValue (position, 'positions', []);
        let liquidationPrice = undefined;
        let entryPrice = undefined;
        for (let i = 0; i < positions.length; i++) {
            const entry = positions[i];
            liquidationPrice = this.safeNumber (entry, 'price_liquidation');
            entryPrice = this.safeNumber (entry, 'price_entry');
        }
        const currencies = this.safeValue (position, 'currencies', []);
        let collateral = undefined;
        for (let i = 0; i < currencies.length; i++) {
            const entry = currencies[i];
            collateral = this.safeNumber (entry, 'margin_balance');
        }
        const marketId = this.safeString (position, 'symbol');
        market = this.safeMarket (marketId, market);
        const symbol = market['symbol'];
        return {
            'info': position,
            'symbol': symbol,
            'notional': undefined,
            'marginType': marginType,
            'liquidationPrice': liquidationPrice,
            'entryPrice': entryPrice,
            'unrealizedPnl': undefined,
            'percentage': undefined,
            'contracts': undefined,
            'contractSize': undefined,
            'markPrice': undefined,
            'side': undefined,
            'hedged': undefined,
            'timestamp': this.parse8601 (datetime),
            'datetime': datetime,
            'maintenanceMargin': undefined,
            'maintenanceMarginPercentage': undefined,
            'collateral': collateral,
            'initialMargin': undefined,
            'initialMarginPercentage': undefined,
            'leverage': leverage,
            'marginRatio': undefined,
        };
    }

    async fetchFundingRate (symbol, params = {}) {
        await this.loadMarkets ();
        const market = this.market (symbol);
        if (!market['swap']) {
            throw new BadSymbol (this.id + ' fetchFundingRate() supports swap contracts only');
        }
        const request = {};
        if (symbol !== undefined) {
            symbol = market['symbol'];
            request['symbols'] = market['id'];
        }
        const response = await this.publicGetPublicFuturesInfo (this.extend (request, params));
        //
        //     {
        //         "BTCUSDT_PERP": {
        //             "contract_type": "perpetual",
        //             "mark_price": "42307.43",
        //             "index_price": "42303.27",
        //             "funding_rate": "0.0001",
        //             "open_interest": "30.9826",
        //             "next_funding_time": "2022-03-22T16:00:00.000Z",
        //             "indicative_funding_rate": "0.0001",
        //             "premium_index": "0",
        //             "avg_premium_index": "0.000029587712038098",
        //             "interest_rate": "0.0001",
        //             "timestamp": "2022-03-22T08:08:26.687Z"
        //         }
        //     }
        //
        const data = this.safeValue (response, market['id'], {});
        return this.parseFundingRate (data, market);
    }

    parseFundingRate (contract, market = undefined) {
        //
        //     {
        //         "contract_type": "perpetual",
        //         "mark_price": "42307.43",
        //         "index_price": "42303.27",
        //         "funding_rate": "0.0001",
        //         "open_interest": "30.9826",
        //         "next_funding_time": "2022-03-22T16:00:00.000Z",
        //         "indicative_funding_rate": "0.0001",
        //         "premium_index": "0",
        //         "avg_premium_index": "0.000029587712038098",
        //         "interest_rate": "0.0001",
        //         "timestamp": "2022-03-22T08:08:26.687Z"
        //     }
        //
        const nextFundingDatetime = this.safeString (contract, 'next_funding_time');
        const datetime = this.safeString (contract, 'timestamp');
        return {
            'info': contract,
            'symbol': this.safeSymbol (undefined, market),
            'markPrice': this.safeNumber (contract, 'mark_price'),
            'indexPrice': this.safeNumber (contract, 'index_price'),
            'interestRate': this.safeNumber (contract, 'interest_rate'),
            'estimatedSettlePrice': undefined,
            'timestamp': this.parse8601 (datetime),
            'datetime': datetime,
            'fundingRate': this.safeNumber (contract, 'funding_rate'),
            'fundingTimestamp': undefined,
            'fundingDatetime': undefined,
            'nextFundingRate': this.safeNumber (contract, 'indicative_funding_rate'),
            'nextFundingTimestamp': this.parse8601 (nextFundingDatetime),
            'nextFundingDatetime': nextFundingDatetime,
            'previousFundingRate': undefined,
            'previousFundingTimestamp': undefined,
            'previousFundingDatetime': undefined,
        };
    }

<<<<<<< HEAD
    async modifyMarginHelper (symbol, amount, type, params = {}) {
        await this.loadMarkets ();
        const market = this.market (symbol);
        const leverage = this.safeString (params, 'leverage');
        amount = this.amountToPrecision (symbol, amount);
        if (market['type'] === 'swap') {
            if (leverage === undefined) {
                throw new ArgumentsRequired (this.id + ' modifyMarginHelper() requires a leverage argument in the params for addMargin on swap markets');
            }
        }
        const request = {
            'symbol': market['id'], // swap and margin
            'margin_balance': amount, // swap and margin
            // 'leverage': '10', // swap only required
            // 'strict_validate': false, // swap and margin
        };
        if (leverage !== undefined) {
            request['leverage'] = leverage;
        }
        const [ marketType, query ] = this.handleMarketTypeAndParams ('modifyMarginHelper', market, params);
        const method = this.getSupportedMapping (marketType, {
            'swap': 'privatePutFuturesAccountIsolatedSymbol',
            'margin': 'privatePutMarginAccountIsolatedSymbol',
        });
        const response = await this[method] (this.extend (request, query));
        //
        //     {
        //         "symbol": "BTCUSDT_PERP",
        //         "type": "isolated",
        //         "leverage": "8.00",
        //         "created_at": "2022-03-30T23:34:27.161Z",
        //         "updated_at": "2022-03-30T23:34:27.161Z",
        //         "currencies": [
        //             {
        //                 "code": "USDT",
        //                 "margin_balance": "7.000000000000",
        //                 "reserved_orders": "0",
        //                 "reserved_positions": "0"
        //             }
        //         ],
        //         "positions": null
        //     }
        //
        const currencies = this.safeValue (response, 'currencies', []);
        const data = this.safeValue (currencies, 0);
        return {
            'info': response,
            'type': type,
            'amount': amount,
            'code': this.safeString (data, 'code'),
            'symbol': market['symbol'],
            'status': undefined,
        };
    }

    async reduceMargin (symbol, amount, params = {}) {
        if (amount !== 0) {
            throw new BadRequest (this.id + ' reduceMargin() on hitbtc3 requires the amount to be 0 and that will remove the entire margin amount');
        }
        return await this.modifyMarginHelper (symbol, amount, 'reduce', params);
    }

    async addMargin (symbol, amount, params = {}) {
        return await this.modifyMarginHelper (symbol, amount, 'add', params);
=======
    async fetchLeverage (symbol, params = {}) {
        await this.loadMarkets ();
        const market = this.market (symbol);
        const request = {
            'symbol': market['id'],
        };
        const method = this.getSupportedMapping (market['type'], {
            'spot': 'privateGetMarginAccountIsolatedSymbol',
            'margin': 'privateGetMarginAccountIsolatedSymbol',
            'swap': 'privateGetFuturesAccountIsolatedSymbol',
        });
        const response = await this[method] (this.extend (request, params));
        //
        //     {
        //         "symbol": "BTCUSDT",
        //         "type": "isolated",
        //         "leverage": "12.00",
        //         "created_at": "2022-03-29T22:31:29.067Z",
        //         "updated_at": "2022-03-30T00:00:00.125Z",
        //         "currencies": [
        //             {
        //                 "code": "USDT",
        //                 "margin_balance": "20.824360374174",
        //                 "reserved_orders": "0",
        //                 "reserved_positions": "0.973330435000"
        //             }
        //         ],
        //         "positions": [
        //             {
        //                 "id": 631301,
        //                 "symbol": "BTCUSDT",
        //                 "quantity": "0.00022",
        //                 "price_entry": "47425.57",
        //                 "price_margin_call": "",
        //                 "price_liquidation": "0",
        //                 "pnl": "0",
        //                 "created_at": "2022-03-29T22:31:29.067Z",
        //                 "updated_at": "2022-03-30T00:00:00.125Z"
        //             }
        //         ]
        //     }
        //
        return this.safeNumber (response, 'leverage');
>>>>>>> 9b434684
    }

    handleErrors (code, reason, url, method, headers, body, response, requestHeaders, requestBody) {
        //
        //     {
        //       "error": {
        //         "code": 20001,
        //         "message": "Insufficient funds",
        //         "description": "Check that the funds are sufficient, given commissions"
        //       }
        //     }
        //
        //     {
        //       "error": {
        //         "code": "600",
        //         "message": "Action not allowed"
        //       }
        //     }
        //
        const error = this.safeValue (response, 'error');
        const errorCode = this.safeString (error, 'code');
        if (errorCode !== undefined) {
            const feedback = this.id + ' ' + body;
            const message = this.safeString2 (error, 'message', 'description');
            this.throwExactlyMatchedException (this.exceptions['exact'], errorCode, feedback);
            this.throwBroadlyMatchedException (this.exceptions['broad'], message, feedback);
            throw new ExchangeError (feedback);
        }
    }

    sign (path, api = 'public', method = 'GET', params = {}, headers = undefined, body = undefined) {
        const query = this.omit (params, this.extractParams (path));
        const implodedPath = this.implodeParams (path, params);
        let url = this.urls['api'][api] + '/' + implodedPath;
        let getRequest = undefined;
        const keys = Object.keys (query);
        const queryLength = keys.length;
        headers = {
            'Content-Type': 'application/json',
        };
        if (method === 'GET') {
            if (queryLength) {
                getRequest = '?' + this.urlencode (query);
                url = url + getRequest;
            }
        } else {
            body = this.json (params);
        }
        if (api === 'private') {
            this.checkRequiredCredentials ();
            const timestamp = this.nonce ().toString ();
            const payload = [ method, '/api/3/' + implodedPath ];
            if (method === 'GET') {
                if (getRequest !== undefined) {
                    payload.push (getRequest);
                }
            } else {
                payload.push (body);
            }
            payload.push (timestamp);
            const payloadString = payload.join ('');
            const signature = this.hmac (this.encode (payloadString), this.encode (this.secret), 'sha256', 'hex');
            const secondPayload = this.apiKey + ':' + signature + ':' + timestamp;
            const encoded = this.decode (this.stringToBase64 (secondPayload));
            headers['Authorization'] = 'HS256 ' + encoded;
        }
        return { 'url': url, 'method': method, 'body': body, 'headers': headers };
    }
};<|MERGE_RESOLUTION|>--- conflicted
+++ resolved
@@ -1972,7 +1972,6 @@
         };
     }
 
-<<<<<<< HEAD
     async modifyMarginHelper (symbol, amount, type, params = {}) {
         await this.loadMarkets ();
         const market = this.market (symbol);
@@ -2037,7 +2036,8 @@
 
     async addMargin (symbol, amount, params = {}) {
         return await this.modifyMarginHelper (symbol, amount, 'add', params);
-=======
+    }
+
     async fetchLeverage (symbol, params = {}) {
         await this.loadMarkets ();
         const market = this.market (symbol);
@@ -2081,7 +2081,6 @@
         //     }
         //
         return this.safeNumber (response, 'leverage');
->>>>>>> 9b434684
     }
 
     handleErrors (code, reason, url, method, headers, body, response, requestHeaders, requestBody) {

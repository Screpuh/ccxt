--- conflicted
+++ resolved
@@ -1309,17 +1309,9 @@
         const hasSecret = (this.secret !== undefined);
         const hasWalletAddress = (this.walletAddress !== undefined);
         const hasPrivateKey = (this.privateKey !== undefined);
-<<<<<<< HEAD
-        if (hasApiKey && hasSecret && hasWalletAddress && hasPrivateKey) {
-            return 0.5;
-        } else {
-            return 1;
-        }
-=======
         const defaultCost = this.safeValue (config, 'cost', 1);
         const authenticated = hasApiKey && hasSecret && hasWalletAddress && hasPrivateKey;
         return authenticated ? (defaultCost / 2) : defaultCost;
->>>>>>> 732578b1
     }
 
     sign (path, api = 'public', method = 'GET', params = {}, headers = undefined, body = undefined) {

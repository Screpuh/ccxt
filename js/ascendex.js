'use strict';

//  ---------------------------------------------------------------------------

const Exchange = require ('./base/Exchange');
const { ArgumentsRequired, AuthenticationError, ExchangeError, InsufficientFunds, InvalidOrder, BadSymbol, PermissionDenied, BadRequest } = require ('./base/errors');
const { TICK_SIZE } = require ('./base/functions/number');

//  ---------------------------------------------------------------------------

module.exports = class ascendex extends Exchange {
    describe () {
        return this.deepExtend (super.describe (), {
            'id': 'ascendex',
            'name': 'AscendEX',
            'countries': [ 'SG' ], // Singapore
            'rateLimit': 500,
            'certified': true,
            // new metainfo interface
            'has': {
                'cancelAllOrders': true,
                'cancelOrder': true,
                'CORS': undefined,
                'createOrder': true,
                'fetchAccounts': true,
                'fetchBalance': true,
                'fetchClosedOrders': true,
                'fetchCurrencies': true,
                'fetchDepositAddress': true,
                'fetchDeposits': true,
                'fetchFundingRates': true,
                'fetchMarkets': true,
                'fetchOHLCV': true,
                'fetchOpenOrders': true,
                'fetchOrder': true,
                'fetchOrderBook': true,
                'fetchOrders': false,
                'fetchPositions': true,
                'fetchTicker': true,
                'fetchTickers': true,
                'fetchTrades': true,
                'fetchTransactions': true,
                'fetchWithdrawals': true,
                'setLeverage': true,
                'setMarginMode': true,
            },
            'timeframes': {
                '1m': '1',
                '5m': '5',
                '15m': '15',
                '30m': '30',
                '1h': '60',
                '2h': '120',
                '4h': '240',
                '6h': '360',
                '12h': '720',
                '1d': '1d',
                '1w': '1w',
                '1M': '1m',
            },
            'version': 'v2',
            'urls': {
                'logo': 'https://user-images.githubusercontent.com/1294454/112027508-47984600-8b48-11eb-9e17-d26459cc36c6.jpg',
                'api': 'https://ascendex.com',
                'test': 'https://bitmax-test.io',
                'www': 'https://ascendex.com',
                'doc': [
                    'https://bitmax-exchange.github.io/bitmax-pro-api/#bitmax-pro-api-documentation',
                ],
                'fees': 'https://ascendex.com/en/feerate/transactionfee-traderate',
                'referral': {
                    'url': 'https://ascendex.com/en-us/register?inviteCode=EL6BXBQM',
                    'discount': 0.25,
                },
            },
            'api': {
                'v1': {
                    'public': {
                        'get': [
                            'assets',
                            'products',
                            'ticker',
                            'barhist/info',
                            'barhist',
                            'depth',
                            'trades',
                            'cash/assets', // not documented
                            'cash/products', // not documented
                            'margin/assets', // not documented
                            'margin/products', // not documented
                            'futures/collateral',
                            'futures/contracts',
                            'futures/ref-px',
                            'futures/market-data',
                            'futures/funding-rates',
                        ],
                    },
                    'private': {
                        'get': [
                            'info',
                            'wallet/transactions',
                            'wallet/deposit/address', // not documented
                            'data/balance/snapshot',
                            'data/balance/history',
                        ],
                        'accountCategory': {
                            'get': [
                                'balance',
                                'order/open',
                                'order/status',
                                'order/hist/current',
                                'risk',
                            ],
                            'post': [
                                'order',
                                'order/batch',
                            ],
                            'delete': [
                                'order',
                                'order/all',
                                'order/batch',
                            ],
                        },
                        'accountGroup': {
                            'get': [
                                'cash/balance',
                                'margin/balance',
                                'margin/risk',
                                'transfer',
                                'futures/collateral-balance',
                                'futures/position',
                                'futures/risk',
                                'futures/funding-payments',
                                'order/hist',
                            ],
                            'post': [
                                'futures/transfer/deposit',
                                'futures/transfer/withdraw',
                            ],
                        },
                    },
                },
                'v2': {
                    'public': {
                        'get': [
                            'assets',
                            'futures/contract',
                            'futures/collateral',
                            'futures/pricing-data',
                        ],
                    },
                    'private': {
                        'get': [
                            'account/info',
                        ],
                        'accountGroup': {
                            'get': [
                                'order/hist',
                                'futures/position',
                                'futures/free-margin',
                                'futures/order/hist/current',
                                'futures/order/open',
                                'futures/order/status',
                            ],
                            'post': [
                                'futures/isolated-position-margin',
                                'futures/margin-type',
                                'futures/leverage',
                                'futures/transfer/deposit',
                                'futures/transfer/withdraw',
                                'futures/order',
                                'futures/order/batch',
                                'futures/order/open',
                                'subuser/subuser-transfer',
                                'subuser/subuser-transfer-hist',
                            ],
                            'delete': [
                                'futures/order',
                                'futures/order/batch',
                                'futures/order/all',
                            ],
                        },
                    },
                },
            },
            'fees': {
                'trading': {
                    'feeSide': 'get',
                    'tierBased': true,
                    'percentage': true,
                    'taker': this.parseNumber ('0.002'),
                    'maker': this.parseNumber ('0.002'),
                },
            },
            'precisionMode': TICK_SIZE,
            'options': {
<<<<<<< HEAD
                'account-category': 'cash', // 'cash', 'margin', 'futures'
=======
                'account-category': 'cash', // 'cash', 'margin', 'futures' // obsolete
>>>>>>> 2130db9b
                'account-group': undefined,
                'fetchClosedOrders': {
                    'method': 'v1PrivateAccountGroupGetOrderHist', // 'v1PrivateAccountGroupGetAccountCategoryOrderHistCurrent'
                },
                'defaultType': 'spot', // 'spot', 'margin', 'swap'
                'accountCategories': {
                    'spot': 'cash',
                    'swap': 'futures',
                    'margin': 'margin',
                },
            },
            'exceptions': {
                'exact': {
                    // not documented
                    '1900': BadRequest, // {"code":1900,"message":"Invalid Http Request Input"}
                    '2100': AuthenticationError, // {"code":2100,"message":"ApiKeyFailure"}
                    '5002': BadSymbol, // {"code":5002,"message":"Invalid Symbol"}
                    '6001': BadSymbol, // {"code":6001,"message":"Trading is disabled on symbol."}
                    '6010': InsufficientFunds, // {'code': 6010, 'message': 'Not enough balance.'}
                    '60060': InvalidOrder, // { 'code': 60060, 'message': 'The order is already filled or canceled.' }
                    '600503': InvalidOrder, // {"code":600503,"message":"Notional is too small."}
                    // documented
                    '100001': BadRequest, // INVALID_HTTP_INPUT Http request is invalid
                    '100002': BadRequest, // DATA_NOT_AVAILABLE Some required data is missing
                    '100003': BadRequest, // KEY_CONFLICT The same key exists already
                    '100004': BadRequest, // INVALID_REQUEST_DATA The HTTP request contains invalid field or argument
                    '100005': BadRequest, // INVALID_WS_REQUEST_DATA Websocket request contains invalid field or argument
                    '100006': BadRequest, // INVALID_ARGUMENT The arugment is invalid
                    '100007': BadRequest, // ENCRYPTION_ERROR Something wrong with data encryption
                    '100008': BadSymbol, // SYMBOL_ERROR Symbol does not exist or not valid for the request
                    '100009': AuthenticationError, // AUTHORIZATION_NEEDED Authorization is require for the API access or request
                    '100010': BadRequest, // INVALID_OPERATION The action is invalid or not allowed for the account
                    '100011': BadRequest, // INVALID_TIMESTAMP Not a valid timestamp
                    '100012': BadRequest, // INVALID_STR_FORMAT String format does not
                    '100013': BadRequest, // INVALID_NUM_FORMAT Invalid number input
                    '100101': ExchangeError, // UNKNOWN_ERROR Some unknown error
                    '150001': BadRequest, // INVALID_JSON_FORMAT Require a valid json object
                    '200001': AuthenticationError, // AUTHENTICATION_FAILED Authorization failed
                    '200002': ExchangeError, // TOO_MANY_ATTEMPTS Tried and failed too many times
                    '200003': ExchangeError, // ACCOUNT_NOT_FOUND Account not exist
                    '200004': ExchangeError, // ACCOUNT_NOT_SETUP Account not setup properly
                    '200005': ExchangeError, // ACCOUNT_ALREADY_EXIST Account already exist
                    '200006': ExchangeError, // ACCOUNT_ERROR Some error related with error
                    '200007': ExchangeError, // CODE_NOT_FOUND
                    '200008': ExchangeError, // CODE_EXPIRED Code expired
                    '200009': ExchangeError, // CODE_MISMATCH Code does not match
                    '200010': AuthenticationError, // PASSWORD_ERROR Wrong assword
                    '200011': ExchangeError, // CODE_GEN_FAILED Do not generate required code promptly
                    '200012': ExchangeError, // FAKE_COKE_VERIFY
                    '200013': ExchangeError, // SECURITY_ALERT Provide security alert message
                    '200014': PermissionDenied, // RESTRICTED_ACCOUNT Account is restricted for certain activity, such as trading, or withdraw.
                    '200015': PermissionDenied, // PERMISSION_DENIED No enough permission for the operation
                    '300001': InvalidOrder, // INVALID_PRICE Order price is invalid
                    '300002': InvalidOrder, // INVALID_QTY Order size is invalid
                    '300003': InvalidOrder, // INVALID_SIDE Order side is invalid
                    '300004': InvalidOrder, // INVALID_NOTIONAL Notional is too small or too large
                    '300005': InvalidOrder, // INVALID_TYPE Order typs is invalid
                    '300006': InvalidOrder, // INVALID_ORDER_ID Order id is invalid
                    '300007': InvalidOrder, // INVALID_TIME_IN_FORCE Time In Force in order request is invalid
                    '300008': InvalidOrder, // INVALID_ORDER_PARAMETER Some order parameter is invalid
                    '300009': InvalidOrder, // TRADING_VIOLATION Trading violation on account or asset
                    '300011': InsufficientFunds, // INVALID_BALANCE No enough account or asset balance for the trading
                    '300012': BadSymbol, // INVALID_PRODUCT Not a valid product supported by exchange
                    '300013': InvalidOrder, // INVALID_BATCH_ORDER Some or all orders are invalid in batch order request
                    '300014': InvalidOrder, // {"code":300014,"message":"Order price doesn't conform to the required tick size: 0.1","reason":"TICK_SIZE_VIOLATION"}
                    '300020': InvalidOrder, // TRADING_RESTRICTED There is some trading restriction on account or asset
                    '300021': InvalidOrder, // TRADING_DISABLED Trading is disabled on account or asset
                    '300031': InvalidOrder, // NO_MARKET_PRICE No market price for market type order trading
                    '310001': InsufficientFunds, // INVALID_MARGIN_BALANCE No enough margin balance
                    '310002': InvalidOrder, // INVALID_MARGIN_ACCOUNT Not a valid account for margin trading
                    '310003': InvalidOrder, // MARGIN_TOO_RISKY Leverage is too high
                    '310004': BadSymbol, // INVALID_MARGIN_ASSET This asset does not support margin trading
                    '310005': InvalidOrder, // INVALID_REFERENCE_PRICE There is no valid reference price
                    '510001': ExchangeError, // SERVER_ERROR Something wrong with server.
                    '900001': ExchangeError, // HUMAN_CHALLENGE Human change do not pass
                },
                'broad': {},
            },
            'commonCurrencies': {
                'BOND': 'BONDED',
                'BTCBEAR': 'BEAR',
                'BTCBULL': 'BULL',
                'BYN': 'BeyondFi',
            },
        });
    }

    getAccount (params = {}) {
        // get current or provided bitmax sub-account
        const account = this.safeValue (params, 'account', this.options['account']);
        return account.toLowerCase ().capitalize ();
    }

    async fetchCurrencies (params = {}) {
        const assets = await this.v1PublicGetAssets (params);
        //
        //     {
        //         "code":0,
        //         "data":[
        //             {
        //                 "assetCode" : "LTCBULL",
        //                 "assetName" : "3X Long LTC Token",
        //                 "precisionScale" : 9,
        //                 "nativeScale" : 4,
        //                 "withdrawalFee" : "0.2",
        //                 "minWithdrawalAmt" : "1.0",
        //                 "status" : "Normal"
        //             },
        //         ]
        //     }
        //
        const margin = await this.v1PublicGetMarginAssets (params);
        //
        //     {
        //         "code":0,
        //         "data":[
        //             {
        //                 "assetCode":"BTT",
        //                 "borrowAssetCode":"BTT-B",
        //                 "interestAssetCode":"BTT-I",
        //                 "nativeScale":0,
        //                 "numConfirmations":1,
        //                 "withdrawFee":"100.0",
        //                 "minWithdrawalAmt":"1000.0",
        //                 "statusCode":"Normal",
        //                 "statusMessage":"",
        //                 "interestRate":"0.001"
        //             }
        //         ]
        //     }
        //
        const cash = await this.v1PublicGetCashAssets (params);
        //
        //     {
        //         "code":0,
        //         "data":[
        //             {
        //                 "assetCode":"LTCBULL",
        //                 "nativeScale":4,
        //                 "numConfirmations":20,
        //                 "withdrawFee":"0.2",
        //                 "minWithdrawalAmt":"1.0",
        //                 "statusCode":"Normal",
        //                 "statusMessage":""
        //             }
        //         ]
        //     }
        //
        const assetsData = this.safeValue (assets, 'data', []);
        const marginData = this.safeValue (margin, 'data', []);
        const cashData = this.safeValue (cash, 'data', []);
        const assetsById = this.indexBy (assetsData, 'assetCode');
        const marginById = this.indexBy (marginData, 'assetCode');
        const cashById = this.indexBy (cashData, 'assetCode');
        const dataById = this.deepExtend (assetsById, marginById, cashById);
        const ids = Object.keys (dataById);
        const result = {};
        for (let i = 0; i < ids.length; i++) {
            const id = ids[i];
            const currency = dataById[id];
            const code = this.safeCurrencyCode (id);
            const precision = this.safeString2 (currency, 'precisionScale', 'nativeScale');
            const minAmount = this.parsePrecision (precision);
            // why would the exchange API have different names for the same field
            const fee = this.safeNumber2 (currency, 'withdrawFee', 'withdrawalFee');
            const status = this.safeString2 (currency, 'status', 'statusCode');
            const active = (status === 'Normal');
            const margin = ('borrowAssetCode' in currency);
            result[code] = {
                'id': id,
                'code': code,
                'info': currency,
                'type': undefined,
                'margin': margin,
                'name': this.safeString (currency, 'assetName'),
                'active': active,
                'fee': fee,
                'precision': parseInt (precision),
                'limits': {
                    'amount': {
                        'min': this.parseNumber (minAmount),
                        'max': undefined,
                    },
                    'withdraw': {
                        'min': this.safeNumber (currency, 'minWithdrawalAmt'),
                        'max': undefined,
                    },
                },
            };
        }
        return result;
    }

    async fetchMarkets (params = {}) {
        const products = await this.v1PublicGetProducts (params);
        //
        //     {
        //         "code":0,
        //         "data":[
        //             {
        //                 "symbol":"LBA/BTC",
        //                 "baseAsset":"LBA",
        //                 "quoteAsset":"BTC",
        //                 "status":"Normal",
        //                 "minNotional":"0.000625",
        //                 "maxNotional":"6.25",
        //                 "marginTradable":false,
        //                 "commissionType":"Quote",
        //                 "commissionReserveRate":"0.001",
        //                 "tickSize":"0.000000001",
        //                 "lotSize":"1"
        //             },
        //         ]
        //     }
        //
        const cash = await this.v1PublicGetCashProducts (params);
        //
        //     {
        //         "code":0,
        //         "data":[
        //             {
        //                 "symbol":"QTUM/BTC",
        //                 "domain":"BTC",
        //                 "tradingStartTime":1569506400000,
        //                 "collapseDecimals":"0.0001,0.000001,0.00000001",
        //                 "minQty":"0.000000001",
        //                 "maxQty":"1000000000",
        //                 "minNotional":"0.000625",
        //                 "maxNotional":"12.5",
        //                 "statusCode":"Normal",
        //                 "statusMessage":"",
        //                 "tickSize":"0.00000001",
        //                 "useTick":false,
        //                 "lotSize":"0.1",
        //                 "useLot":false,
        //                 "commissionType":"Quote",
        //                 "commissionReserveRate":"0.001",
        //                 "qtyScale":1,
        //                 "priceScale":8,
        //                 "notionalScale":4
        //             }
        //         ]
        //     }
        //
        const perpetuals = await this.v2PublicGetFuturesContract (params);
        //
        //     {
        //         "code":0,
        //         "data":[
        //             {
        //                 "symbol":"BTC-PERP",
        //                 "status":"Normal",
        //                 "displayName":"BTCUSDT",
        //                 "settlementAsset":"USDT",
        //                 "underlying":"BTC/USDT",
        //                 "tradingStartTime":1579701600000,
        //                 "priceFilter":{"minPrice":"1","maxPrice":"1000000","tickSize":"1"},
        //                 "lotSizeFilter":{"minQty":"0.0001","maxQty":"1000000000","lotSize":"0.0001"},
        //                 "commissionType":"Quote",
        //                 "commissionReserveRate":"0.001",
        //                 "marketOrderPriceMarkup":"0.03",
        //                 "marginRequirements":[
        //                     {"positionNotionalLowerBound":"0","positionNotionalUpperBound":"50000","initialMarginRate":"0.01","maintenanceMarginRate":"0.006"},
        //                     {"positionNotionalLowerBound":"50000","positionNotionalUpperBound":"200000","initialMarginRate":"0.02","maintenanceMarginRate":"0.012"},
        //                     {"positionNotionalLowerBound":"200000","positionNotionalUpperBound":"2000000","initialMarginRate":"0.04","maintenanceMarginRate":"0.024"},
        //                     {"positionNotionalLowerBound":"2000000","positionNotionalUpperBound":"20000000","initialMarginRate":"0.1","maintenanceMarginRate":"0.06"},
        //                     {"positionNotionalLowerBound":"20000000","positionNotionalUpperBound":"40000000","initialMarginRate":"0.2","maintenanceMarginRate":"0.12"},
        //                     {"positionNotionalLowerBound":"40000000","positionNotionalUpperBound":"1000000000","initialMarginRate":"0.333333","maintenanceMarginRate":"0.2"}
        //                 ]
        //             }
        //         ]
        //     }
        //
        const productsData = this.safeValue (products, 'data', []);
        const productsById = this.indexBy (productsData, 'symbol');
        const cashData = this.safeValue (cash, 'data', []);
        const perpetualsData = this.safeValue (perpetuals, 'data', []);
        const cashAndPerpetualsData = this.arrayConcat (cashData, perpetualsData);
        const cashAndPerpetualsById = this.indexBy (cashAndPerpetualsData, 'symbol');
        const dataById = this.deepExtend (productsById, cashAndPerpetualsById);
        const ids = Object.keys (dataById);
        const result = [];
        for (let i = 0; i < ids.length; i++) {
            const id = ids[i];
            const market = dataById[id];
            let baseId = this.safeString (market, 'baseAsset');
            let quoteId = this.safeString (market, 'quoteAsset');
            const settleId = this.safeValue (market, 'settlementAsset');
            let base = this.safeCurrencyCode (baseId);
            let quote = this.safeCurrencyCode (quoteId);
            const settle = this.safeCurrencyCode (settleId);
            const precision = {
                'amount': this.safeNumber (market, 'lotSize'),
                'price': this.safeNumber (market, 'tickSize'),
            };
            const status = this.safeString (market, 'status');
            const active = (status === 'Normal');
            const type = (settle !== undefined) ? 'swap' : 'spot';
            const spot = (type === 'spot');
            const swap = (type === 'swap');
            const margin = this.safeValue (market, 'marginTradable', false);
            const contract = swap;
            const derivative = contract;
            const linear = contract ? true : undefined;
            const contractSize = contract ? 1 : undefined;
            let minQty = this.safeNumber (market, 'minQty');
            let maxQty = this.safeNumber (market, 'maxQty');
            let minPrice = this.safeNumber (market, 'tickSize');
            let maxPrice = undefined;
            let symbol = base + '/' + quote;
            if (contract) {
                const lotSizeFilter = this.safeValue (market, 'lotSizeFilter');
                minQty = this.safeNumber (lotSizeFilter, 'minQty');
                maxQty = this.safeNumber (lotSizeFilter, 'maxQty');
                const priceFilter = this.safeValue (market, 'priceFilter');
                minPrice = this.safeNumber (priceFilter, 'minPrice');
                maxPrice = this.safeNumber (priceFilter, 'maxPrice');
                const underlying = this.safeString (market, 'underlying');
                const parts = underlying.split ('/');
                baseId = this.safeString (parts, 0);
                quoteId = this.safeString (parts, 1);
                base = this.safeCurrencyCode (baseId);
                quote = this.safeCurrencyCode (quoteId);
                symbol = base + '/' + quote + ':' + settle;
            }
            const fee = this.safeNumber (market, 'commissionReserveRate');
            result.push ({
                'id': id,
                'symbol': symbol,
                'base': base,
                'quote': quote,
                'settle': settle,
                'baseId': baseId,
                'quoteId': quoteId,
                'settleId': settleId,
                'type': type,
                'spot': spot,
                'margin': margin,
                'swap': swap,
                'future': false,
                'option': false,
                'active': active,
                'derivative': derivative,
                'contract': contract,
                'linear': linear,
                'inverse': contract ? !linear : undefined,
                'taker': fee,
                'maker': fee,
                'contractSize': contractSize,
                'expiry': undefined,
                'expiryDatetime': undefined,
                'strike': undefined,
                'optionType': undefined,
                'precision': precision,
                'limits': {
                    'leverage': {
                        'min': undefined,
                        'max': undefined,
                    },
                    'amount': {
                        'min': minQty,
                        'max': maxQty,
                    },
                    'price': {
                        'min': minPrice,
                        'max': maxPrice,
                    },
                    'cost': {
                        'min': this.safeNumber (market, 'minNotional'),
                        'max': this.safeNumber (market, 'maxNotional'),
                    },
                },
                'info': market,
            });
        }
        return result;
    }

    async fetchAccounts (params = {}) {
        let accountGroup = this.safeString (this.options, 'account-group');
        let response = undefined;
        if (accountGroup === undefined) {
            response = await this.v1PrivateGetInfo (params);
            //
            //     {
            //         "code":0,
            //         "data":{
            //             "email":"igor.kroitor@gmail.com",
            //             "accountGroup":8,
            //             "viewPermission":true,
            //             "tradePermission":true,
            //             "transferPermission":true,
            //             "cashAccount":["cshrHKLZCjlZ2ejqkmvIHHtPmLYqdnda"],
            //             "marginAccount":["martXoh1v1N3EMQC5FDtSj5VHso8aI2Z"],
            //             "futuresAccount":["futc9r7UmFJAyBY2rE3beA2JFxav2XFF"],
            //             "userUID":"U6491137460"
            //         }
            //     }
            //
            const data = this.safeValue (response, 'data', {});
            accountGroup = this.safeString (data, 'accountGroup');
            this.options['account-group'] = accountGroup;
        }
        return [
            {
                'id': accountGroup,
                'type': undefined,
                'currency': undefined,
                'info': response,
            },
        ];
    }

    async fetchBalance (params = {}) {
        await this.loadMarkets ();
        await this.loadAccounts ();
        const defaultAccountCategory = this.safeString (this.options, 'account-category', 'cash');
        const options = this.safeValue (this.options, 'fetchBalance', {});
        let accountCategory = this.safeString (options, 'account-category', defaultAccountCategory);
        accountCategory = this.safeString (params, 'account-category', accountCategory);
        params = this.omit (params, 'account-category');
        const account = this.safeValue (this.accounts, 0, {});
        const accountGroup = this.safeString (account, 'id');
        const request = {
            'account-group': accountGroup,
        };
        let method = 'v1PrivateAccountCategoryGetBalance';
        if (accountCategory === 'futures') {
            method = 'v1PrivateAccountGroupGetFuturesCollateralBalance';
        } else {
            request['account-category'] = accountCategory;
        }
        const response = await this[method] (this.extend (request, params));
        //
        // cash
        //
        //     {
        //         'code': 0,
        //         'data': [
        //             {
        //                 'asset': 'BCHSV',
        //                 'totalBalance': '64.298000048',
        //                 'availableBalance': '64.298000048',
        //             },
        //         ]
        //     }
        //
        // margin
        //
        //     {
        //         'code': 0,
        //         'data': [
        //             {
        //                 'asset': 'BCHSV',
        //                 'totalBalance': '64.298000048',
        //                 'availableBalance': '64.298000048',
        //                 'borrowed': '0',
        //                 'interest': '0',
        //             },
        //         ]
        //     }
        //
        // futures
        //
        //     {
        //         "code":0,
        //         "data":[
        //             {"asset":"BTC","totalBalance":"0","availableBalance":"0","maxTransferrable":"0","priceInUSDT":"9456.59"},
        //             {"asset":"ETH","totalBalance":"0","availableBalance":"0","maxTransferrable":"0","priceInUSDT":"235.95"},
        //             {"asset":"USDT","totalBalance":"0","availableBalance":"0","maxTransferrable":"0","priceInUSDT":"1"},
        //             {"asset":"USDC","totalBalance":"0","availableBalance":"0","maxTransferrable":"0","priceInUSDT":"1.00035"},
        //             {"asset":"PAX","totalBalance":"0","availableBalance":"0","maxTransferrable":"0","priceInUSDT":"1.00045"},
        //             {"asset":"USDTR","totalBalance":"0","availableBalance":"0","maxTransferrable":"0","priceInUSDT":"1"}
        //         ]
        //     }
        //
        const result = {
            'info': response,
            'timestamp': undefined,
            'datetime': undefined,
        };
        const balances = this.safeValue (response, 'data', []);
        for (let i = 0; i < balances.length; i++) {
            const balance = balances[i];
            const code = this.safeCurrencyCode (this.safeString (balance, 'asset'));
            const account = this.account ();
            account['free'] = this.safeString (balance, 'availableBalance');
            account['total'] = this.safeString (balance, 'totalBalance');
            result[code] = account;
        }
        return this.safeBalance (result);
    }

    async fetchOrderBook (symbol, limit = undefined, params = {}) {
        await this.loadMarkets ();
        const market = this.market (symbol);
        const request = {
            'symbol': market['id'],
        };
        const response = await this.v1PublicGetDepth (this.extend (request, params));
        //
        //     {
        //         "code":0,
        //         "data":{
        //             "m":"depth-snapshot",
        //             "symbol":"BTC-PERP",
        //             "data":{
        //                 "ts":1590223998202,
        //                 "seqnum":115444921,
        //                 "asks":[
        //                     ["9207.5","18.2383"],
        //                     ["9207.75","18.8235"],
        //                     ["9208","10.7873"],
        //                 ],
        //                 "bids":[
        //                     ["9207.25","0.4009"],
        //                     ["9207","0.003"],
        //                     ["9206.5","0.003"],
        //                 ]
        //             }
        //         }
        //     }
        //
        const data = this.safeValue (response, 'data', {});
        const orderbook = this.safeValue (data, 'data', {});
        const timestamp = this.safeInteger (orderbook, 'ts');
        const result = this.parseOrderBook (orderbook, symbol, timestamp);
        result['nonce'] = this.safeInteger (orderbook, 'seqnum');
        return result;
    }

    parseTicker (ticker, market = undefined) {
        //
        //     {
        //         "symbol":"QTUM/BTC",
        //         "open":"0.00016537",
        //         "close":"0.00019077",
        //         "high":"0.000192",
        //         "low":"0.00016537",
        //         "volume":"846.6",
        //         "ask":["0.00018698","26.2"],
        //         "bid":["0.00018408","503.7"],
        //         "type":"spot"
        //     }
        //
        const timestamp = undefined;
        const marketId = this.safeString (ticker, 'symbol');
        const type = this.safeString (ticker, 'type');
        const delimiter = (type === 'spot') ? '/' : undefined;
        const symbol = this.safeSymbol (marketId, market, delimiter);
        const close = this.safeNumber (ticker, 'close');
        const bid = this.safeValue (ticker, 'bid', []);
        const ask = this.safeValue (ticker, 'ask', []);
        const open = this.safeNumber (ticker, 'open');
        return this.safeTicker ({
            'symbol': symbol,
            'timestamp': timestamp,
            'datetime': undefined,
            'high': this.safeNumber (ticker, 'high'),
            'low': this.safeNumber (ticker, 'low'),
            'bid': this.safeNumber (bid, 0),
            'bidVolume': this.safeNumber (bid, 1),
            'ask': this.safeNumber (ask, 0),
            'askVolume': this.safeNumber (ask, 1),
            'vwap': undefined,
            'open': open,
            'close': close,
            'last': close,
            'previousClose': undefined, // previous day close
            'change': undefined,
            'percentage': undefined,
            'average': undefined,
            'baseVolume': this.safeNumber (ticker, 'volume'),
            'quoteVolume': undefined,
            'info': ticker,
        }, market);
    }

    async fetchTicker (symbol, params = {}) {
        await this.loadMarkets ();
        const market = this.market (symbol);
        const request = {
            'symbol': market['id'],
        };
        const response = await this.v1PublicGetTicker (this.extend (request, params));
        //
        //     {
        //         "code":0,
        //         "data":{
        //             "symbol":"BTC-PERP", // or "BTC/USDT"
        //             "open":"9073",
        //             "close":"9185.75",
        //             "high":"9185.75",
        //             "low":"9185.75",
        //             "volume":"576.8334",
        //             "ask":["9185.75","15.5863"],
        //             "bid":["9185.5","0.003"],
        //             "type":"derivatives", // or "spot"
        //         }
        //     }
        //
        const data = this.safeValue (response, 'data', {});
        return this.parseTicker (data, market);
    }

    async fetchTickers (symbols = undefined, params = {}) {
        await this.loadMarkets ();
        const request = {};
        if (symbols !== undefined) {
            const marketIds = this.marketIds (symbols);
            request['symbol'] = marketIds.join (',');
        }
        const response = await this.v1PublicGetTicker (this.extend (request, params));
        //
        //     {
        //         "code":0,
        //         "data":[
        //             {
        //                 "symbol":"QTUM/BTC",
        //                 "open":"0.00016537",
        //                 "close":"0.00019077",
        //                 "high":"0.000192",
        //                 "low":"0.00016537",
        //                 "volume":"846.6",
        //                 "ask":["0.00018698","26.2"],
        //                 "bid":["0.00018408","503.7"],
        //                 "type":"spot"
        //             }
        //         ]
        //     }
        //
        const data = this.safeValue (response, 'data', []);
        return this.parseTickers (data, symbols);
    }

    parseOHLCV (ohlcv, market = undefined) {
        //
        //     {
        //         "m":"bar",
        //         "s":"BTC/USDT",
        //         "data":{
        //             "i":"1",
        //             "ts":1590228000000,
        //             "o":"9139.59",
        //             "c":"9131.94",
        //             "h":"9139.99",
        //             "l":"9121.71",
        //             "v":"25.20648"
        //         }
        //     }
        //
        const data = this.safeValue (ohlcv, 'data', {});
        return [
            this.safeInteger (data, 'ts'),
            this.safeNumber (data, 'o'),
            this.safeNumber (data, 'h'),
            this.safeNumber (data, 'l'),
            this.safeNumber (data, 'c'),
            this.safeNumber (data, 'v'),
        ];
    }

    async fetchOHLCV (symbol, timeframe = '1m', since = undefined, limit = undefined, params = {}) {
        await this.loadMarkets ();
        const market = this.market (symbol);
        const request = {
            'symbol': market['id'],
            'interval': this.timeframes[timeframe],
        };
        // if since and limit are not specified
        // the exchange will return just 1 last candle by default
        const duration = this.parseTimeframe (timeframe);
        const options = this.safeValue (this.options, 'fetchOHLCV', {});
        const defaultLimit = this.safeInteger (options, 'limit', 500);
        if (since !== undefined) {
            request['from'] = since;
            if (limit === undefined) {
                limit = defaultLimit;
            } else {
                limit = Math.min (limit, defaultLimit);
            }
            request['to'] = this.sum (since, limit * duration * 1000, 1);
        } else if (limit !== undefined) {
            request['n'] = limit; // max 500
        }
        const response = await this.v1PublicGetBarhist (this.extend (request, params));
        //
        //     {
        //         "code":0,
        //         "data":[
        //             {
        //                 "m":"bar",
        //                 "s":"BTC/USDT",
        //                 "data":{
        //                     "i":"1",
        //                     "ts":1590228000000,
        //                     "o":"9139.59",
        //                     "c":"9131.94",
        //                     "h":"9139.99",
        //                     "l":"9121.71",
        //                     "v":"25.20648"
        //                 }
        //             }
        //         ]
        //     }
        //
        const data = this.safeValue (response, 'data', []);
        return this.parseOHLCVs (data, market, timeframe, since, limit);
    }

    parseTrade (trade, market = undefined) {
        //
        // public fetchTrades
        //
        //     {
        //         "p":"9128.5", // price
        //         "q":"0.0030", // quantity
        //         "ts":1590229002385, // timestamp
        //         "bm":false, // if true, the buyer is the market maker, we only use this field to "define the side" of a public trade
        //         "seqnum":180143985289898554
        //     }
        //
        const timestamp = this.safeInteger (trade, 'ts');
        const priceString = this.safeString2 (trade, 'price', 'p');
        const amountString = this.safeString (trade, 'q');
        const buyerIsMaker = this.safeValue (trade, 'bm', false);
        const makerOrTaker = buyerIsMaker ? 'maker' : 'taker';
        const side = buyerIsMaker ? 'buy' : 'sell';
        let symbol = undefined;
        if ((symbol === undefined) && (market !== undefined)) {
            symbol = market['symbol'];
        }
        return this.safeTrade ({
            'info': trade,
            'timestamp': timestamp,
            'datetime': this.iso8601 (timestamp),
            'symbol': symbol,
            'id': undefined,
            'order': undefined,
            'type': undefined,
            'takerOrMaker': makerOrTaker,
            'side': side,
            'price': priceString,
            'amount': amountString,
            'cost': undefined,
            'fee': undefined,
        }, market);
    }

    async fetchTrades (symbol, since = undefined, limit = undefined, params = {}) {
        await this.loadMarkets ();
        const market = this.market (symbol);
        const request = {
            'symbol': market['id'],
        };
        if (limit !== undefined) {
            request['n'] = limit; // max 100
        }
        const response = await this.v1PublicGetTrades (this.extend (request, params));
        //
        //     {
        //         "code":0,
        //         "data":{
        //             "m":"trades",
        //             "symbol":"BTC-PERP",
        //             "data":[
        //                 {"p":"9128.5","q":"0.0030","ts":1590229002385,"bm":false,"seqnum":180143985289898554},
        //                 {"p":"9129","q":"0.0030","ts":1590229002642,"bm":false,"seqnum":180143985289898587},
        //                 {"p":"9129.5","q":"0.0030","ts":1590229021306,"bm":false,"seqnum":180143985289899043}
        //             ]
        //         }
        //     }
        //
        const records = this.safeValue (response, 'data', []);
        const trades = this.safeValue (records, 'data', []);
        return this.parseTrades (trades, market, since, limit);
    }

    parseOrderStatus (status) {
        const statuses = {
            'PendingNew': 'open',
            'New': 'open',
            'PartiallyFilled': 'open',
            'Filled': 'closed',
            'Canceled': 'canceled',
            'Rejected': 'rejected',
        };
        return this.safeString (statuses, status, status);
    }

    parseOrder (order, market = undefined) {
        //
        // createOrder
        //
        //     {
        //         "id": "16e607e2b83a8bXHbAwwoqDo55c166fa",
        //         "orderId": "16e85b4d9b9a8bXHbAwwoqDoc3d66830",
        //         "orderType": "Market",
        //         "symbol": "BTC/USDT",
        //         "timestamp": 1573576916201
        //     }
        //
        // fetchOrder, fetchOpenOrders, fetchClosedOrders
        //
        //     {
        //         "symbol":       "BTC/USDT",
        //         "price":        "8131.22",
        //         "orderQty":     "0.00082",
        //         "orderType":    "Market",
        //         "avgPx":        "7392.02",
        //         "cumFee":       "0.005152238",
        //         "cumFilledQty": "0.00082",
        //         "errorCode":    "",
        //         "feeAsset":     "USDT",
        //         "lastExecTime": 1575953151764,
        //         "orderId":      "a16eee20b6750866943712zWEDdAjt3",
        //         "seqNum":       2623469,
        //         "side":         "Buy",
        //         "status":       "Filled",
        //         "stopPrice":    "",
        //         "execInst":     "NULL_VAL"
        //     }
        //
        //     {
        //         "ac": "FUTURES",
        //         "accountId": "testabcdefg",
        //         "avgPx": "0",
        //         "cumFee": "0",
        //         "cumQty": "0",
        //         "errorCode": "NULL_VAL",
        //         "execInst": "NULL_VAL",
        //         "feeAsset": "USDT",
        //         "lastExecTime": 1584072844085,
        //         "orderId": "r170d21956dd5450276356bbtcpKa74",
        //         "orderQty": "1.1499",
        //         "orderType": "Limit",
        //         "price": "4000",
        //         "sendingTime": 1584072841033,
        //         "seqNum": 24105338,
        //         "side": "Buy",
        //         "status": "Canceled",
        //         "stopPrice": "",
        //         "symbol": "BTC-PERP"
        //     },
        //
        const status = this.parseOrderStatus (this.safeString (order, 'status'));
        const marketId = this.safeString (order, 'symbol');
        const symbol = this.safeSymbol (marketId, market, '/');
        const timestamp = this.safeInteger2 (order, 'timestamp', 'sendingTime');
        const lastTradeTimestamp = this.safeInteger (order, 'lastExecTime');
        const price = this.safeString (order, 'price');
        const amount = this.safeString (order, 'orderQty');
        const average = this.safeString (order, 'avgPx');
        const filled = this.safeString2 (order, 'cumFilledQty', 'cumQty');
        const id = this.safeString (order, 'orderId');
        let clientOrderId = this.safeString (order, 'id');
        if (clientOrderId !== undefined) {
            if (clientOrderId.length < 1) {
                clientOrderId = undefined;
            }
        }
        const type = this.safeStringLower (order, 'orderType');
        const side = this.safeStringLower (order, 'side');
        const feeCost = this.safeNumber (order, 'cumFee');
        let fee = undefined;
        if (feeCost !== undefined) {
            const feeCurrencyId = this.safeString (order, 'feeAsset');
            const feeCurrencyCode = this.safeCurrencyCode (feeCurrencyId);
            fee = {
                'cost': feeCost,
                'currency': feeCurrencyCode,
            };
        }
        const stopPrice = this.safeNumber (order, 'stopPrice');
        return this.safeOrder2 ({
            'info': order,
            'id': id,
            'clientOrderId': clientOrderId,
            'timestamp': timestamp,
            'datetime': this.iso8601 (timestamp),
            'lastTradeTimestamp': lastTradeTimestamp,
            'symbol': symbol,
            'type': type,
            'timeInForce': undefined,
            'postOnly': undefined,
            'side': side,
            'price': price,
            'stopPrice': stopPrice,
            'amount': amount,
            'cost': undefined,
            'average': average,
            'filled': filled,
            'remaining': undefined,
            'status': status,
            'fee': fee,
            'trades': undefined,
        }, market);
    }

    async createOrder (symbol, type, side, amount, price = undefined, params = {}) {
        await this.loadMarkets ();
        await this.loadAccounts ();
        const market = this.market (symbol);
        const defaultAccountCategory = this.safeString (this.options, 'account-category', 'cash');
        const options = this.safeValue (this.options, 'createOrder', {});
        let accountCategory = this.safeString (options, 'account-category', defaultAccountCategory);
        accountCategory = this.safeString (params, 'account-category', accountCategory);
        params = this.omit (params, 'account-category');
        const account = this.safeValue (this.accounts, 0, {});
        const accountGroup = this.safeValue (account, 'id');
        const clientOrderId = this.safeString2 (params, 'clientOrderId', 'id');
        const request = {
            'account-group': accountGroup,
            'account-category': accountCategory,
            'symbol': market['id'],
            'time': this.milliseconds (),
            'orderQty': this.amountToPrecision (symbol, amount),
            'orderType': type, // "limit", "market", "stop_market", "stop_limit"
            'side': side, // "buy" or "sell"
            // 'orderPrice': this.priceToPrecision (symbol, price),
            // 'stopPrice': this.priceToPrecision (symbol, stopPrice), // required for stop orders
            // 'postOnly': 'false', // 'false', 'true'
            // 'timeInForce': 'GTC', // GTC, IOC, FOK
            // 'respInst': 'ACK', // ACK, 'ACCEPT, DONE
        };
        if (clientOrderId !== undefined) {
            request['id'] = clientOrderId;
            params = this.omit (params, [ 'clientOrderId', 'id' ]);
        }
        if ((type === 'limit') || (type === 'stop_limit')) {
            request['orderPrice'] = this.priceToPrecision (symbol, price);
        }
        if ((type === 'stop_limit') || (type === 'stop_market')) {
            const stopPrice = this.safeNumber (params, 'stopPrice');
            if (stopPrice === undefined) {
                throw new InvalidOrder (this.id + ' createOrder() requires a stopPrice parameter for ' + type + ' orders');
            } else {
                request['stopPrice'] = this.priceToPrecision (symbol, stopPrice);
                params = this.omit (params, 'stopPrice');
            }
        }
        const response = await this.v1PrivateAccountCategoryPostOrder (this.extend (request, params));
        //
        //     {
        //         "code": 0,
        //         "data": {
        //             "ac": "MARGIN",
        //             "accountId": "cshQtyfq8XLAA9kcf19h8bXHbAwwoqDo",
        //             "action": "place-order",
        //             "info": {
        //                 "id": "16e607e2b83a8bXHbAwwoqDo55c166fa",
        //                 "orderId": "16e85b4d9b9a8bXHbAwwoqDoc3d66830",
        //                 "orderType": "Market",
        //                 "symbol": "BTC/USDT",
        //                 "timestamp": 1573576916201
        //             },
        //             "status": "Ack"
        //         }
        //     }
        //
        const data = this.safeValue (response, 'data', {});
        const info = this.safeValue (data, 'info', {});
        return this.parseOrder (info, market);
    }

    async fetchOrder (id, symbol = undefined, params = {}) {
        await this.loadMarkets ();
        await this.loadAccounts ();
        const defaultAccountCategory = this.safeString (this.options, 'account-category', 'cash');
        const options = this.safeValue (this.options, 'fetchOrder', {});
        let accountCategory = this.safeString (options, 'account-category', defaultAccountCategory);
        accountCategory = this.safeString (params, 'account-category', accountCategory);
        params = this.omit (params, 'account-category');
        const account = this.safeValue (this.accounts, 0, {});
        const accountGroup = this.safeValue (account, 'id');
        const request = {
            'account-group': accountGroup,
            'account-category': accountCategory,
            'orderId': id,
        };
        const response = await this.v1PrivateAccountCategoryGetOrderStatus (this.extend (request, params));
        //
        //     {
        //         "code": 0,
        //         "accountCategory": "CASH",
        //         "accountId": "cshQtyfq8XLAA9kcf19h8bXHbAwwoqDo",
        //         "data": [
        //             {
        //                 "symbol":       "BTC/USDT",
        //                 "price":        "8131.22",
        //                 "orderQty":     "0.00082",
        //                 "orderType":    "Market",
        //                 "avgPx":        "7392.02",
        //                 "cumFee":       "0.005152238",
        //                 "cumFilledQty": "0.00082",
        //                 "errorCode":    "",
        //                 "feeAsset":     "USDT",
        //                 "lastExecTime": 1575953151764,
        //                 "orderId":      "a16eee20b6750866943712zWEDdAjt3",
        //                 "seqNum":       2623469,
        //                 "side":         "Buy",
        //                 "status":       "Filled",
        //                 "stopPrice":    "",
        //                 "execInst":     "NULL_VAL"
        //             }
        //         ]
        //     }
        //
        const data = this.safeValue (response, 'data', {});
        return this.parseOrder (data);
    }

    async fetchOpenOrders (symbol = undefined, since = undefined, limit = undefined, params = {}) {
        await this.loadMarkets ();
        await this.loadAccounts ();
        let market = undefined;
        if (symbol !== undefined) {
            market = this.market (symbol);
        }
        const account = this.safeValue (this.accounts, 0, {});
        const accountGroup = this.safeValue (account, 'id');
        const [ type, query ] = this.handleMarketTypeAndParams ('fetchOpenOrders', market, params);
        const accountCategories = this.safeValue (this.options, 'accountCategories', {});
        const accountCategory = this.safeString (accountCategories, type, 'cash');
        const request = {
            'account-group': accountGroup,
            'account-category': accountCategory,
        };
        const options = this.safeValue (this.options, 'fetchOpenOrders', {});
        const defaultMethod = this.safeString (options, 'method', 'v1PrivateAccountCategoryGetOrderOpen');
        const method = this.getSupportedMapping (type, {
            'spot': defaultMethod,
            'margin': defaultMethod,
            'swap': 'v2PrivateAccountGroupGetFuturesOrderOpen',
        });
        if (method === 'v1PrivateAccountCategoryGetOrderOpen') {
            if (accountCategory !== undefined) {
                request['category'] = accountCategory;
            }
        } else {
            request['account-category'] = accountCategory;
        }
        const response = await this[method] (this.extend (request, query));
        //
        // AccountCategoryGetOrderOpen
        //
        //     {
        //         "ac": "CASH",
        //         "accountId": "cshQtyfq8XLAA9kcf19h8bXHbAwwoqDo",
        //         "code": 0,
        //         "data": [
        //             {
        //                 "avgPx": "0",         // Average filled price of the order
        //                 "cumFee": "0",       // cumulative fee paid for this order
        //                 "cumFilledQty": "0", // cumulative filled quantity
        //                 "errorCode": "",     // error code; could be empty
        //                 "feeAsset": "USDT",  // fee asset
        //                 "lastExecTime": 1576019723550, //  The last execution time of the order
        //                 "orderId": "s16ef21882ea0866943712034f36d83", // server provided orderId
        //                 "orderQty": "0.0083",  // order quantity
        //                 "orderType": "Limit",  // order type
        //                 "price": "7105",       // order price
        //                 "seqNum": 8193258,     // sequence number
        //                 "side": "Buy",         // order side
        //                 "status": "New",       // order status on matching engine
        //                 "stopPrice": "",       // only available for stop market and stop limit orders; otherwise empty
        //                 "symbol": "BTC/USDT",
        //                 "execInst": "NULL_VAL" // execution instruction
        //             },
        //         ]
        //     }
        //
        // AccountGroupGetFuturesOrderOpen
        //
        // {
        //     "code": 0,
        //     "data": [
        //         {
        //             "ac": "FUTURES",
        //             "accountId": "fut2ODPhGiY71Pl4vtXnOZ00ssgD7QGn",
        //             "time": 1640247020217,
        //             "orderId": "r17de65747aeU0711043490bbtcp0cmt",
        //             "seqNum": 28796162908,
        //             "orderType": "Limit",
        //             "execInst": "NULL_VAL",
        //             "side": "Buy",
        //             "symbol": "BTC-PERP",
        //             "price": "30000",
        //             "orderQty": "0.0021",
        //             "stopPrice": "0",
        //             "stopBy": "market",
        //             "status": "New",
        //             "lastExecTime": 1640247020232,
        //             "lastQty": "0",
        //             "lastPx": "0",
        //             "avgFilledPx": "0",
        //             "cumFilledQty": "0",
        //             "fee": "0",
        //             "cumFee": "0",
        //             "feeAsset": "USDT",
        //             "errorCode": "",
        //             "posStopLossPrice": "0",
        //             "posStopLossTrigger": "market",
        //             "posTakeProfitPrice": "0",
        //             "posTakeProfitTrigger": "market",
        //             "liquidityInd": "n"
        //         }
        //     ]
        // }
        //
        const data = this.safeValue (response, 'data', []);
        if (accountCategory === 'futures') {
            return this.parseOrders (data, market, since, limit);
        }
        // a workaround for https://github.com/ccxt/ccxt/issues/7187
        const orders = [];
        for (let i = 0; i < data.length; i++) {
            const order = this.parseOrder (data[i], market);
            orders.push (order);
        }
        return this.filterBySymbolSinceLimit (orders, symbol, since, limit);
    }

    async fetchClosedOrders (symbol = undefined, since = undefined, limit = undefined, params = {}) {
        await this.loadMarkets ();
        await this.loadAccounts ();
        const account = this.safeValue (this.accounts, 0, {});
        const accountGroup = this.safeValue (account, 'id');
        const request = {
            'account-group': accountGroup,
            // 'category': accountCategory,
            // 'symbol': market['id'],
            // 'orderType': 'market', // optional, string
            // 'side': 'buy', // or 'sell', optional, case insensitive.
            // 'status': 'Filled', // "Filled", "Canceled", or "Rejected"
            // 'startTime': exchange.milliseconds (),
            // 'endTime': exchange.milliseconds (),
            // 'page': 1,
            // 'pageSize': 100,
        };
        let market = undefined;
        if (symbol !== undefined) {
            market = this.market (symbol);
            request['symbol'] = market['id'];
        }
        const [ type, query ] = this.handleMarketTypeAndParams ('fetchCLosedOrders', market, params);
        const options = this.safeValue (this.options, 'fetchClosedOrders', {});
        const defaultMethod = this.safeString (options, 'method', 'v1PrivateAccountGroupGetOrderHist');
        const method = this.getSupportedMapping (type, {
            'spot': defaultMethod,
            'margin': defaultMethod,
            'swap': 'v2PrivateAccountGroupGetFuturesOrderHistCurrent',
        });
        const accountCategories = this.safeValue (this.options, 'accountCategories', {});
        const accountCategory = this.safeString (accountCategories, type, 'cash');
        if (method === 'v1PrivateAccountGroupGetOrderHist') {
            if (accountCategory !== undefined) {
                request['category'] = accountCategory;
            }
        } else {
            request['account-category'] = accountCategory;
        }
        if (since !== undefined) {
            request['startTime'] = since;
        }
        if (limit !== undefined) {
            request['pageSize'] = limit;
        }
        const response = await this[method] (this.extend (request, query));
        //
        // accountCategoryGetOrderHistCurrent
        //
        //     {
        //         "code":0,
        //         "accountId":"cshrHKLZCjlZ2ejqkmvIHHtPmLYqdnda",
        //         "ac":"CASH",
        //         "data":[
        //             {
        //                 "seqNum":15561826728,
        //                 "orderId":"a17294d305c0U6491137460bethu7kw9",
        //                 "symbol":"ETH/USDT",
        //                 "orderType":"Limit",
        //                 "lastExecTime":1591635618200,
        //                 "price":"200",
        //                 "orderQty":"0.1",
        //                 "side":"Buy",
        //                 "status":"Canceled",
        //                 "avgPx":"0",
        //                 "cumFilledQty":"0",
        //                 "stopPrice":"",
        //                 "errorCode":"",
        //                 "cumFee":"0",
        //                 "feeAsset":"USDT",
        //                 "execInst":"NULL_VAL"
        //             }
        //         ]
        //     }
        //
        // accountGroupGetOrderHist
        //
        //     {
        //         "code": 0,
        //         "data": {
        //             "data": [
        //                 {
        //                     "ac": "FUTURES",
        //                     "accountId": "testabcdefg",
        //                     "avgPx": "0",
        //                     "cumFee": "0",
        //                     "cumQty": "0",
        //                     "errorCode": "NULL_VAL",
        //                     "execInst": "NULL_VAL",
        //                     "feeAsset": "USDT",
        //                     "lastExecTime": 1584072844085,
        //                     "orderId": "r170d21956dd5450276356bbtcpKa74",
        //                     "orderQty": "1.1499",
        //                     "orderType": "Limit",
        //                     "price": "4000",
        //                     "sendingTime": 1584072841033,
        //                     "seqNum": 24105338,
        //                     "side": "Buy",
        //                     "status": "Canceled",
        //                     "stopPrice": "",
        //                     "symbol": "BTC-PERP"
        //                 },
        //             ],
        //             "hasNext": False,
        //             "limit": 500,
        //             "page": 1,
        //             "pageSize": 20
        //         }
        //     }
        //
        // accountGroupGetFuturesOrderHistCurrent
        //
        //     {
        //         "code": 0,
        //         "data": [
        //             {
        //                 "ac": "FUTURES",
        //                 "accountId": "fut2ODPhGiY71Pl4vtXnOZ00ssgD7QGn",
        //                 "time": 1640245777002,
        //                 "orderId": "r17de6444fa6U0711043490bbtcpJ2lI",
        //                 "seqNum": 28796124902,
        //                 "orderType": "Limit",
        //                 "execInst": "NULL_VAL",
        //                 "side": "Buy",
        //                 "symbol": "BTC-PERP",
        //                 "price": "30000",
        //                 "orderQty": "0.0021",
        //                 "stopPrice": "0",
        //                 "stopBy": "market",
        //                 "status": "Canceled",
        //                 "lastExecTime": 1640246574886,
        //                 "lastQty": "0",
        //                 "lastPx": "0",
        //                 "avgFilledPx": "0",
        //                 "cumFilledQty": "0",
        //                 "fee": "0",
        //                 "cumFee": "0",
        //                 "feeAsset": "USDT",
        //                 "errorCode": "",
        //                 "posStopLossPrice": "0",
        //                 "posStopLossTrigger": "market",
        //                 "posTakeProfitPrice": "0",
        //                 "posTakeProfitTrigger": "market",
        //                 "liquidityInd": "n"
        //             }
        //         ]
        //     }
        //
        let data = this.safeValue (response, 'data');
        const isArray = Array.isArray (data);
        if (!isArray) {
            data = this.safeValue (data, 'data', []);
        }
        return this.parseOrders (data, market, since, limit);
    }

    async cancelOrder (id, symbol = undefined, params = {}) {
        if (symbol === undefined) {
            throw new ArgumentsRequired (this.id + ' cancelOrder() requires a symbol argument');
        }
        await this.loadMarkets ();
        await this.loadAccounts ();
        const market = this.market (symbol);
        const defaultAccountCategory = this.safeString (this.options, 'account-category', 'cash');
        const options = this.safeValue (this.options, 'cancelOrder', {});
        let accountCategory = this.safeString (options, 'account-category', defaultAccountCategory);
        accountCategory = this.safeString (params, 'account-category', accountCategory);
        params = this.omit (params, 'account-category');
        const account = this.safeValue (this.accounts, 0, {});
        const accountGroup = this.safeValue (account, 'id');
        const clientOrderId = this.safeString2 (params, 'clientOrderId', 'id');
        const request = {
            'account-group': accountGroup,
            'account-category': accountCategory,
            'symbol': market['id'],
            'time': this.milliseconds (),
            'id': 'foobar',
        };
        if (clientOrderId === undefined) {
            request['orderId'] = id;
        } else {
            request['id'] = clientOrderId;
            params = this.omit (params, [ 'clientOrderId', 'id' ]);
        }
        const response = await this.v1PrivateAccountCategoryDeleteOrder (this.extend (request, params));
        //
        //     {
        //         "code": 0,
        //         "data": {
        //             "accountId": "cshQtyfq8XLAA9kcf19h8bXHbAwwoqDo",
        //             "ac": "CASH",
        //             "action": "cancel-order",
        //             "status": "Ack",
        //             "info": {
        //                 "id":        "wv8QGquoeamhssvQBeHOHGQCGlcBjj23",
        //                 "orderId":   "16e6198afb4s8bXHbAwwoqDo2ebc19dc",
        //                 "orderType": "", // could be empty
        //                 "symbol":    "ETH/USDT",
        //                 "timestamp":  1573594877822
        //             }
        //         }
        //     }
        //
        const data = this.safeValue (response, 'data', {});
        const info = this.safeValue (data, 'info', {});
        return this.parseOrder (info, market);
    }

    async cancelAllOrders (symbol = undefined, params = {}) {
        await this.loadMarkets ();
        await this.loadAccounts ();
        const defaultAccountCategory = this.safeString (this.options, 'account-category', 'cash');
        const options = this.safeValue (this.options, 'cancelAllOrders', {});
        let accountCategory = this.safeString (options, 'account-category', defaultAccountCategory);
        accountCategory = this.safeString (params, 'account-category', accountCategory);
        params = this.omit (params, 'account-category');
        const account = this.safeValue (this.accounts, 0, {});
        const accountGroup = this.safeValue (account, 'id');
        const request = {
            'account-group': accountGroup,
            'account-category': accountCategory,
            'time': this.milliseconds (),
        };
        let market = undefined;
        if (symbol !== undefined) {
            market = this.market (symbol);
            request['symbol'] = market['id'];
        }
        const response = await this.v1PrivateAccountCategoryDeleteOrderAll (this.extend (request, params));
        //
        //     {
        //         "code": 0,
        //         "data": {
        //             "ac": "CASH",
        //             "accountId": "cshQtyfq8XLAA9kcf19h8bXHbAwwoqDo",
        //             "action": "cancel-all",
        //             "info": {
        //                 "id":  "2bmYvi7lyTrneMzpcJcf2D7Pe9V1P9wy",
        //                 "orderId": "",
        //                 "orderType": "NULL_VAL",
        //                 "symbol": "",
        //                 "timestamp": 1574118495462
        //             },
        //             "status": "Ack"
        //         }
        //     }
        //
        return response;
    }

    parseDepositAddress (depositAddress, currency = undefined) {
        //
        //     {
        //         address: "0xe7c70b4e73b6b450ee46c3b5c0f5fb127ca55722",
        //         destTag: "",
        //         tagType: "",
        //         tagId: "",
        //         chainName: "ERC20",
        //         numConfirmations: 20,
        //         withdrawalFee: 1,
        //         nativeScale: 4,
        //         tips: []
        //     }
        //
        const address = this.safeString (depositAddress, 'address');
        const tagId = this.safeString (depositAddress, 'tagId');
        const tag = this.safeString (depositAddress, tagId);
        this.checkAddress (address);
        const code = (currency === undefined) ? undefined : currency['code'];
        return {
            'currency': code,
            'address': address,
            'tag': tag,
            'network': undefined, // TODO: parse network
            'info': depositAddress,
        };
    }

    async fetchDepositAddress (code, params = {}) {
        await this.loadMarkets ();
        const currency = this.currency (code);
        const chainName = this.safeString (params, 'chainName');
        params = this.omit (params, 'chainName');
        const request = {
            'asset': currency['id'],
        };
        const response = await this.v1PrivateGetWalletDepositAddress (this.extend (request, params));
        //
        //     {
        //         "code":0,
        //         "data":{
        //             "asset":"USDT",
        //             "assetName":"Tether",
        //             "address":[
        //                 {
        //                     "address":"1N22odLHXnLPCjC8kwBJPTayarr9RtPod6",
        //                     "destTag":"",
        //                     "tagType":"",
        //                     "tagId":"",
        //                     "chainName":"Omni",
        //                     "numConfirmations":3,
        //                     "withdrawalFee":4.7,
        //                     "nativeScale":4,
        //                     "tips":[]
        //                 },
        //                 {
        //                     "address":"0xe7c70b4e73b6b450ee46c3b5c0f5fb127ca55722",
        //                     "destTag":"",
        //                     "tagType":"",
        //                     "tagId":"",
        //                     "chainName":"ERC20",
        //                     "numConfirmations":20,
        //                     "withdrawalFee":1.0,
        //                     "nativeScale":4,
        //                     "tips":[]
        //                 }
        //             ]
        //         }
        //     }
        //
        const data = this.safeValue (response, 'data', {});
        const addresses = this.safeValue (data, 'address', []);
        const numAddresses = addresses.length;
        let address = undefined;
        if (numAddresses > 1) {
            const addressesByChainName = this.indexBy (addresses, 'chainName');
            if (chainName === undefined) {
                const chainNames = Object.keys (addressesByChainName);
                const chains = chainNames.join (', ');
                throw new ArgumentsRequired (this.id + ' fetchDepositAddress returned more than one address, a chainName parameter is required, one of ' + chains);
            }
            address = this.safeValue (addressesByChainName, chainName, {});
        } else {
            // first address
            address = this.safeValue (addresses, 0, {});
        }
        const result = this.parseDepositAddress (address, currency);
        return this.extend (result, {
            'info': response,
        });
    }

    async fetchDeposits (code = undefined, since = undefined, limit = undefined, params = {}) {
        const request = {
            'txType': 'deposit',
        };
        return await this.fetchTransactions (code, since, limit, this.extend (request, params));
    }

    async fetchWithdrawals (code = undefined, since = undefined, limit = undefined, params = {}) {
        const request = {
            'txType': 'withdrawal',
        };
        return await this.fetchTransactions (code, since, limit, this.extend (request, params));
    }

    async fetchTransactions (code = undefined, since = undefined, limit = undefined, params = {}) {
        await this.loadMarkets ();
        const request = {
            // 'asset': currency['id'],
            // 'page': 1,
            // 'pageSize': 20,
            // 'startTs': this.milliseconds (),
            // 'endTs': this.milliseconds (),
            // 'txType': undefned, // deposit, withdrawal
        };
        let currency = undefined;
        if (code !== undefined) {
            currency = this.currency (code);
            request['asset'] = currency['id'];
        }
        if (since !== undefined) {
            request['startTs'] = since;
        }
        if (limit !== undefined) {
            request['pageSize'] = limit;
        }
        const response = await this.v1PrivateGetWalletTransactions (this.extend (request, params));
        //
        //     {
        //         code: 0,
        //         data: {
        //             data: [
        //                 {
        //                     requestId: "wuzd1Ojsqtz4bCA3UXwtUnnJDmU8PiyB",
        //                     time: 1591606166000,
        //                     asset: "USDT",
        //                     transactionType: "deposit",
        //                     amount: "25",
        //                     commission: "0",
        //                     networkTransactionId: "0xbc4eabdce92f14dbcc01d799a5f8ca1f02f4a3a804b6350ea202be4d3c738fce",
        //                     status: "pending",
        //                     numConfirmed: 8,
        //                     numConfirmations: 20,
        //                     destAddress: { address: "0xe7c70b4e73b6b450ee46c3b5c0f5fb127ca55722" }
        //                 }
        //             ],
        //             page: 1,
        //             pageSize: 20,
        //             hasNext: false
        //         }
        //     }
        //
        const data = this.safeValue (response, 'data', {});
        const transactions = this.safeValue (data, 'data', []);
        return this.parseTransactions (transactions, currency, since, limit);
    }

    parseTransactionStatus (status) {
        const statuses = {
            'reviewing': 'pending',
            'pending': 'pending',
            'confirmed': 'ok',
            'rejected': 'rejected',
        };
        return this.safeString (statuses, status, status);
    }

    parseTransaction (transaction, currency = undefined) {
        //
        //     {
        //         requestId: "wuzd1Ojsqtz4bCA3UXwtUnnJDmU8PiyB",
        //         time: 1591606166000,
        //         asset: "USDT",
        //         transactionType: "deposit",
        //         amount: "25",
        //         commission: "0",
        //         networkTransactionId: "0xbc4eabdce92f14dbcc01d799a5f8ca1f02f4a3a804b6350ea202be4d3c738fce",
        //         status: "pending",
        //         numConfirmed: 8,
        //         numConfirmations: 20,
        //         destAddress: {
        //             address: "0xe7c70b4e73b6b450ee46c3b5c0f5fb127ca55722",
        //             destTag: "..." // for currencies that have it
        //         }
        //     }
        //
        const id = this.safeString (transaction, 'requestId');
        const amount = this.safeNumber (transaction, 'amount');
        const destAddress = this.safeValue (transaction, 'destAddress', {});
        const address = this.safeString (destAddress, 'address');
        const tag = this.safeString (destAddress, 'destTag');
        const txid = this.safeString (transaction, 'networkTransactionId');
        const type = this.safeString (transaction, 'transactionType');
        const timestamp = this.safeInteger (transaction, 'time');
        const currencyId = this.safeString (transaction, 'asset');
        const code = this.safeCurrencyCode (currencyId, currency);
        const status = this.parseTransactionStatus (this.safeString (transaction, 'status'));
        const feeCost = this.safeNumber (transaction, 'commission');
        return {
            'info': transaction,
            'id': id,
            'currency': code,
            'amount': amount,
            'address': address,
            'addressTo': address,
            'addressFrom': undefined,
            'tag': tag,
            'tagTo': tag,
            'tagFrom': undefined,
            'status': status,
            'type': type,
            'updated': undefined,
            'txid': txid,
            'timestamp': timestamp,
            'datetime': this.iso8601 (timestamp),
            'fee': {
                'currency': code,
                'cost': feeCost,
            },
        };
    }

    async fetchPositions (symbols = undefined, params = {}) {
        await this.loadMarkets ();
        await this.loadAccounts ();
        const account = this.safeValue (this.accounts, 0, {});
        const accountGroup = this.safeString (account, 'id');
        const request = {
            'account-group': accountGroup,
        };
        return await this.v2PrivateAccountGroupGetFuturesPosition (this.extend (request, params));
    }

    parseFundingRate (fundingRate, market = undefined) {
        //
        //      {
        //          "time": 1640061364830,
        //          "symbol": "EOS-PERP",
        //          "markPrice": "3.353854865",
        //          "indexPrice": "3.3542",
        //          "openInterest": "14242",
        //          "fundingRate": "-0.000073026",
        //          "nextFundingTime": 1640073600000
        //      }
        //
        const marketId = this.safeString (fundingRate, 'symbol');
        const symbol = this.safeSymbol (marketId, market);
        const currentTime = this.safeInteger (fundingRate, 'time');
        const nextFundingRate = this.safeNumber (fundingRate, 'fundingRate');
        const nextFundingRateTimestamp = this.safeInteger (fundingRate, 'nextFundingTime');
        const previousFundingTimestamp = undefined;
        return {
            'info': fundingRate,
            'symbol': symbol,
            'markPrice': this.safeNumber (fundingRate, 'markPrice'),
            'indexPrice': this.safeNumber (fundingRate, 'indexPrice'),
            'interestRate': this.parseNumber ('0'),
            'estimatedSettlePrice': undefined,
            'timestamp': currentTime,
            'datetime': this.iso8601 (currentTime),
            'previousFundingRate': undefined,
            'nextFundingRate': nextFundingRate,
            'previousFundingTimestamp': previousFundingTimestamp,
            'nextFundingTimestamp': nextFundingRateTimestamp,
            'previousFundingDatetime': this.iso8601 (previousFundingTimestamp),
            'nextFundingDatetime': this.iso8601 (nextFundingRateTimestamp),
        };
    }

    async fetchFundingRates (symbols, params = {}) {
        await this.loadMarkets ();
        const response = await this.v2PublicGetFuturesPricingData (params);
        //
        //     {
        //          "code": 0,
        //          "data": {
        //              "contracts": [
        //                  {
        //                      "time": 1640061364830,
        //                      "symbol": "EOS-PERP",
        //                      "markPrice": "3.353854865",
        //                      "indexPrice": "3.3542",
        //                      "openInterest": "14242",
        //                      "fundingRate": "-0.000073026",
        //                      "nextFundingTime": 1640073600000
        //                  },
        //              ],
        //              "collaterals": [
        //                  {
        //                      "asset": "USDTR",
        //                      "referencePrice": "1"
        //                  },
        //              ]
        //          }
        //      }
        //
        const data = this.safeValue (response, 'data', {});
        const contracts = this.safeValue (data, 'contracts', []);
        const result = this.parseFundingRates (contracts);
        return this.filterByArray (result, 'symbol', symbols);
    }

    async setLeverage (leverage, symbol = undefined, params = {}) {
        if (symbol === undefined) {
            throw new ArgumentsRequired (this.id + ' setLeverage() requires a symbol argument');
        }
        if ((leverage < 1) || (leverage > 100)) {
            throw new BadRequest (this.id + ' leverage should be between 1 and 100');
        }
        await this.loadMarkets ();
        await this.loadAccounts ();
        const market = this.market (symbol);
        if (market['type'] !== 'future') {
            throw new BadSymbol (this.id + ' setLeverage() supports futures contracts only');
        }
        const account = this.safeValue (this.accounts, 0, {});
        const accountGroup = this.safeString (account, 'id');
        const request = {
            'account-group': accountGroup,
            'symbol': market['id'],
            'leverage': leverage,
        };
        return await this.v2PrivateAccountGroupPostFuturesLeverage (this.extend (request, params));
    }

    async setMarginMode (marginType, symbol = undefined, params = {}) {
        if (marginType !== 'isolated' && marginType !== 'crossed') {
            throw new BadRequest (this.id + ' setMarginMode() marginType argument should be isolated or crossed');
        }
        await this.loadMarkets ();
        await this.loadAccounts ();
        const market = this.market (symbol);
        const account = this.safeValue (this.accounts, 0, {});
        const accountGroup = this.safeString (account, 'id');
        const request = {
            'account-group': accountGroup,
            'symbol': market['id'],
            'marginType': marginType,
        };
        if (market['type'] !== 'future') {
            throw new BadSymbol (this.id + ' setMarginMode() supports futures contracts only');
        }
        return await this.v2PrivateAccountGroupPostFuturesMarginType (this.extend (request, params));
    }

    sign (path, api = 'public', method = 'GET', params = {}, headers = undefined, body = undefined) {
        const version = api[0];
        const access = api[1];
        const type = this.safeString (api, 2);
        let url = '';
        const accountCategory = (type === 'accountCategory');
        if (accountCategory || (type === 'accountGroup')) {
            url += this.implodeParams ('/{account-group}', params);
            params = this.omit (params, 'account-group');
        }
        let request = this.implodeParams (path, params);
        url += '/api/pro/';
        if (version === 'v2') {
            request = version + '/' + request;
        } else {
            url += version + '/';
        }
        if (accountCategory) {
            url += this.implodeParams ('/{account-category}', params);
        }
        params = this.omit (params, 'account-category');
        url += request;
        if ((version === 'v1') && (request === 'cash/balance') || (request === 'margin/balance')) {
            request = 'balance';
        }
        if (request.indexOf ('subuser') >= 0) {
            const parts = request.split ('/');
            request = parts[2];
        }
        params = this.omit (params, this.extractParams (path));
        if (access === 'public') {
            if (Object.keys (params).length) {
                url += '?' + this.urlencode (params);
            }
        } else {
            this.checkRequiredCredentials ();
            const timestamp = this.milliseconds ().toString ();
            const payload = timestamp + '+' + request;
            const hmac = this.hmac (this.encode (payload), this.encode (this.secret), 'sha256', 'base64');
            headers = {
                'x-auth-key': this.apiKey,
                'x-auth-timestamp': timestamp,
                'x-auth-signature': hmac,
            };
            if (method === 'GET') {
                if (Object.keys (params).length) {
                    url += '?' + this.urlencode (params);
                }
            } else {
                headers['Content-Type'] = 'application/json';
                body = this.json (params);
            }
        }
        url = this.urls['api'] + url;
        return { 'url': url, 'method': method, 'body': body, 'headers': headers };
    }

    handleErrors (httpCode, reason, url, method, headers, body, response, requestHeaders, requestBody) {
        if (response === undefined) {
            return; // fallback to default error handler
        }
        //
        //     {'code': 6010, 'message': 'Not enough balance.'}
        //     {'code': 60060, 'message': 'The order is already filled or canceled.'}
        //     {"code":2100,"message":"ApiKeyFailure"}
        //     {"code":300001,"message":"Price is too low from market price.","reason":"INVALID_PRICE","accountId":"cshrHKLZCjlZ2ejqkmvIHHtPmLYqdnda","ac":"CASH","action":"place-order","status":"Err","info":{"symbol":"BTC/USDT"}}
        //
        const code = this.safeString (response, 'code');
        const message = this.safeString (response, 'message');
        const error = (code !== undefined) && (code !== '0');
        if (error || (message !== undefined)) {
            const feedback = this.id + ' ' + body;
            this.throwExactlyMatchedException (this.exceptions['exact'], code, feedback);
            this.throwExactlyMatchedException (this.exceptions['exact'], message, feedback);
            this.throwBroadlyMatchedException (this.exceptions['broad'], message, feedback);
            throw new ExchangeError (feedback); // unknown message
        }
    }
};<|MERGE_RESOLUTION|>--- conflicted
+++ resolved
@@ -194,11 +194,7 @@
             },
             'precisionMode': TICK_SIZE,
             'options': {
-<<<<<<< HEAD
-                'account-category': 'cash', // 'cash', 'margin', 'futures'
-=======
                 'account-category': 'cash', // 'cash', 'margin', 'futures' // obsolete
->>>>>>> 2130db9b
                 'account-group': undefined,
                 'fetchClosedOrders': {
                     'method': 'v1PrivateAccountGroupGetOrderHist', // 'v1PrivateAccountGroupGetAccountCategoryOrderHistCurrent'

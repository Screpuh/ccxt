'use strict';

// ---------------------------------------------------------------------------

const Exchange = require ('./base/Exchange');
const { AccountNotEnabled, InvalidAddress, ExchangeError, BadRequest, AuthenticationError, RateLimitExceeded, BadSymbol, InvalidOrder, InsufficientFunds, ArgumentsRequired, OrderNotFound, PermissionDenied, NotSupported } = require ('./base/errors');
const { TICK_SIZE } = require ('./base/functions/number');
const Precise = require ('./base/Precise');

// ---------------------------------------------------------------------------

module.exports = class mexc extends Exchange {
    describe () {
        return this.deepExtend (super.describe (), {
            'id': 'mexc',
            'name': 'MEXC Global',
            'countries': [ 'SC' ], // Seychelles
            'rateLimit': 50, // default rate limit is 20 times per second
            'version': 'v2',
            'certified': true,
            'has': {
                'CORS': undefined,
                'spot': true,
                'margin': undefined, // has but unimplemented
                'swap': true,
                'future': false,
                'option': false,
                'addMargin': true,
                'cancelAllOrders': true,
                'cancelOrder': true,
                'createMarketOrder': false,
                'createOrder': true,
                'createReduceOnlyOrder': false,
                'fetchBalance': true,
                'fetchCanceledOrders': true,
                'fetchClosedOrders': true,
                'fetchCurrencies': true,
                'fetchDepositAddress': true,
                'fetchDepositAddressesByNetwork': true,
                'fetchDeposits': true,
                'fetchFundingHistory': true,
                'fetchFundingRate': true,
                'fetchFundingRateHistory': true,
                'fetchFundingRates': false,
                'fetchIndexOHLCV': true,
                'fetchIsolatedPositions': undefined,
                'fetchLeverage': undefined,
                'fetchLeverageTiers': true,
                'fetchMarketLeverageTiers': 'emulated',
                'fetchMarkets': true,
                'fetchMarkOHLCV': true,
                'fetchMyTrades': true,
                'fetchOHLCV': true,
                'fetchOpenOrders': true,
                'fetchOrder': true,
                'fetchOrderBook': true,
                'fetchOrderTrades': true,
                'fetchPosition': true,
                'fetchPositions': true,
                'fetchPositionsRisk': false,
                'fetchPremiumIndexOHLCV': true,
                'fetchStatus': true,
                'fetchTicker': true,
                'fetchTickers': true,
                'fetchTime': true,
                'fetchTrades': true,
                'fetchTradingFee': false,
                'fetchTradingFees': true,
                'fetchWithdrawals': true,
                'reduceMargin': true,
                'setLeverage': true,
                'setMarginMode': false,
                'withdraw': true,
            },
            'timeframes': {
                '1m': '1m',
                '5m': '5m',
                '15m': '15m',
                '30m': '30m',
                '1h': '1h',
                '1d': '1d',
                '1w': '1w',
                '1M': '1M',
            },
            'urls': {
                'logo': 'https://user-images.githubusercontent.com/1294454/137283979-8b2a818d-8633-461b-bfca-de89e8c446b2.jpg',
                'api': {
                    'spot': {
                        'public': 'https://www.mexc.com/open/api/v2',
                        'private': 'https://www.mexc.com/open/api/v2',
                    },
                    'contract': {
                        'public': 'https://contract.mexc.com/api/v1/contract',
                        'private': 'https://contract.mexc.com/api/v1/private',
                    },
                },
                'www': 'https://www.mexc.com/',
                'doc': [
                    'https://mxcdevelop.github.io/APIDoc/',
                ],
                'fees': [
                    'https://www.mexc.com/fee',
                ],
                'referral': 'https://m.mexc.com/auth/signup?inviteCode=1FQ1G',
            },
            'api': {
                'contract': {
                    'public': {
                        'get': {
                            'ping': 2,
                            'detail': 2,
                            'support_currencies': 2,
                            'depth/{symbol}': 2,
                            'depth_commits/{symbol}/{limit}': 2,
                            'index_price/{symbol}': 2,
                            'fair_price/{symbol}': 2,
                            'funding_rate/{symbol}': 2,
                            'kline/{symbol}': 2,
                            'kline/index_price/{symbol}': 2,
                            'kline/fair_price/{symbol}': 2,
                            'deals/{symbol}': 2,
                            'ticker': 2,
                            'risk_reverse': 2,
                            'risk_reverse/history': 2,
                            'funding_rate/history': 2,
                        },
                    },
                    'private': {
                        'get': {
                            'account/assets': 2,
                            'account/asset/{currency}': 2,
                            'account/transfer_record': 2,
                            'position/list/history_positions': 2,
                            'position/open_positions': 2,
                            'position/funding_records': 2,
                            'order/list/open_orders/{symbol}': 2,
                            'order/list/history_orders': 2,
                            'order/external/{symbol}/{external_oid}': 2,
                            'order/get/{order_id}': 2,
                            'order/batch_query': 8,
                            'order/deal_details/{order_id}': 2,
                            'order/list/order_deals': 2,
                            'planorder/list/orders': 2,
                            'stoporder/list/orders': 2,
                            'stoporder/order_details/{stop_order_id}': 2,
                            'account/risk_limit': 2,
                            'account/tiered_fee_rate': 2,
                        },
                        'post': {
                            'position/change_margin': 2,
                            'position/change_leverage': 2,
                            'order/submit': 2,
                            'order/submit_batch': 40,
                            'order/cancel': 2,
                            'order/cancel_with_external': 2,
                            'order/cancel_all': 2,
                            'account/change_risk_level': 2,
                            'planorder/place': 2,
                            'planorder/cancel': 2,
                            'planorder/cancel_all': 2,
                            'stoporder/cancel': 2,
                            'stoporder/cancel_all': 2,
                            'stoporder/change_price': 2,
                            'stoporder/change_plan_price': 2,
                        },
                    },
                },
                'spot': {
                    'public': {
                        'get': {
                            'market/symbols': 1,
                            'market/coin/list': 2,
                            'common/timestamp': 1,
                            'common/ping': 1,
                            'market/ticker': 1,
                            'market/depth': 1,
                            'market/deals': 1,
                            'market/kline': 1,
                        },
                    },
                    'private': {
                        'get': {
                            'account/info': 1,
                            'order/open_orders': 1,
                            'order/list': 1,
                            'order/query': 1,
                            'order/deals': 1,
                            'order/deal_detail': 1,
                            'asset/deposit/address/list': 2,
                            'asset/deposit/list': 2,
                            'asset/address/list': 2,
                            'asset/withdraw/list': 2,
                        },
                        'post': {
                            'order/place': 1,
                            'order/place_batch': 1,
                            'asset/withdraw': 1,
                        },
                        'delete': {
                            'order/cancel': 1,
                            'order/cancel_by_symbol': 1,
                        },
                    },
                },
            },
            'precisionMode': TICK_SIZE,
            'fees': {
                'trading': {
                    'tierBased': false,
                    'percentage': true,
                    'maker': 0.2 / 100, // maker / taker
                    'taker': 0.2 / 100,
                },
            },
            'options': {
                'timeframes': {
                    'spot': {
                        '1m': '1m',
                        '5m': '5m',
                        '15m': '15m',
                        '30m': '30m',
                        '1h': '1h',
                        '1d': '1d',
                        '1M': '1M',
                    },
                    'contract': {
                        '1m': 'Min1',
                        '5m': 'Min5',
                        '15m': 'Min15',
                        '30m': 'Min30',
                        '1h': 'Min60',
                        '4h': 'Hour4',
                        '8h': 'Hour8',
                        '1d': 'Day1',
                        '1w': 'Week1',
                        '1M': 'Month1',
                    },
                },
                'defaultType': 'spot', // spot, swap
                'networks': {
                    'TRX': 'TRC-20',
                    'TRC20': 'TRC-20',
                    'ETH': 'ERC-20',
                    'ERC20': 'ERC-20',
                    'BEP20': 'BEP20(BSC)',
                },
            },
            'commonCurrencies': {
                'BEYONDPROTOCOL': 'BEYOND',
                'BIFI': 'BIFIF',
                'BYN': 'BeyondFi',
                'COFI': 'COFIX', // conflict with CoinFi
                'DFI': 'DfiStarter',
                'DFT': 'dFuture',
                'DRK': 'DRK',
                'EGC': 'Egoras Credit',
                'FLUX1': 'FLUX', // switched places
                'FLUX': 'FLUX1', // switched places
                'FREE': 'FreeRossDAO', // conflict with FREE Coin
                'HERO': 'Step Hero', // conflict with Metahero
                'MIMO': 'Mimosa',
                'PROS': 'Pros.Finance', // conflict with Prosper
                'SIN': 'Sin City Token',
            },
            'exceptions': {
                'exact': {
                    '400': BadRequest, // Invalid parameter
                    '401': AuthenticationError, // Invalid signature, fail to pass the validation
                    '403': PermissionDenied, // {"msg":"no permission to access the endpoint","code":403}
                    '429': RateLimitExceeded, // too many requests, rate limit rule is violated
                    '1000': AccountNotEnabled, // {"success":false,"code":1000,"message":"Please open contract account first!"}
                    '1002': InvalidOrder, // {"success":false,"code":1002,"message":"Contract not allow place order!"}
                    '10072': AuthenticationError, // Invalid access key
                    '10073': AuthenticationError, // Invalid request time
                    '10075': PermissionDenied, // {"msg":"IP [xxx.xxx.xxx.xxx] not in the ip white list","code":10075}
                    '10101': InsufficientFunds, // {"code":10101,"msg":"Insufficient balance"}
                    '10216': InvalidAddress, // {"code":10216,"msg":"No available deposit address"}
                    '10232': BadSymbol, // {"code":10232,"msg":"The currency not exist"}
                    '30000': BadSymbol, // Trading is suspended for the requested symbol
                    '30001': InvalidOrder, // Current trading type (bid or ask) is not allowed
                    '30002': InvalidOrder, // Invalid trading amount, smaller than the symbol minimum trading amount
                    '30003': InvalidOrder, // Invalid trading amount, greater than the symbol maximum trading amount
                    '30004': InsufficientFunds, // Insufficient balance
                    '30005': InvalidOrder, // Oversell error
                    '30010': InvalidOrder, // Price out of allowed range
                    '30016': BadSymbol, // Market is closed
                    '30019': InvalidOrder, // Orders count over limit for batch processing
                    '30020': BadSymbol, // Restricted symbol, API access is not allowed for the time being
                    '30021': BadSymbol, // Invalid symbol
                    '33333': BadSymbol, // {"code":33333,"msg":"currency can not be null"}
                },
                'broad': {
                    'price and quantity must be positive': InvalidOrder, // {"msg":"price and quantity must be positive","code":400}
                },
            },
        });
    }

    async fetchTime (params = {}) {
        const [ marketType, query ] = this.handleMarketTypeAndParams ('fetchTime', undefined, params);
        const method = this.getSupportedMapping (marketType, {
            'spot': 'spotPublicGetCommonTimestamp',
            'swap': 'contractPublicGetPing',
        });
        const response = await this[method] (this.extend (query));
        //
        // spot
        //
        //     {
        //         "code":200,
        //         "data":1633375641837
        //     }
        //
        // contract
        //
        //     {
        //         "success":true,
        //         "code":0,
        //         "data":1634095541710
        //     }
        //
        return this.safeInteger (response, 'data');
    }

    async fetchStatus (params = {}) {
        const response = await this.spotPublicGetCommonPing (params);
        //
        // { "code":200 }
        //
        const code = this.safeInteger (response, 'code');
        if (code !== undefined) {
            const status = (code === 200) ? 'ok' : 'maintenance';
            this.status = this.extend (this.status, {
                'status': status,
                'updated': this.milliseconds (),
            });
        }
        return this.status;
    }

    async fetchCurrencies (params = {}) {
        const response = await this.spotPublicGetMarketCoinList (params);
        //
        //     {
        //         "code":200,
        //         "data":[
        //             {
        //                 "currency":"AGLD",
        //                 "coins":[
        //                     {
        //                         "chain":"ERC20",
        //                         "precision":18,
        //                         "fee":8.09,
        //                         "is_withdraw_enabled":true,
        //                         "is_deposit_enabled":true,
        //                         "deposit_min_confirm":16,
        //                         "withdraw_limit_max":500000.0,
        //                         "withdraw_limit_min":14.0
        //                     }
        //                 ],
        //                 "full_name":"Adventure Gold"
        //             },
        //         ]
        //     }
        //
        const data = this.safeValue (response, 'data', []);
        const result = {};
        for (let i = 0; i < data.length; i++) {
            const currency = data[i];
            const id = this.safeString (currency, 'currency');
            const code = this.safeCurrencyCode (id);
            const name = this.safeString (currency, 'full_name');
            let currencyActive = false;
            let currencyPrecision = undefined;
            let currencyFee = undefined;
            let currencyWithdrawMin = undefined;
            let currencyWithdrawMax = undefined;
            const networks = {};
            const chains = this.safeValue (currency, 'coins', []);
            let depositEnabled = false;
            let withdrawEnabled = false;
            for (let j = 0; j < chains.length; j++) {
                const chain = chains[j];
                const networkId = this.safeString (chain, 'chain');
                const network = this.safeNetwork (networkId);
                const isDepositEnabled = this.safeValue (chain, 'is_deposit_enabled', false);
                const isWithdrawEnabled = this.safeValue (chain, 'is_withdraw_enabled', false);
                const active = (isDepositEnabled && isWithdrawEnabled);
                currencyActive = active || currencyActive;
                const precisionDigits = this.safeInteger (chain, 'precision');
                const precision = 1 / Math.pow (10, precisionDigits);
                const withdrawMin = this.safeString (chain, 'withdraw_limit_min');
                const withdrawMax = this.safeString (chain, 'withdraw_limit_max');
                currencyWithdrawMin = (currencyWithdrawMin === undefined) ? withdrawMin : currencyWithdrawMin;
                currencyWithdrawMax = (currencyWithdrawMax === undefined) ? withdrawMax : currencyWithdrawMax;
                if (Precise.stringGt (currencyWithdrawMin, withdrawMin)) {
                    currencyWithdrawMin = withdrawMin;
                }
                if (Precise.stringLt (currencyWithdrawMax, withdrawMax)) {
                    currencyWithdrawMax = withdrawMax;
                }
                if (isDepositEnabled) {
                    depositEnabled = true;
                }
                if (isWithdrawEnabled) {
                    withdrawEnabled = true;
                }
                networks[network] = {
                    'info': chain,
                    'id': networkId,
                    'network': network,
                    'active': active,
                    'deposit': isDepositEnabled,
                    'withdraw': isWithdrawEnabled,
                    'fee': this.safeNumber (chain, 'fee'),
                    'precision': precision,
                    'limits': {
                        'withdraw': {
                            'min': withdrawMin,
                            'max': withdrawMax,
                        },
                    },
                };
            }
            const networkKeys = Object.keys (networks);
            const networkKeysLength = networkKeys.length;
            if ((networkKeysLength === 1) || ('NONE' in networks)) {
                const defaultNetwork = this.safeValue2 (networks, 'NONE', networkKeysLength - 1);
                if (defaultNetwork !== undefined) {
                    currencyFee = defaultNetwork['fee'];
                    currencyPrecision = defaultNetwork['precision'];
                }
            }
            result[code] = {
                'id': id,
                'code': code,
                'info': currency,
                'name': name,
                'active': currencyActive,
                'deposit': depositEnabled,
                'withdraw': withdrawEnabled,
                'fee': currencyFee,
                'precision': currencyPrecision,
                'limits': {
                    'amount': {
                        'min': undefined,
                        'max': undefined,
                    },
                    'withdraw': {
                        'min': currencyWithdrawMin,
                        'max': currencyWithdrawMax,
                    },
                },
                'networks': networks,
            };
        }
        return result;
    }

    async fetchMarketsByType (type, params = {}) {
        const method = 'fetch_' + type + '_markets';
        return await this[method] (params);
    }

    async fetchMarkets (params = {}) {
        const defaultType = this.safeString2 (this.options, 'fetchMarkets', 'defaultType', 'spot');
        const type = this.safeString (params, 'type', defaultType);
        const query = this.omit (params, 'type');
        const spot = (type === 'spot');
        const swap = (type === 'swap');
        if (!spot && !swap) {
            throw new ExchangeError (this.id + " does not support '" + type + "' type, set exchange.options['defaultType'] to 'spot', 'margin', 'delivery' or 'future'"); // eslint-disable-line quotes
        }
        if (spot) {
            return await this.fetchSpotMarkets (query);
        } else if (swap) {
            return await this.fetchContractMarkets (query);
        }
    }

    async fetchContractMarkets (params = {}) {
        const response = await this.contractPublicGetDetail (params);
        //
        //     {
        //         "success":true,
        //         "code":0,
        //         "data":[
        //             {
        //                 "symbol":"BTC_USDT",
        //                 "displayName":"BTC_USDT永续",
        //                 "displayNameEn":"BTC_USDT SWAP",
        //                 "positionOpenType":3,
        //                 "baseCoin":"BTC",
        //                 "quoteCoin":"USDT",
        //                 "settleCoin":"USDT",
        //                 "contractSize":0.0001,
        //                 "minLeverage":1,
        //                 "maxLeverage":125,
        //                 "priceScale":2,
        //                 "volScale":0,
        //                 "amountScale":4,
        //                 "priceUnit":0.5,
        //                 "volUnit":1,
        //                 "minVol":1,
        //                 "maxVol":1000000,
        //                 "bidLimitPriceRate":0.1,
        //                 "askLimitPriceRate":0.1,
        //                 "takerFeeRate":0.0006,
        //                 "makerFeeRate":0.0002,
        //                 "maintenanceMarginRate":0.004,
        //                 "initialMarginRate":0.008,
        //                 "riskBaseVol":10000,
        //                 "riskIncrVol":200000,
        //                 "riskIncrMmr":0.004,
        //                 "riskIncrImr":0.004,
        //                 "riskLevelLimit":5,
        //                 "priceCoefficientVariation":0.1,
        //                 "indexOrigin":["BINANCE","GATEIO","HUOBI","MXC"],
        //                 "state":0, // 0 enabled, 1 delivery, 2 completed, 3 offline, 4 pause
        //                 "isNew":false,
        //                 "isHot":true,
        //                 "isHidden":false
        //             },
        //         ]
        //     }
        //
        const data = this.safeValue (response, 'data', []);
        const result = [];
        for (let i = 0; i < data.length; i++) {
            const market = data[i];
            const id = this.safeString (market, 'symbol');
            const baseId = this.safeString (market, 'baseCoin');
            const quoteId = this.safeString (market, 'quoteCoin');
            const settleId = this.safeString (market, 'settleCoin');
            const base = this.safeCurrencyCode (baseId);
            const quote = this.safeCurrencyCode (quoteId);
            const settle = this.safeCurrencyCode (settleId);
            const state = this.safeString (market, 'state');
            result.push ({
                'id': id,
                'symbol': base + '/' + quote + ':' + settle,
                'base': base,
                'quote': quote,
                'settle': settle,
                'baseId': baseId,
                'quoteId': quoteId,
                'settleId': settleId,
                'type': 'swap',
                'spot': false,
                'margin': false,
                'swap': true,
                'future': false,
                'option': false,
                'active': (state === '0'),
                'contract': true,
                'linear': true,
                'inverse': false,
                'taker': this.safeNumber (market, 'takerFeeRate'),
                'maker': this.safeNumber (market, 'makerFeeRate'),
                'contractSize': this.safeNumber (market, 'contractSize'),
                'expiry': undefined,
                'expiryDatetime': undefined,
                'strike': undefined,
                'optionType': undefined,
                'precision': {
                    'amount': this.safeNumber (market, 'volUnit'),
                    'price': this.safeNumber (market, 'priceUnit'),
                },
                'limits': {
                    'leverage': {
                        'min': this.safeNumber (market, 'minLeverage'),
                        'max': this.safeNumber (market, 'maxLeverage'),
                    },
                    'amount': {
                        'min': this.safeNumber (market, 'minVol'),
                        'max': this.safeNumber (market, 'maxVol'),
                    },
                    'price': {
                        'min': undefined,
                        'max': undefined,
                    },
                    'cost': {
                        'min': undefined,
                        'max': undefined,
                    },
                },
                'info': market,
            });
        }
        return result;
    }

    async fetchSpotMarkets (params = {}) {
        const response = await this.spotPublicGetMarketSymbols (params);
        //
        //     {
        //         "code":200,
        //         "data":[
        //             {
        //                 "symbol":"DFD_USDT",
        //                 "state":"ENABLED",
        //                 "countDownMark":1,
        //                 "vcoinName":"DFD",
        //                 "vcoinStatus":1,
        //                 "price_scale":4,
        //                 "quantity_scale":2,
        //                 "min_amount":"5", // not an amount = cost
        //                 "max_amount":"5000000",
        //                 "maker_fee_rate":"0.002",
        //                 "taker_fee_rate":"0.002",
        //                 "limited":true,
        //                 "etf_mark":0,
        //                 "symbol_partition":"ASSESS"
        //             },
        //         ]
        //     }
        //
        const data = this.safeValue (response, 'data', []);
        const result = [];
        for (let i = 0; i < data.length; i++) {
            const market = data[i];
            const id = this.safeString (market, 'symbol');
            const [ baseId, quoteId ] = id.split ('_');
            const base = this.safeCurrencyCode (baseId);
            const quote = this.safeCurrencyCode (quoteId);
            const priceScale = this.safeString (market, 'price_scale');
            const quantityScale = this.safeString (market, 'quantity_scale');
            const state = this.safeString (market, 'state');
            result.push ({
                'id': id,
                'symbol': base + '/' + quote,
                'base': base,
                'quote': quote,
                'settle': undefined,
                'baseId': baseId,
                'quoteId': quoteId,
                'settleId': undefined,
                'type': 'spot',
                'spot': true,
                'margin': false,
                'swap': false,
                'future': false,
                'option': false,
                'active': (state === 'ENABLED'),
                'contract': false,
                'linear': undefined,
                'inverse': undefined,
                'taker': this.safeNumber (market, 'taker_fee_rate'),
                'maker': this.safeNumber (market, 'maker_fee_rate'),
                'contractSize': undefined,
                'expiry': undefined,
                'expiryDatetime': undefined,
                'strike': undefined,
                'optionType': undefined,
                'precision': {
                    'amount': this.parseNumber (this.parsePrecision (quantityScale)),
                    'price': this.parseNumber (this.parsePrecision (priceScale)),
                },
                'limits': {
                    'leverage': {
                        'min': undefined,
                        'max': undefined,
                    },
                    'amount': {
                        'min': undefined,
                        'max': undefined,
                    },
                    'price': {
                        'min': undefined,
                        'max': undefined,
                    },
                    'cost': {
                        'min': this.safeNumber (market, 'min_amount'),
                        'max': this.safeNumber (market, 'max_amount'),
                    },
                },
                'info': market,
            });
        }
        return result;
    }

    async fetchTickers (symbols = undefined, params = {}) {
        await this.loadMarkets ();
        const [ marketType, query ] = this.handleMarketTypeAndParams ('fetchTickers', undefined, params);
        const method = this.getSupportedMapping (marketType, {
            'spot': 'spotPublicGetMarketTicker',
            'swap': 'contractPublicGetTicker',
        });
        const response = await this[method] (this.extend (query));
        //
        //     {
        //         "success":true,
        //         "code":0,
        //         "data":[
        //             {
        //                 "symbol":"NKN_USDT",
        //                 "lastPrice":0.36199,
        //                 "bid1":0.35908,
        //                 "ask1":0.36277,
        //                 "volume24":657754,
        //                 "amount24":239024.53998,
        //                 "holdVol":149969,
        //                 "lower24Price":0.34957,
        //                 "high24Price":0.37689,
        //                 "riseFallRate":0.0117,
        //                 "riseFallValue":0.00419,
        //                 "indexPrice":0.36043,
        //                 "fairPrice":0.36108,
        //                 "fundingRate":0.000535,
        //                 "maxBidPrice":0.43251,
        //                 "minAskPrice":0.28834,
        //                 "timestamp":1634163352075
        //             },
        //         ]
        //     }
        //
        const data = this.safeValue (response, 'data', []);
        return this.parseTickers (data, symbols);
    }

    async fetchTicker (symbol, params = {}) {
        await this.loadMarkets ();
        const market = this.market (symbol);
        const request = {
            'symbol': market['id'],
        };
        let method = undefined;
        if (market['spot']) {
            method = 'spotPublicGetMarketTicker';
        } else if (market['swap']) {
            method = 'contractPublicGetTicker';
        }
        const response = await this[method] (this.extend (request, params));
        //
        // spot
        //
        //     {
        //         "code":200,
        //         "data":[
        //             {
        //                 "symbol":"BTC_USDT",
        //                 "volume":"880.821523",
        //                 "high":"49496.95", // highest price over the past 24 hours
        //                 "low":"46918.4", // lowest
        //                 "bid":"49297.64", // current buying price == the best price you can sell for
        //                 "ask":"49297.75", // current selling price == the best price you can buy for
        //                 "open":"48764.9", // open price 24h ago
        //                 "last":"49297.73", // last = close
        //                 "time":1633378200000, // timestamp
        //                 "change_rate":"0.0109265" // (last / open) - 1
        //             }
        //         ]
        //     }
        //
        // swap / contract
        //
        //     {
        //         "success":true,
        //         "code":0,
        //         "data":{
        //             "symbol":"ETH_USDT",
        //             "lastPrice":3581.3,
        //             "bid1":3581.25,
        //             "ask1":3581.5,
        //             "volume24":4045530,
        //             "amount24":141331823.5755,
        //             "holdVol":5832946,
        //             "lower24Price":3413.4,
        //             "high24Price":3588.7,
        //             "riseFallRate":0.0275,
        //             "riseFallValue":95.95,
        //             "indexPrice":3580.7852,
        //             "fairPrice":3581.08,
        //             "fundingRate":0.000063,
        //             "maxBidPrice":3938.85,
        //             "minAskPrice":3222.7,
        //             "timestamp":1634162885016
        //         }
        //     }
        //
        if (market['spot']) {
            const data = this.safeValue (response, 'data', []);
            const ticker = this.safeValue (data, 0);
            return this.parseTicker (ticker, market);
        } else if (market['swap']) {
            const data = this.safeValue (response, 'data', {});
            return this.parseTicker (data, market);
        }
    }

    parseTicker (ticker, market = undefined) {
        //
        // spot
        //
        //     {
        //         "symbol":"BTC_USDT",
        //         "volume":"880.821523",
        //         "high":"49496.95",
        //         "low":"46918.4",
        //         "bid":"49297.64",
        //         "ask":"49297.75",
        //         "open":"48764.9",
        //         "last":"49297.73",
        //         "time":1633378200000,
        //         "change_rate":"0.0109265"
        //     }
        //
        // contract
        //
        //     {
        //         "symbol":"ETH_USDT",
        //         "lastPrice":3581.3,
        //         "bid1":3581.25,
        //         "ask1":3581.5,
        //         "volume24":4045530,
        //         "amount24":141331823.5755,
        //         "holdVol":5832946,
        //         "lower24Price":3413.4,
        //         "high24Price":3588.7,
        //         "riseFallRate":0.0275,
        //         "riseFallValue":95.95,
        //         "indexPrice":3580.7852,
        //         "fairPrice":3581.08,
        //         "fundingRate":0.000063,
        //         "maxBidPrice":3938.85,
        //         "minAskPrice":3222.7,
        //         "timestamp":1634162885016
        //     }
        //
        const timestamp = this.safeInteger2 (ticker, 'time', 'timestamp');
        const marketId = this.safeString (ticker, 'symbol');
        const symbol = this.safeSymbol (marketId, market, '_');
        const baseVolume = this.safeString2 (ticker, 'volume', 'volume24');
        const quoteVolume = this.safeString (ticker, 'amount24');
        const open = this.safeString (ticker, 'open');
        const last = this.safeString2 (ticker, 'last', 'lastPrice');
        const change = this.safeString (ticker, 'riseFallValue');
        const riseFallRate = this.safeString (ticker, 'riseFallRate');
        const percentage = Precise.stringAdd (riseFallRate, '1');
        return this.safeTicker ({
            'symbol': symbol,
            'timestamp': timestamp,
            'datetime': this.iso8601 (timestamp),
            'high': this.safeString2 (ticker, 'high', 'high24Price'),
            'low': this.safeString2 (ticker, 'low', 'lower24Price'),
            'bid': this.safeString2 (ticker, 'bid', 'bid1'),
            'bidVolume': undefined,
            'ask': this.safeString2 (ticker, 'ask', 'ask1'),
            'askVolume': undefined,
            'vwap': undefined,
            'open': open,
            'close': last,
            'last': last,
            'previousClose': undefined,
            'change': change,
            'percentage': percentage,
            'average': undefined,
            'baseVolume': baseVolume,
            'quoteVolume': quoteVolume,
            'info': ticker,
        }, market, false);
    }

    async fetchOrderBook (symbol, limit = undefined, params = {}) {
        await this.loadMarkets ();
        const market = this.market (symbol);
        const request = {
            'symbol': market['id'],
        };
        let method = undefined;
        if (market['spot']) {
            method = 'spotPublicGetMarketDepth';
            if (limit === undefined) {
                limit = 100; // the spot api requires a limit
            }
            request['depth'] = limit;
        } else if (market['swap']) {
            method = 'contractPublicGetDepthSymbol';
            if (limit !== undefined) {
                request['limit'] = limit;
            }
        }
        const response = await this[method] (this.extend (request, params));
        //
        // spot
        //
        //     {
        //         "code":200,
        //         "data":{
        //             "asks":[
        //                 {"price":"49060.56","quantity":"0.099842"},
        //                 {"price":"49060.58","quantity":"0.016003"},
        //                 {"price":"49060.6","quantity":"0.023677"}
        //             ],
        //             "bids":[
        //                 {"price":"49060.45","quantity":"1.693009"},
        //                 {"price":"49060.44","quantity":"0.000843"},
        //                 {"price":"49059.98","quantity":"0.735"},
        //             ],
        //             "version":"202454074",
        //         }
        //     }
        //
        // swap / contract
        //
        //     {
        //         "success":true,
        //         "code":0,
        //         "data":{
        //             "asks":[
        //                 [3445.7,48379,1],
        //                 [3445.75,34994,1],
        //                 [3445.8,68634,2],
        //             ],
        //             "bids":[
        //                 [3445.55,44081,1],
        //                 [3445.5,24857,1],
        //                 [3445.45,50272,1],
        //             ],
        //             "version":2827730444,
        //             "timestamp":1634117846232
        //         }
        //     }
        //
        const data = this.safeValue (response, 'data', {});
        const priceKey = market['spot'] ? 'price' : 0;
        const amountKey = market['spot'] ? 'quantity' : 1;
        const timestamp = this.safeInteger (data, 'timestamp');
        const orderbook = this.parseOrderBook (data, symbol, timestamp, 'bids', 'asks', priceKey, amountKey);
        orderbook['nonce'] = this.safeInteger (data, 'version');
        return orderbook;
    }

    async fetchTrades (symbol, since = undefined, limit = undefined, params = {}) {
        await this.loadMarkets ();
        const market = this.market (symbol);
        const request = {
            'symbol': market['id'],
        };
        if (limit !== undefined) {
            request['limit'] = limit; // default 100, max 100
        }
        let method = undefined;
        if (market['spot']) {
            method = 'spotPublicGetMarketDeals';
        } else if (market['swap']) {
            method = 'contractPublicGetDealsSymbol';
        }
        const response = await this[method] (this.extend (request, params));
        //
        // spot
        //
        //     {
        //         "code":200,
        //         "data":[
        //             {"trade_time":1633381766725,"trade_price":"0.068981","trade_quantity":"0.005","trade_type":"BID"},
        //             {"trade_time":1633381732705,"trade_price":"0.068979","trade_quantity":"0.006","trade_type":"BID"},
        //             {"trade_time":1633381694604,"trade_price":"0.068975","trade_quantity":"0.011","trade_type":"ASK"},
        //         ]
        //     }
        //
        // swap / contract
        //
        //     {
        //         "success":true,
        //         "code":0,
        //         "data":[
        //             {"p":3598.85,"v":52,"T":1,"O":2,"M":2,"t":1634169038038},
        //             {"p":3599.2,"v":15,"T":2,"O":3,"M":1,"t":1634169035603},
        //             {"p":3600.15,"v":229,"T":2,"O":1,"M":2,"t":1634169026354},
        //         ]
        //     }
        //
        const data = this.safeValue (response, 'data', []);
        return this.parseTrades (data, market, since, limit);
    }

    parseTrade (trade, market = undefined) {
        //
        // public fetchTrades
        //
        //     spot
        //
        //     {
        //         "trade_time":1633381766725,
        //         "trade_price":"0.068981",
        //         "trade_quantity":"0.005",
        //         "trade_type":"BID"
        //     }
        //
        //     swap / contract
        //
        //     {
        //         "p":3598.85,
        //         "v":52,
        //         "T":1, // 1 buy, 2 sell
        //         "O":2, // 1 opens a position, 2 does not open a position
        //         "M":2, // self-trading, 1 yes, 2 no
        //         "t":1634169038038
        //     }
        //
        // private fetchMyTrades, fetchOrderTrades
        //
        //     {
        //         "id":"b160b8f072d9403e96289139d5544809",
        //         "symbol":"USDC_USDT",
        //         "quantity":"150",
        //         "price":"0.9997",
        //         "amount":"149.955",
        //         "fee":"0.29991",
        //         "trade_type":"ASK",
        //         "order_id":"d798765285374222990bbd14decb86cd",
        //         "is_taker":true,
        //         "fee_currency":"USDT",
        //         "create_time":1633984904000
        //     }
        //
        let timestamp = this.safeInteger2 (trade, 'create_time', 'trade_time');
        timestamp = this.safeInteger (trade, 't', timestamp);
        const marketId = this.safeString (trade, 'symbol');
        market = this.safeMarket (marketId, market, '_');
        const symbol = market['symbol'];
        let priceString = this.safeString2 (trade, 'price', 'trade_price');
        priceString = this.safeString (trade, 'p', priceString);
        let amountString = this.safeString2 (trade, 'quantity', 'trade_quantity');
        amountString = this.safeString (trade, 'v', amountString);
        const costString = this.safeString (trade, 'amount');
        let side = this.safeString2 (trade, 'trade_type', 'T');
        if ((side === 'BID') || (side === '1')) {
            side = 'buy';
        } else if ((side === 'ASK') || (side === '2')) {
            side = 'sell';
        }
        let id = this.safeString2 (trade, 'id', 'trade_time');
        if (id === undefined) {
            id = this.safeString (trade, 't', id);
            if (id !== undefined) {
                id += '-' + market['id'] + '-' + amountString;
            }
        }
        const feeCostString = this.safeString (trade, 'fee');
        let fee = undefined;
        if (feeCostString !== undefined) {
            const feeCurrencyId = this.safeString (trade, 'fee_currency');
            const feeCurrencyCode = this.safeCurrencyCode (feeCurrencyId);
            fee = {
                'cost': feeCostString,
                'currency': feeCurrencyCode,
            };
        }
        const orderId = this.safeString (trade, 'order_id');
        const isTaker = this.safeValue (trade, 'is_taker', true);
        const takerOrMaker = isTaker ? 'taker' : 'maker';
        return this.safeTrade ({
            'info': trade,
            'id': id,
            'order': orderId,
            'timestamp': timestamp,
            'datetime': this.iso8601 (timestamp),
            'symbol': symbol,
            'type': undefined,
            'side': side,
            'takerOrMaker': takerOrMaker,
            'price': priceString,
            'amount': amountString,
            'cost': costString,
            'fee': fee,
        }, market);
    }

    async fetchTradingFees (params = {}) {
        await this.loadMarkets ();
        const response = await this.spotPublicGetMarketSymbols (params);
        //
        //     {
        //         "code":200,
        //         "data":[
        //             {
        //                 "symbol":"DFD_USDT",
        //                 "state":"ENABLED",
        //                 "countDownMark":1,
        //                 "vcoinName":"DFD",
        //                 "vcoinStatus":1,
        //                 "price_scale":4,
        //                 "quantity_scale":2,
        //                 "min_amount":"5", // not an amount = cost
        //                 "max_amount":"5000000",
        //                 "maker_fee_rate":"0.002",
        //                 "taker_fee_rate":"0.002",
        //                 "limited":true,
        //                 "etf_mark":0,
        //                 "symbol_partition":"ASSESS"
        //             },
        //             ...
        //         ]
        //     }
        //
        const data = this.safeValue (response, 'data', []);
        const result = {};
        for (let i = 0; i < data.length; i++) {
            const fee = data[i];
            const marketId = this.safeString (fee, 'symbol');
            const market = this.safeMarket (marketId, undefined, '_');
            const symbol = market['symbol'];
            result[symbol] = {
                'info': fee,
                'symbol': symbol,
                'maker': this.safeNumber (fee, 'maker_fee_rate'),
                'taker': this.safeNumber (fee, 'taker_fee_rate'),
                'percentage': true,
                'tierBased': false,
            };
        }
        return result;
    }

    async fetchOHLCV (symbol, timeframe = '1m', since = undefined, limit = undefined, params = {}) {
        await this.loadMarkets ();
        const market = this.market (symbol);
        const options = this.safeValue (this.options, 'timeframes', {});
        const timeframes = this.safeValue (options, market['type'], {});
        const timeframeValue = this.safeString (timeframes, timeframe);
        if (timeframeValue === undefined) {
            throw new NotSupported (this.id + ' fetchOHLCV() does not support ' + timeframe + ' timeframe for ' + market['type'] + ' markets');
        }
        const request = {
            'symbol': market['id'],
            'interval': timeframeValue,
        };
        let method = undefined;
        if (market['spot']) {
            method = 'spotPublicGetMarketKline';
            if (since !== undefined) {
                request['start_time'] = parseInt (since / 1000);
            }
            if (limit !== undefined) {
                request['limit'] = limit; // default 100
            }
        } else if (market['swap']) {
            method = 'contractPublicGetKlineSymbol';
            if (since !== undefined) {
                request['start'] = parseInt (since / 1000);
            }
            // request['end'] = this.seconds ();
        }
        const response = await this[method] (this.extend (request, params));
        //
        // spot
        //
        //     {
        //         "code":200,
        //         "data":[
        //             [1633377000,"49227.47","49186.21","49227.47","49169.48","0.5984809999999999","29434.259665989997"],
        //             [1633377060,"49186.21","49187.03","49206.64","49169.18","0.3658478","17990.651234393"],
        //             [1633377120,"49187.03","49227.2","49227.2","49174.4","0.0687651","3382.353190352"],
        //         ],
        //     }
        //
        // swap / contract
        //
        //     {
        //         "success":true,
        //         "code":0,
        //         "data":{
        //             "time":[1634052300,1634052360,1634052420],
        //             "open":[3492.2,3491.3,3495.65],
        //             "close":[3491.3,3495.65,3495.2],
        //             "high":[3495.85,3496.55,3499.4],
        //             "low":[3491.15,3490.9,3494.2],
        //             "vol":[1740.0,351.0,314.0],
        //             "amount":[60793.623,12260.4885,10983.1375],
        //         }
        //     }
        //
        if (market['spot']) {
            const data = this.safeValue (response, 'data', []);
            return this.parseOHLCVs (data, market, timeframe, since, limit);
        } else if (market['swap']) {
            const data = this.safeValue (response, 'data', {});
            const result = this.convertTradingViewToOHLCV (data, 'time', 'open', 'high', 'low', 'close', 'vol');
            return this.parseOHLCVs (result, market, timeframe, since, limit);
        }
    }

    parseOHLCV (ohlcv, market = undefined) {
        //
        // the ordering in spot candles is OCHLV
        //
        //     [
        //         1633377000, // 0 timestamp (unix seconds)
        //         "49227.47", // 1 open price
        //         "49186.21", // 2 closing price
        //         "49227.47", // 3 high
        //         "49169.48", // 4 low
        //         "0.5984809999999999", // 5 base volume
        //         "29434.259665989997", // 6 quote volume
        //     ]
        //
        // the ordering in swap / contract candles is OHLCV
        //
        return [
            this.safeTimestamp (ohlcv, 0),
            this.safeNumber (ohlcv, 1),
            this.safeNumber (ohlcv, market['spot'] ? 3 : 2),
            this.safeNumber (ohlcv, market['spot'] ? 4 : 3),
            this.safeNumber (ohlcv, market['spot'] ? 2 : 4),
            this.safeNumber (ohlcv, 5),
        ];
    }

    async fetchPremiumIndexOHLCV (symbol, timeframe = '1m', since = undefined, limit = undefined, params = {}) {
        const request = {
            'price': 'premiumIndex',
        };
        return await this.fetchOHLCV (symbol, timeframe, since, limit, this.extend (request, params));
    }

    async fetchIndexOHLCV (symbol, timeframe = '1m', since = undefined, limit = undefined, params = {}) {
        const request = {
            'price': 'index',
        };
        return await this.fetchOHLCV (symbol, timeframe, since, limit, this.extend (request, params));
    }

    async fetchMarkOHLCV (symbol, timeframe = '1m', since = undefined, limit = undefined, params = {}) {
        const request = {
            'price': 'mark',
        };
        return await this.fetchOHLCV (symbol, timeframe, since, limit, this.extend (request, params));
    }

    async fetchBalance (params = {}) {
        await this.loadMarkets ();
        const [ marketType, query ] = this.handleMarketTypeAndParams ('fetchBalance', undefined, params);
        const method = this.getSupportedMapping (marketType, {
            'spot': 'spotPrivateGetAccountInfo',
            'margin': 'spotPrivateGetAccountInfo',
            'swap': 'contractPrivateGetAccountAssets',
        });
        const spot = (marketType === 'spot');
        const response = await this[method] (query);
        //
        // spot
        //
        //     {
        //         code: "200",
        //         data: {
        //             USDC: { frozen: "0", available: "150" }
        //         }
        //     }
        //
        // swap / contract
        //
        //     {
        //         "success":true,
        //         "code":0,
        //         "data":[
        //             {"currency":"BSV","positionMargin":0,"availableBalance":0,"cashBalance":0,"frozenBalance":0,"equity":0,"unrealized":0,"bonus":0},
        //             {"currency":"BCH","positionMargin":0,"availableBalance":0,"cashBalance":0,"frozenBalance":0,"equity":0,"unrealized":0,"bonus":0},
        //             {"currency":"CRV","positionMargin":0,"availableBalance":0,"cashBalance":0,"frozenBalance":0,"equity":0,"unrealized":0,"bonus":0},
        //         ]
        //     }
        //
        const data = this.safeValue (response, 'data', {});
        const currentTime = this.milliseconds ();
        const result = {
            'info': response,
            'timestamp': currentTime,
            'datetime': this.iso8601 (currentTime),
        };
        if (spot) {
            const currencyIds = Object.keys (data);
            for (let i = 0; i < currencyIds.length; i++) {
                const currencyId = currencyIds[i];
                const code = this.safeCurrencyCode (currencyId);
                const balance = this.safeValue (data, currencyId, {});
                const account = this.account ();
                account['free'] = this.safeString (balance, 'available');
                account['used'] = this.safeString (balance, 'frozen');
                result[code] = account;
            }
        } else {
            for (let i = 0; i < data.length; i++) {
                const balance = data[i];
                const currencyId = this.safeString (balance, 'currency');
                const code = this.safeCurrencyCode (currencyId);
                const account = this.account ();
                account['free'] = this.safeString (balance, 'availableBalance');
                account['used'] = this.safeString (balance, 'frozenBalance');
                result[code] = account;
            }
        }
        return this.safeBalance (result);
    }

    safeNetwork (networkId) {
        if (networkId.indexOf ('BSC') >= 0) {
            return 'BEP20';
        }
        const parts = networkId.split (' ');
        networkId = parts.join ('');
        networkId = networkId.replace ('-20', '20');
        const networksById = {
            'ETH': 'ETH',
            'ERC20': 'ERC20',
            'BEP20(BSC)': 'BEP20',
            'TRX': 'TRC20',
        };
        return this.safeString (networksById, networkId, networkId);
    }

    parseDepositAddress (depositAddress, currency = undefined) {
        //
        //     {"chain":"ERC-20","address":"0x55cbd73db24eafcca97369e3f2db74b2490586e6"},
        //     {"chain":"MATIC","address":"0x05aa3236f1970eae0f8feb17ec19435b39574d74"},
        //     {"chain":"TRC20","address":"TGaPfhW41EXD3sAfs1grLF6DKfugfqANNw"},
        //     {"chain":"SOL","address":"5FSpUKuh2gjw4mF89T2e7sEjzUA1SkRKjBChFqP43KhV"},
        //     {"chain":"ALGO","address":"B3XTZND2JJTSYR7R2TQVCUDT4QSSYVAIZYDPWVBX34DGAYATBU3AUV43VU"}
        //
        //
        const address = this.safeString (depositAddress, 'address');
        const code = this.safeCurrencyCode (undefined, currency);
        const networkId = this.safeString (depositAddress, 'chain');
        const network = this.safeNetwork (networkId);
        this.checkAddress (address);
        return {
            'currency': code,
            'address': address,
            'tag': undefined,
            'network': network,
            'info': depositAddress,
        };
    }

    async fetchDepositAddressesByNetwork (code, params = {}) {
        await this.loadMarkets ();
        const currency = this.currency (code);
        const request = {
            'currency': currency['id'],
        };
        const response = await this.spotPrivateGetAssetDepositAddressList (this.extend (request, params));
        //
        //     {
        //         "code":200,
        //         "data":{
        //             "currency":"USDC",
        //             "chains":[
        //                 {"chain":"ERC-20","address":"0x55cbd73db24eafcca97369e3f2db74b2490586e6"},
        //                 {"chain":"MATIC","address":"0x05aa3236f1970eae0f8feb17ec19435b39574d74"},
        //                 {"chain":"TRC20","address":"TGaPfhW41EXD3sAfs1grLF6DKfugfqANNw"},
        //                 {"chain":"SOL","address":"5FSpUKuh2gjw4mF89T2e7sEjzUA1SkRKjBChFqP43KhV"},
        //                 {"chain":"ALGO","address":"B3XTZND2JJTSYR7R2TQVCUDT4QSSYVAIZYDPWVBX34DGAYATBU3AUV43VU"}
        //             ]
        //         }
        //     }
        //
        const data = this.safeValue (response, 'data', {});
        const chains = this.safeValue (data, 'chains', []);
        const depositAddresses = [];
        for (let i = 0; i < chains.length; i++) {
            const depositAddress = this.parseDepositAddress (chains[i], currency);
            depositAddresses.push (depositAddress);
        }
        return this.indexBy (depositAddresses, 'network');
    }

    async fetchDepositAddress (code, params = {}) {
        const rawNetwork = this.safeStringUpper (params, 'network');
        params = this.omit (params, 'network');
        const response = await this.fetchDepositAddressesByNetwork (code, params);
        const networks = this.safeValue (this.options, 'networks', {});
        const network = this.safeString (networks, rawNetwork, rawNetwork);
        let result = undefined;
        if (network === undefined) {
            result = this.safeValue (response, code);
            if (result === undefined) {
                const alias = this.safeString (networks, code, code);
                result = this.safeValue (response, alias);
                if (result === undefined) {
                    const defaultNetwork = this.safeString (this.options, 'defaultNetwork', 'ERC20');
                    result = this.safeValue (response, defaultNetwork);
                    if (result === undefined) {
                        const values = Object.values (response);
                        result = this.safeValue (values, 0);
                        if (result === undefined) {
                            throw new InvalidAddress (this.id + ' fetchDepositAddress() cannot find deposit address for ' + code);
                        }
                    }
                }
            }
            return result;
        }
        // TODO: add support for all aliases here
        result = this.safeValue (response, rawNetwork);
        if (result === undefined) {
            throw new InvalidAddress (this.id + ' fetchDepositAddress() cannot find ' + network + ' deposit address for ' + code);
        }
        return result;
    }

    async fetchDeposits (code = undefined, since = undefined, limit = undefined, params = {}) {
        await this.loadMarkets ();
        const request = {
            // 'currency': currency['id'],
            // 'state': 'state',
            // 'start_time': since, // default 1 day
            // 'end_time': this.milliseconds (),
            // 'page_num': 1,
            // 'page_size': limit, // default 20, maximum 50
        };
        let currency = undefined;
        if (code !== undefined) {
            currency = this.currency (code);
            request['currency'] = currency['id'];
        }
        if (since !== undefined) {
            request['start_time'] = since;
        }
        if (limit !== undefined) {
            request['limit'] = limit;
        }
        const response = await this.spotPrivateGetAssetDepositList (this.extend (request, params));
        //
        //     {
        //         "code":200,
        //         "data":{
        //             "page_size":20,
        //             "total_page":1,
        //             "total_size":1,
        //             "page_num":1,
        //             "result_list":[
        //                 {
        //                     "currency":"USDC",
        //                     "amount":150.0,
        //                     "fee":0.0,
        //                     "confirmations":19,
        //                     "address":"0x55cbd73db24eafcca97369e3f2db74b2490586e6",
        //                     "state":"SUCCESS",
        //                     "tx_id":"0xc65a9b09e1b71def81bf8bb3ec724c0c1b2b4c82200c8c142e4ea4c1469fd789:0",
        //                     "require_confirmations":12,
        //                     "create_time":"2021-10-11T18:58:25.000+00:00",
        //                     "update_time":"2021-10-11T19:01:06.000+00:00"
        //                 }
        //             ]
        //         }
        //     }
        //
        const data = this.safeValue (response, 'data', {});
        const resultList = this.safeValue (data, 'result_list', []);
        return this.parseTransactions (resultList, code, since, limit);
    }

    async fetchWithdrawals (code = undefined, since = undefined, limit = undefined, params = {}) {
        await this.loadMarkets ();
        const request = {
            // 'withdrawal_id': '4b450616042a48c99dd45cacb4b092a7', // string
            // 'currency': currency['id'],
            // 'state': 'state',
            // 'start_time': since, // default 1 day
            // 'end_time': this.milliseconds (),
            // 'page_num': 1,
            // 'page_size': limit, // default 20, maximum 50
        };
        let currency = undefined;
        if (code !== undefined) {
            currency = this.currency (code);
            request['currency'] = currency['id'];
        }
        if (since !== undefined) {
            request['start_time'] = since;
        }
        if (limit !== undefined) {
            request['limit'] = limit;
        }
        const response = await this.spotPrivateGetAssetWithdrawList (this.extend (request, params));
        //
        //     {
        //         "code":200,
        //         "data":{
        //             "page_size":20,
        //             "total_page":1,
        //             "total_size":1,
        //             "page_num":1,
        //             "result_list":[
        //                 {
        //                     "id":"4b450616042a48c99dd45cacb4b092a7",
        //                     "currency":"USDT-TRX",
        //                     "address":"TRHKnx74Gb8UVcpDCMwzZVe4NqXfkdtPak",
        //                     "amount":30.0,
        //                     "fee":1.0,
        //                     "remark":"this is my first withdrawal remark",
        //                     "state":"WAIT",
        //                     "create_time":"2021-10-11T20:45:08.000+00:00"
        //                 }
        //             ]
        //         }
        //     }
        //
        const data = this.safeValue (response, 'data', {});
        const resultList = this.safeValue (data, 'result_list', []);
        return this.parseTransactions (resultList, code, since, limit);
    }

    parseTransaction (transaction, currency = undefined) {
        //
        // fetchDeposits
        //
        //     {
        //         "currency":"USDC",
        //         "amount":150.0,
        //         "fee":0.0,
        //         "confirmations":19,
        //         "address":"0x55cbd73db24eafcca97369e3f2db74b2490586e6",
        //         "state":"SUCCESS",
        //         "tx_id":"0xc65a9b09e1b71def81bf8bb3ec724c0c1b2b4c82200c8c142e4ea4c1469fd789:0",
        //         "require_confirmations":12,
        //         "create_time":"2021-10-11T18:58:25.000+00:00",
        //         "update_time":"2021-10-11T19:01:06.000+00:00"
        //     }
        //
        // fetchWithdrawals
        //
        //     {
        //         "id":"4b450616042a48c99dd45cacb4b092a7",
        //         "currency":"USDT-TRX",
        //         "address":"TRHKnx74Gb8UVcpDCMwzZVe4NqXfkdtPak",
        //         "amount":30.0,
        //         "fee":1.0,
        //         "remark":"this is my first withdrawal remark",
        //         "state":"WAIT",
        //         "create_time":"2021-10-11T20:45:08.000+00:00"
        //     }
        //
        const id = this.safeString (transaction, 'id');
        const type = (id === undefined) ? 'deposit' : 'withdrawal';
        const timestamp = this.parse8601 (this.safeString (transaction, 'create_time'));
        const updated = this.parse8601 (this.safeString (transaction, 'update_time'));
        let currencyId = this.safeString (transaction, 'currency');
        let network = undefined;
        if ((currencyId !== undefined) && (currencyId.indexOf ('-') >= 0)) {
            const parts = currencyId.split ('-');
            currencyId = this.safeString (parts, 0);
            const networkId = this.safeString (parts, 1);
            network = this.safeNetwork (networkId);
        }
        const code = this.safeCurrencyCode (currencyId, currency);
        const status = this.parseTransactionStatus (this.safeString (transaction, 'state'));
        let amountString = this.safeString (transaction, 'amount');
        const address = this.safeString (transaction, 'address');
        const txid = this.safeString (transaction, 'tx_id');
        let fee = undefined;
        const feeCostString = this.safeString (transaction, 'fee');
        if (feeCostString !== undefined) {
            fee = {
                'cost': this.parseNumber (feeCostString),
                'currency': code,
            };
        }
        if (type === 'withdrawal') {
            // mexc withdrawal amount includes the fee
            amountString = Precise.stringSub (amountString, feeCostString);
        }
        return {
            'info': transaction,
            'id': id,
            'txid': txid,
            'timestamp': timestamp,
            'datetime': this.iso8601 (timestamp),
            'network': network,
            'address': address,
            'addressTo': undefined,
            'addressFrom': undefined,
            'tag': undefined,
            'tagTo': undefined,
            'tagFrom': undefined,
            'type': type,
            'amount': this.parseNumber (amountString),
            'currency': code,
            'status': status,
            'updated': updated,
            'fee': fee,
        };
    }

    parseTransactionStatus (status) {
        const statuses = {
            'WAIT': 'pending',
            'WAIT_PACKAGING': 'pending',
            'SUCCESS': 'ok',
        };
        return this.safeString (statuses, status, status);
    }

    async fetchPosition (symbol, params = {}) {
        await this.loadMarkets ();
        const market = this.market (symbol);
        const request = {
            'symbol': market['id'],
        };
        const response = await this.fetchPositions (this.extend (request, params));
        const firstPosition = this.safeValue (response, 0);
        return this.parsePosition (firstPosition, market);
    }

    async fetchPositions (symbols = undefined, params = {}) {
        await this.loadMarkets ();
        const response = await this.contractPrivateGetPositionOpenPositions (params);
        //
        //     {
        //         "success": true,
        //         "code": 0,
        //         "data": [
        //             {
        //                 "positionId": 1394650,
        //                 "symbol": "ETH_USDT",
        //                 "positionType": 1,
        //                 "openType": 1,
        //                 "state": 1,
        //                 "holdVol": 1,
        //                 "frozenVol": 0,
        //                 "closeVol": 0,
        //                 "holdAvgPrice": 1217.3,
        //                 "openAvgPrice": 1217.3,
        //                 "closeAvgPrice": 0,
        //                 "liquidatePrice": 1211.2,
        //                 "oim": 0.1290338,
        //                 "im": 0.1290338,
        //                 "holdFee": 0,
        //                 "realised": -0.0073,
        //                 "leverage": 100,
        //                 "createTime": 1609991676000,
        //                 "updateTime": 1609991676000,
        //                 "autoAddIm": false
        //             }
        //         ]
        //     }
        //
        const data = this.safeValue (response, 'data', []);
        return this.parsePositions (data);
    }

    parsePosition (position, market = undefined) {
        //
        //     {
        //         "positionId": 1394650,
        //         "symbol": "ETH_USDT",
        //         "positionType": 1,
        //         "openType": 1,
        //         "state": 1,
        //         "holdVol": 1,
        //         "frozenVol": 0,
        //         "closeVol": 0,
        //         "holdAvgPrice": 1217.3,
        //         "openAvgPrice": 1217.3,
        //         "closeAvgPrice": 0,
        //         "liquidatePrice": 1211.2,
        //         "oim": 0.1290338,
        //         "im": 0.1290338,
        //         "holdFee": 0,
        //         "realised": -0.0073,
        //         "leverage": 100,
        //         "createTime": 1609991676000,
        //         "updateTime": 1609991676000,
        //         "autoAddIm": false
        //     }
        //
        market = this.safeMarket (this.safeString (position, 'symbol'), market);
        const symbol = market['symbol'];
        const contracts = this.safeString (position, 'holdVol');
        const entryPrice = this.safeNumber (position, 'openAvgPrice');
        const initialMargin = this.safeString (position, 'im');
        const rawSide = this.safeString (position, 'positionType');
        const side = (rawSide === '1') ? 'long' : 'short';
        const openType = this.safeString (position, 'margin_mode');
        const marginType = (openType === '1') ? 'isolated' : 'cross';
        const leverage = this.safeString (position, 'leverage');
        const liquidationPrice = this.safeNumber (position, 'liquidatePrice');
        const timestamp = this.safeNumber (position, 'updateTime');
        return {
            'info': position,
            'symbol': symbol,
            'contracts': this.parseNumber (contracts),
            'contractSize': undefined,
            'entryPrice': entryPrice,
            'collateral': undefined,
            'side': side,
            'unrealizedProfit': undefined,
            'leverage': this.parseNumber (leverage),
            'percentage': undefined,
            'marginType': marginType,
            'notional': undefined,
            'markPrice': undefined,
            'liquidationPrice': liquidationPrice,
            'initialMargin': this.parseNumber (initialMargin),
            'initialMarginPercentage': undefined,
            'maintenanceMargin': undefined,
            'maintenanceMarginPercentage': undefined,
            'marginRatio': undefined,
            'timestamp': timestamp,
            'datetime': this.iso8601 (timestamp),
        };
    }

    parsePositions (positions) {
        const result = [];
        for (let i = 0; i < positions.length; i++) {
            result.push (this.parsePosition (positions[i]));
        }
        return result;
    }

    async createOrder (symbol, type, side, amount, price = undefined, params = {}) {
        await this.loadMarkets ();
        const market = this.market (symbol);
        if (market['spot']) {
            return await this.createSpotOrder (symbol, type, side, amount, price, params);
        } else if (market['swap']) {
            return await this.createSwapOrder (symbol, type, side, amount, price, params);
        }
    }

    async createSpotOrder (symbol, type, side, amount, price = undefined, params = {}) {
        await this.loadMarkets ();
        const market = this.market (symbol);
        let orderSide = undefined;
        if (side === 'buy') {
            orderSide = 'BID';
        } else if (side === 'sell') {
            orderSide = 'ASK';
        }
        let orderType = type.toUpperCase ();
        const postOnly = this.safeValue (params, 'postOnly', false);
        if (postOnly) {
            orderType = 'POST_ONLY';
        } else if (orderType === 'LIMIT') {
            orderType = 'LIMIT_ORDER';
        } else if ((orderType !== 'POST_ONLY') && (orderType !== 'IMMEDIATE_OR_CANCEL')) {
            throw new InvalidOrder (this.id + ' createOrder() does not support ' + type + ' order type, specify one of LIMIT, LIMIT_ORDER, POST_ONLY or IMMEDIATE_OR_CANCEL');
        }
        const request = {
            'symbol': market['id'],
            'price': this.priceToPrecision (symbol, price),
            'quantity': this.amountToPrecision (symbol, amount),
            'trade_type': orderSide,
            'order_type': orderType, // LIMIT_ORDER，POST_ONLY，IMMEDIATE_OR_CANCEL
        };
        const clientOrderId = this.safeString2 (params, 'clientOrderId', 'client_order_id');
        if (clientOrderId !== undefined) {
            request['client_order_id'] = clientOrderId;
        }
        params = this.omit (params, [ 'type', 'clientOrderId', 'client_order_id', 'postOnly' ]);
        const response = await this.spotPrivatePostOrderPlace (this.extend (request, params));
        //
        //     {"code":200,"data":"2ff3163e8617443cb9c6fc19d42b1ca4"}
        //
        return this.parseOrder (response, market);
    }

    async createSwapOrder (symbol, type, side, amount, price = undefined, params = {}) {
        await this.loadMarkets ();
        const market = this.market (symbol);
        const openType = this.safeInteger (params, 'openType');
        if (openType === undefined) {
            throw new ArgumentsRequired (this.id + ' createSwapOrder() requires an integer openType parameter, 1 for isolated margin, 2 for cross margin');
        }
        if ((type !== 'limit') && (type !== 'market') && (type !== 1) && (type !== 2) && (type !== 3) && (type !== 4) && (type !== 5) && (type !== 6)) {
            throw new InvalidOrder (this.id + ' createSwapOrder() order type must either limit, market, or 1 for limit orders, 2 for post-only orders, 3 for IOC orders, 4 for FOK orders, 5 for market orders or 6 to convert market price to current price');
        }
        const postOnly = this.safeValue (params, 'postOnly', false);
        if (postOnly) {
            type = 2;
        } else if (type === 'limit') {
            type = 1;
        } else if (type === 'market') {
            type = 6;
        }
        if ((side !== 1) && (side !== 2) && (side !== 3) && (side !== 4)) {
            throw new InvalidOrder (this.id + ' createSwapOrder() order side must be 1 open long, 2 close short, 3 open short or 4 close long');
        }
        const request = {
            'symbol': market['id'],
            // 'price': parseFloat (this.priceToPrecision (symbol, price)),
            'vol': parseFloat (this.amountToPrecision (symbol, amount)),
            // 'leverage': int, // required for isolated margin
            'side': side, // 1 open long, 2 close short, 3 open short, 4 close long
            //
            // supported order types
            //
            //     1 limit
            //     2 post only maker (PO)
            //     3 transact or cancel instantly (IOC)
            //     4 transact completely or cancel completely (FOK)
            //     5 market orders
            //     6 convert market price to current price
            //
            'type': type,
            'openType': openType, // 1 isolated, 2 cross
            // 'positionId': 1394650, // long, filling in this parameter when closing a position is recommended
            // 'externalOid': clientOrderId,
            // 'triggerPrice': 10.0, // Required for trigger order
            // 'triggerType': 1, // Required for trigger order 1: more than or equal, 2: less than or equal
            // 'executeCycle': 1, // Required for trigger order 1: 24 hours,2: 7 days
            // 'trend': 1, // Required for trigger order 1: latest price, 2: fair price, 3: index price
            // 'orderType': 1, // Required for trigger order 1: limit order,2:Post Only Maker,3: close or cancel instantly ,4: close or cancel completely,5: Market order
        };
<<<<<<< HEAD
        let method = 'contractPrivatePostOrderSubmit';
        const stopPrice = this.safeNumber2 (params, 'triggerPrice', 'stopPrice');
        params = this.omit (params, [ 'stopPrice', 'triggerPrice' ]);
        if (stopPrice) {
            method = 'contractPrivatePostPlanorderPlace';
            request['triggerPrice'] = this.priceToPrecision (symbol, stopPrice);
            request['triggerType'] = this.safeInteger (params, 'triggerType', 1);
            request['executeCycle'] = this.safeInteger (params, 'executeCycle', 1);
            request['trend'] = this.safeInteger (params, 'trend', 1);
            request['orderType'] = this.safeInteger (params, 'orderType', 1);
=======
        if ((type !== 5) && (type !== 6) && (type !== 'market')) {
            request['price'] = parseFloat (this.priceToPrecision (symbol, price));
>>>>>>> 9e76f246
        }
        if (openType === 1) {
            const leverage = this.safeInteger (params, 'leverage');
            if (leverage === undefined) {
                throw new ArgumentsRequired (this.id + ' createSwapOrder() requires a leverage parameter for isolated margin orders');
            }
        }
        const clientOrderId = this.safeString2 (params, 'clientOrderId', 'externalOid');
        if (clientOrderId !== undefined) {
            request['externalOid'] = clientOrderId;
        }
        params = this.omit (params, [ 'clientOrderId', 'externalOid', 'postOnly' ]);
        const response = await this[method] (this.extend (request, params));
        //
        // Swap
        //     {"code":200,"data":"2ff3163e8617443cb9c6fc19d42b1ca4"}
        //
        // Trigger
        //     {"success":true,"code":0,"data":259208506303929856}
        //
        return this.parseOrder (response, market);
    }

    async cancelOrder (id, symbol = undefined, params = {}) {
        await this.loadMarkets ();
        const request = {};
        const clientOrderId = this.safeString2 (params, 'clientOrderId', 'client_order_ids');
        if (clientOrderId !== undefined) {
            params = this.omit (params, [ 'clientOrderId', 'client_order_ids' ]);
            request['client_order_ids'] = clientOrderId;
        } else {
            request['order_ids'] = id;
        }
        const response = await this.spotPrivateDeleteOrderCancel (this.extend (request, params));
        //
        //    {"code":200,"data":{"965245851c444078a11a7d771323613b":"success"}}
        //
        const data = this.safeValue (response, 'data');
        return this.parseOrder (data);
    }

    parseOrderStatus (status) {
        const statuses = {
            'NEW': 'open',
            'FILLED': 'closed',
            'PARTIALLY_FILLED': 'open',
            'CANCELED': 'canceled',
            'PARTIALLY_CANCELED': 'canceled',
        };
        return this.safeString (statuses, status, status);
    }

    parseOrder (order, market = undefined) {
        //
        // createOrder
        //
        // spot
        //
        //     {"code":200,"data":"2ff3163e8617443cb9c6fc19d42b1ca4"}
        //
        // swap / contract
        //
        //     { "success": true, "code": 0, "data": 102057569836905984 }
        //
        // fetchOpenOrders
        //
        //     {
        //         "id":"965245851c444078a11a7d771323613b",
        //         "symbol":"ETH_USDT",
        //         "price":"3430",
        //         "quantity":"0.01",
        //         "state":"NEW",
        //         "type":"BID",
        //         "remain_quantity":"0.01",
        //         "remain_amount":"34.3",
        //         "create_time":1633989029039,
        //         "client_order_id":"",
        //         "order_type":"LIMIT_ORDER"
        //     }
        //
        // fetchClosedOrders, fetchCanceledOrders, fetchOrder
        //
        //     {
        //         "id":"d798765285374222990bbd14decb86cd",
        //         "symbol":"USDC_USDT",
        //         "price":"0.9988",
        //         "quantity":"150",
        //         "state":"FILLED", // CANCELED
        //         "type":"ASK", // BID
        //         "deal_quantity":"150",
        //         "deal_amount":"149.955",
        //         "create_time":1633984904000,
        //         "order_type":"MARKET_ORDER" // LIMIT_ORDER
        //     }
        //
        // cancelOrder
        //
        //     {"965245851c444078a11a7d771323613b":"success"}
        //
        let id = this.safeString2 (order, 'data', 'id');
        let status = undefined;
        if (id === undefined) {
            const keys = Object.keys (order);
            id = this.safeString (keys, 0);
            const state = this.safeString (order, id);
            if (state === 'success') {
                status = 'canceled';
            }
        }
        const state = this.safeString (order, 'state');
        const timestamp = this.safeInteger (order, 'create_time');
        const price = this.safeString (order, 'price');
        const amount = this.safeString (order, 'quantity');
        const remaining = this.safeString (order, 'remain_quantity');
        const filled = this.safeString (order, 'deal_quantity');
        const cost = this.safeString (order, 'deal_amount');
        const marketId = this.safeString (order, 'symbol');
        const symbol = this.safeSymbol (marketId, market, '_');
        let side = undefined;
        const bidOrAsk = this.safeString (order, 'type');
        if (bidOrAsk === 'BID') {
            side = 'buy';
        } else if (bidOrAsk === 'ASK') {
            side = 'sell';
        }
        status = this.parseOrderStatus (state);
        let clientOrderId = this.safeString (order, 'client_order_id');
        if (clientOrderId === '') {
            clientOrderId = undefined;
        }
        let orderType = this.safeStringLower (order, 'order_type');
        if (orderType !== undefined) {
            orderType = orderType.replace ('_order', '');
        }
        return this.safeOrder ({
            'id': id,
            'clientOrderId': clientOrderId,
            'timestamp': timestamp,
            'datetime': this.iso8601 (timestamp),
            'lastTradeTimestamp': undefined,
            'status': status,
            'symbol': symbol,
            'type': orderType,
            'timeInForce': undefined,
            'side': side,
            'price': price,
            'stopPrice': undefined,
            'average': undefined,
            'amount': amount,
            'cost': cost,
            'filled': filled,
            'remaining': remaining,
            'fee': undefined,
            'trades': undefined,
            'info': order,
        }, market);
    }

    async fetchOpenOrders (symbol = undefined, since = undefined, limit = undefined, params = {}) {
        if (symbol === undefined) {
            throw new ArgumentsRequired (this.id + ' fetchOpenOrders() requires a symbol argument');
        }
        await this.loadMarkets ();
        const market = this.market (symbol);
        const request = {
            'symbol': market['id'],
            // 'start_time': since,
            // 'limit': limit, // default 50, max 1000
            // 'trade_type': 'BID', // BID / ASK
        };
        const response = await this.spotPrivateGetOrderOpenOrders (this.extend (request, params));
        //
        //     {
        //         "code":200,
        //         "data":[
        //             {
        //                 "id":"965245851c444078a11a7d771323613b",
        //                 "symbol":"ETH_USDT",
        //                 "price":"3430",
        //                 "quantity":"0.01",
        //                 "state":"NEW",
        //                 "type":"BID",
        //                 "remain_quantity":"0.01",
        //                 "remain_amount":"34.3",
        //                 "create_time":1633989029039,
        //                 "client_order_id":"",
        //                 "order_type":"LIMIT_ORDER"
        //             },
        //             {
        //                 "id":"2ff3163e8617443cb9c6fc19d42b1ca4",
        //                 "symbol":"ETH_USDT",
        //                 "price":"3420",
        //                 "quantity":"0.01",
        //                 "state":"NEW",
        //                 "type":"BID",
        //                 "remain_quantity":"0.01",
        //                 "remain_amount":"34.2",
        //                 "create_time":1633988662382,
        //                 "client_order_id":"",
        //                 "order_type":"LIMIT_ORDER"
        //             }
        //         ]
        //     }
        //
        const data = this.safeValue (response, 'data', []);
        return this.parseOrders (data, market, since, limit);
    }

    async fetchOrder (id, symbol = undefined, params = {}) {
        await this.loadMarkets ();
        const request = {
            'order_ids': id,
        };
        const response = await this.spotPrivateGetOrderQuery (this.extend (request, params));
        //
        //     {
        //         "code":200,
        //         "data":[
        //             {
        //                 "id":"2ff3163e8617443cb9c6fc19d42b1ca4",
        //                 "symbol":"ETH_USDT",
        //                 "price":"3420",
        //                 "quantity":"0.01",
        //                 "state":"CANCELED",
        //                 "type":"BID",
        //                 "deal_quantity":"0",
        //                 "deal_amount":"0",
        //                 "create_time":1633988662000,
        //                 "order_type":"LIMIT_ORDER"
        //             }
        //         ]
        //     }
        //
        const data = this.safeValue (response, 'data', []);
        const firstOrder = this.safeValue (data, 0);
        if (firstOrder === undefined) {
            throw new OrderNotFound (this.id + ' fetchOrder() could not find the order id ' + id);
        }
        return this.parseOrder (firstOrder);
    }

    async fetchOrdersByState (state, symbol = undefined, since = undefined, limit = undefined, params = {}) {
        if (symbol === undefined) {
            throw new ArgumentsRequired (this.id + ' fetchOrdersByState requires a symbol argument');
        }
        await this.loadMarkets ();
        const market = this.market (symbol);
        const request = {
            'symbol': market['id'],
            // 'start_time': since, // default 7 days, max 30 days
            // 'limit': limit, // default 50, max 1000
            // 'trade_type': 'BID', // BID / ASK
            'states': state, // NEW, FILLED, PARTIALLY_FILLED, CANCELED, PARTIALLY_CANCELED
        };
        if (limit !== undefined) {
            request['limit'] = limit;
        }
        if (since !== undefined) {
            request['start_time'] = since;
        }
        const response = await this.spotPrivateGetOrderList (this.extend (request, params));
        const data = this.safeValue (response, 'data', []);
        return this.parseOrders (data, market, since, limit);
    }

    async fetchCanceledOrders (symbol = undefined, since = undefined, limit = undefined, params = {}) {
        return await this.fetchOrdersByState ('CANCELED', symbol, since, limit, params);
    }

    async fetchClosedOrders (symbol = undefined, since = undefined, limit = undefined, params = {}) {
        return await this.fetchOrdersByState ('FILLED', symbol, since, limit, params);
    }

    async cancelAllOrders (symbol = undefined, params = {}) {
        await this.loadMarkets ();
        const market = this.market (symbol);
        const request = {
            'symbol': market['id'],
        };
        const response = await this.spotPrivateDeleteOrderCancelBySymbol (this.extend (request, params));
        //
        //     {
        //         "code": 200,
        //         "data": [
        //             {
        //                 "msg": "success",
        //                 "order_id": "75ecf99feef04538b78e4622beaba6eb",
        //                 "client_order_id": "a9329e86f2094b0d8b58e92c25029554"
        //             },
        //             {
        //                 "msg": "success",
        //                 "order_id": "139413c48f8b4c018f452ce796586bcf"
        //             },
        //             {
        //                 "msg": "success",
        //                 "order_id": "b58ef34c570e4917981f276d44091484"
        //             }
        //         ]
        //     }
        //
        return response;
    }

    async fetchMyTrades (symbol = undefined, since = undefined, limit = undefined, params = {}) {
        if (symbol === undefined) {
            throw new ArgumentsRequired (this.id + ' fetchMyTrades requires a symbol argument');
        }
        await this.loadMarkets ();
        const market = this.market (symbol);
        const request = {
            'symbol': market['id'],
            // 'start_time': since, // default 7 days, max 30 days
            // 'limit': limit, // default 50, max 1000
        };
        if (since !== undefined) {
            request['start_time'] = since;
        }
        if (limit !== undefined) {
            request['limit'] = limit;
        }
        const response = await this.spotPrivateGetOrderDeals (this.extend (request, params));
        //
        //     {
        //         "code":200,
        //         "data":[
        //             {
        //                 "id":"b160b8f072d9403e96289139d5544809",
        //                 "symbol":"USDC_USDT",
        //                 "quantity":"150",
        //                 "price":"0.9997",
        //                 "amount":"149.955",
        //                 "fee":"0.29991",
        //                 "trade_type":"ASK",
        //                 "order_id":"d798765285374222990bbd14decb86cd",
        //                 "is_taker":true,
        //                 "fee_currency":"USDT",
        //                 "create_time":1633984904000
        //             }
        //         ]
        //     }
        //
        const data = this.safeValue (response, 'data', []);
        return this.parseTrades (data, market, since, limit);
    }

    async fetchOrderTrades (id, symbol = undefined, since = undefined, limit = undefined, params = {}) {
        await this.loadMarkets ();
        let market = undefined;
        if (symbol !== undefined) {
            market = this.market (symbol);
        }
        const request = {
            'order_id': id,
        };
        const response = await this.spotPrivateGetOrderDealDetail (this.extend (request, params));
        //
        //     {
        //         "code":200,
        //         "data":[
        //             {
        //                 "id":"b160b8f072d9403e96289139d5544809",
        //                 "symbol":"USDC_USDT",
        //                 "quantity":"150",
        //                 "price":"0.9997",
        //                 "amount":"149.955",
        //                 "fee":"0.29991",
        //                 "trade_type":"ASK",
        //                 "order_id":"d798765285374222990bbd14decb86cd",
        //                 "is_taker":true,
        //                 "fee_currency":"USDT",
        //                 "create_time":1633984904000
        //             }
        //         ]
        //     }
        //
        const data = this.safeValue (response, 'data', []);
        return this.parseTrades (data, market, since, limit);
    }

    async modifyMarginHelper (symbol, amount, addOrReduce, params = {}) {
        const positionId = this.safeInteger (params, 'positionId');
        if (positionId === undefined) {
            throw new ArgumentsRequired (this.id + ' modifyMarginHelper() requires a positionId parameter');
        }
        await this.loadMarkets ();
        const request = {
            'positionId': positionId,
            'amount': amount,
            'type': addOrReduce,
        };
        const response = await this.contractPrivatePostPositionChangeMargin (this.extend (request, params));
        //
        //     {
        //         "success": true,
        //         "code": 0
        //     }
        return response;
    }

    async reduceMargin (symbol, amount, params = {}) {
        return await this.modifyMarginHelper (symbol, amount, 'SUB', params);
    }

    async addMargin (symbol, amount, params = {}) {
        return await this.modifyMarginHelper (symbol, amount, 'ADD', params);
    }

    async setLeverage (leverage, symbol = undefined, params = {}) {
        const positionId = this.safeInteger (params, 'positionId');
        if (positionId === undefined) {
            throw new ArgumentsRequired (this.id + ' setLeverage() requires a positionId parameter');
        }
        await this.loadMarkets ();
        const request = {
            'positionId': positionId,
            'leverage': leverage,
        };
        return await this.contractPrivatePostPositionChangeLeverage (this.extend (request, params));
    }

    async withdraw (code, amount, address, tag = undefined, params = {}) {
        [ tag, params ] = this.handleWithdrawTagAndParams (tag, params);
        const networks = this.safeValue (this.options, 'networks', {});
        let network = this.safeString2 (params, 'network', 'chain'); // this line allows the user to specify either ERC20 or ETH
        network = this.safeString (networks, network, network); // handle ETH > ERC-20 alias
        this.checkAddress (address);
        await this.loadMarkets ();
        const currency = this.currency (code);
        if (tag !== undefined) {
            address += ':' + tag;
        }
        const request = {
            'currency': currency['id'],
            'address': address,
            'amount': amount,
        };
        if (network !== undefined) {
            request['chain'] = network;
            params = this.omit (params, [ 'network', 'chain' ]);
        }
        const response = await this.spotPrivatePostAssetWithdraw (this.extend (request, params));
        //
        //     {
        //         "code":200,
        //         "data": {
        //             "withdrawId":"25fb2831fb6d4fc7aa4094612a26c81d"
        //         }
        //     }
        //
        const data = this.safeValue (response, 'data', {});
        return {
            'info': data,
            'id': this.safeString (data, 'withdrawId'),
        };
    }

    sign (path, api = 'public', method = 'GET', params = {}, headers = undefined, body = undefined) {
        const [ section, access ] = api;
        let url = this.urls['api'][section][access] + '/' + this.implodeParams (path, params);
        params = this.omit (params, this.extractParams (path));
        if (access === 'public') {
            if (Object.keys (params).length) {
                url += '?' + this.urlencode (params);
            }
        } else {
            this.checkRequiredCredentials ();
            const timestamp = this.milliseconds ().toString ();
            let auth = '';
            headers = {
                'ApiKey': this.apiKey,
                'Request-Time': timestamp,
                'Content-Type': 'application/json',
            };
            if (method === 'POST') {
                auth = this.json (params);
                body = auth;
            } else {
                params = this.keysort (params);
                if (Object.keys (params).length) {
                    auth += this.urlencode (params);
                    url += '?' + auth;
                }
            }
            auth = this.apiKey + timestamp + auth;
            const signature = this.hmac (this.encode (auth), this.encode (this.secret), 'sha256');
            headers['Signature'] = signature;
        }
        return { 'url': url, 'method': method, 'body': body, 'headers': headers };
    }

    handleErrors (code, reason, url, method, headers, body, response, requestHeaders, requestBody) {
        if (response === undefined) {
            return;
        }
        //     {"code":10232,"msg":"The currency not exist"}
        //     {"code":10216,"msg":"No available deposit address"}
        //
        //     {
        //         "success":true,
        //         "code":0,
        //         "data":1634095541710
        //     }
        //
        const success = this.safeValue (response, 'success', false);
        if (success === true) {
            return;
        }
        const responseCode = this.safeString (response, 'code');
        if ((responseCode !== '200') && (responseCode !== '0')) {
            const feedback = this.id + ' ' + body;
            this.throwBroadlyMatchedException (this.exceptions['broad'], body, feedback);
            this.throwExactlyMatchedException (this.exceptions['exact'], responseCode, feedback);
            throw new ExchangeError (feedback);
        }
    }

    async fetchFundingHistory (symbol = undefined, since = undefined, limit = undefined, params = {}) {
        await this.loadMarkets ();
        let market = undefined;
        const request = {
            // 'symbol': market['id'],
            // 'position_id': positionId,
            // 'page_num': 1,
            // 'page_size': limit, // default 20, max 100
        };
        if (symbol !== undefined) {
            market = this.market (symbol);
            request['symbol'] = market['id'];
        }
        if (limit !== undefined) {
            request['page_size'] = limit;
        }
        const response = await this.contractPrivateGetPositionFundingRecords (this.extend (request, params));
        //
        //     {
        //         "success": true,
        //         "code": 0,
        //         "data": {
        //             "pageSize": 20,
        //             "totalCount": 2,
        //             "totalPage": 1,
        //             "currentPage": 1,
        //             "resultList": [
        //                 {
        //                     "id": 7423910,
        //                     "symbol": "BTC_USDT",
        //                     "positionType": 1,
        //                     "positionValue": 29.30024,
        //                     "funding": 0.00076180624,
        //                     "rate": -0.000026,
        //                     "settleTime": 1643299200000
        //                 },
        //                 {
        //                     "id": 7416473,
        //                     "symbol": "BTC_USDT",
        //                     "positionType": 1,
        //                     "positionValue": 28.9188,
        //                     "funding": 0.0014748588,
        //                     "rate": -0.000051,
        //                     "settleTime": 1643270400000
        //                 }
        //             ]
        //         }
        //     }
        //
        const data = this.safeValue (response, 'data', {});
        const resultList = this.safeValue (data, 'resultList', []);
        const result = [];
        for (let i = 0; i < resultList.length; i++) {
            const entry = resultList[i];
            const timestamp = this.safeString (entry, 'settleTime');
            result.push ({
                'info': entry,
                'symbol': symbol,
                'code': undefined,
                'timestamp': timestamp,
                'datetime': this.iso8601 (timestamp),
                'id': this.safeNumber (entry, 'id'),
                'amount': this.safeNumber (entry, 'funding'),
            });
        }
        return result;
    }

    parseFundingRate (fundingRate, market = undefined) {
        //
        //     {
        //         "symbol": "BTC_USDT",
        //         "fundingRate": 0.000014,
        //         "maxFundingRate": 0.003,
        //         "minFundingRate": -0.003,
        //         "collectCycle": 8,
        //         "nextSettleTime": 1643241600000,
        //         "timestamp": 1643240373359
        //     }
        //
        const nextFundingRate = this.safeNumber (fundingRate, 'fundingRate');
        const nextFundingTimestamp = this.safeInteger (fundingRate, 'nextSettleTime');
        const marketId = this.safeString (fundingRate, 'symbol');
        const symbol = this.safeSymbol (marketId, market);
        const timestamp = this.safeInteger (fundingRate, 'timestamp');
        const datetime = this.iso8601 (timestamp);
        return {
            'info': fundingRate,
            'symbol': symbol,
            'markPrice': undefined,
            'indexPrice': undefined,
            'interestRate': undefined,
            'estimatedSettlePrice': undefined,
            'timestamp': timestamp,
            'datetime': datetime,
            'fundingRate': undefined,
            'fundingTimestamp': undefined,
            'fundingDatetime': undefined,
            'nextFundingRate': nextFundingRate,
            'nextFundingTimestamp': nextFundingTimestamp,
            'nextFundingDatetime': this.iso8601 (nextFundingTimestamp),
            'previousFundingRate': undefined,
            'previousFundingTimestamp': undefined,
            'previousFundingDatetime': undefined,
        };
    }

    async fetchFundingRate (symbol, params = {}) {
        await this.loadMarkets ();
        const market = this.market (symbol);
        const request = {
            'symbol': market['id'],
        };
        const response = await this.contractPublicGetFundingRateSymbol (this.extend (request, params));
        //
        //     {
        //         "success": true,
        //         "code": 0,
        //         "data": {
        //             "symbol": "BTC_USDT",
        //             "fundingRate": 0.000014,
        //             "maxFundingRate": 0.003,
        //             "minFundingRate": -0.003,
        //             "collectCycle": 8,
        //             "nextSettleTime": 1643241600000,
        //             "timestamp": 1643240373359
        //         }
        //     }
        //
        const result = this.safeValue (response, 'data', {});
        return this.parseFundingRate (result, market);
    }

    async fetchFundingRateHistory (symbol = undefined, since = undefined, limit = undefined, params = {}) {
        //
        // Gets a history of funding rates with their timestamps
        //  (param) symbol: Future currency pair
        //  (param) limit: mexc limit is page_size default 20, maximum is 100
        //  (param) since: not used by mexc
        //  (param) params: Object containing more params for the request
        //  return: [{symbol, fundingRate, timestamp, dateTime}]
        //
        if (symbol === undefined) {
            throw new ArgumentsRequired (this.id + ' fetchFundingRateHistory() requires a symbol argument');
        }
        await this.loadMarkets ();
        const market = this.market (symbol);
        const request = {
            'symbol': market['id'],
            // 'page_size': limit, // optional
            // 'page_num': 1, // optional, current page number, default is 1
        };
        if (limit !== undefined) {
            request['page_size'] = limit;
        }
        const response = await this.contractPublicGetFundingRateHistory (this.extend (request, params));
        //
        // {
        //     "success": true,
        //     "code": 0,
        //     "data": {
        //         "pageSize": 2,
        //         "totalCount": 21,
        //         "totalPage": 11,
        //         "currentPage": 1,
        //         "resultList": [
        //             {
        //                 "symbol": "BTC_USDT",
        //                 "fundingRate": 0.000266,
        //                 "settleTime": 1609804800000
        //             },
        //             {
        //                 "symbol": "BTC_USDT",
        //                 "fundingRate": 0.00029,
        //                 "settleTime": 1609776000000
        //             }
        //         ]
        //     }
        // }
        //
        const data = this.safeValue (response, 'data');
        const result = this.safeValue (data, 'resultList');
        const rates = [];
        for (let i = 0; i < result.length; i++) {
            const entry = result[i];
            const marketId = this.safeString (entry, 'symbol');
            const symbol = this.safeSymbol (marketId);
            const timestamp = this.safeString (entry, 'settleTime');
            rates.push ({
                'info': entry,
                'symbol': symbol,
                'fundingRate': this.safeNumber (entry, 'fundingRate'),
                'timestamp': timestamp,
                'datetime': this.iso8601 (timestamp),
            });
        }
        const sorted = this.sortBy (rates, 'timestamp');
        return this.filterBySymbolSinceLimit (sorted, market['symbol'], since, limit);
    }

    async fetchLeverageTiers (symbols = undefined, params = {}) {
        await this.loadMarkets ();
        const response = await this.contractPublicGetDetail (params);
        //
        //     {
        //         "success":true,
        //         "code":0,
        //         "data":[
        //             {
        //                 "symbol": "BTC_USDT",
        //                 "displayName": "BTC_USDT永续",
        //                 "displayNameEn": "BTC_USDT SWAP",
        //                 "positionOpenType": 3,
        //                 "baseCoin": "BTC",
        //                 "quoteCoin": "USDT",
        //                 "settleCoin": "USDT",
        //                 "contractSize": 0.0001,
        //                 "minLeverage": 1,
        //                 "maxLeverage": 125,
        //                 "priceScale": 2,
        //                 "volScale": 0,
        //                 "amountScale": 4,
        //                 "priceUnit": 0.5,
        //                 "volUnit": 1,
        //                 "minVol": 1,
        //                 "maxVol": 1000000,
        //                 "bidLimitPriceRate": 0.1,
        //                 "askLimitPriceRate": 0.1,
        //                 "takerFeeRate": 0.0006,
        //                 "makerFeeRate": 0.0002,
        //                 "maintenanceMarginRate": 0.004,
        //                 "initialMarginRate": 0.008,
        //                 "riskBaseVol": 10000,
        //                 "riskIncrVol": 200000,
        //                 "riskIncrMmr": 0.004,
        //                 "riskIncrImr": 0.004,
        //                 "riskLevelLimit": 5,
        //                 "priceCoefficientVariation": 0.1,
        //                 "indexOrigin": ["BINANCE","GATEIO","HUOBI","MXC"],
        //                 "state": 0, // 0 enabled, 1 delivery, 2 completed, 3 offline, 4 pause
        //                 "isNew": false,
        //                 "isHot": true,
        //                 "isHidden": false
        //             },
        //             ...
        //         ]
        //     }
        //
        const data = this.safeValue (response, 'data');
        return this.parseLeverageTiers (data, symbols, 'symbol');
    }

    parseMarketLeverageTiers (info, market) {
        /**
            @param info: Exchange response for 1 market
            {
                "symbol": "BTC_USDT",
                "displayName": "BTC_USDT永续",
                "displayNameEn": "BTC_USDT SWAP",
                "positionOpenType": 3,
                "baseCoin": "BTC",
                "quoteCoin": "USDT",
                "settleCoin": "USDT",
                "contractSize": 0.0001,
                "minLeverage": 1,
                "maxLeverage": 125,
                "priceScale": 2,
                "volScale": 0,
                "amountScale": 4,
                "priceUnit": 0.5,
                "volUnit": 1,
                "minVol": 1,
                "maxVol": 1000000,
                "bidLimitPriceRate": 0.1,
                "askLimitPriceRate": 0.1,
                "takerFeeRate": 0.0006,
                "makerFeeRate": 0.0002,
                "maintenanceMarginRate": 0.004,
                "initialMarginRate": 0.008,
                "riskBaseVol": 10000,
                "riskIncrVol": 200000,
                "riskIncrMmr": 0.004,
                "riskIncrImr": 0.004,
                "riskLevelLimit": 5,
                "priceCoefficientVariation": 0.1,
                "indexOrigin": ["BINANCE","GATEIO","HUOBI","MXC"],
                "state": 0, // 0 enabled, 1 delivery, 2 completed, 3 offline, 4 pause
                "isNew": false,
                "isHot": true,
                "isHidden": false
            }
            @param market: CCXT market
         */
        let maintenanceMarginRate = this.safeString (info, 'maintenanceMarginRate');
        let initialMarginRate = this.safeString (info, 'initialMarginRate');
        const maxVol = this.safeString (info, 'maxVol');
        const riskIncrVol = this.safeString (info, 'riskIncrVol');
        const riskIncrMmr = this.safeString (info, 'riskIncrMmr');
        const riskIncrImr = this.safeString (info, 'riskIncrImr');
        let floor = '0';
        const tiers = [];
        const quoteId = this.safeString (info, 'quoteCoin');
        while (Precise.stringLt (floor, maxVol)) {
            const cap = Precise.stringAdd (floor, riskIncrVol);
            tiers.push ({
                'tier': this.parseNumber (Precise.stringDiv (cap, riskIncrVol)),
                'currency': this.safeCurrencyCode (quoteId),
                'notionalFloor': this.parseNumber (floor),
                'notionalCap': this.parseNumber (cap),
                'maintenanceMarginRate': this.parseNumber (maintenanceMarginRate),
                'maxLeverage': this.parseNumber (Precise.stringDiv ('1', initialMarginRate)),
                'info': info,
            });
            initialMarginRate = Precise.stringAdd (initialMarginRate, riskIncrImr);
            maintenanceMarginRate = Precise.stringAdd (maintenanceMarginRate, riskIncrMmr);
            floor = cap;
        }
        return tiers;
    }
};<|MERGE_RESOLUTION|>--- conflicted
+++ resolved
@@ -1804,7 +1804,6 @@
             // 'trend': 1, // Required for trigger order 1: latest price, 2: fair price, 3: index price
             // 'orderType': 1, // Required for trigger order 1: limit order,2:Post Only Maker,3: close or cancel instantly ,4: close or cancel completely,5: Market order
         };
-<<<<<<< HEAD
         let method = 'contractPrivatePostOrderSubmit';
         const stopPrice = this.safeNumber2 (params, 'triggerPrice', 'stopPrice');
         params = this.omit (params, [ 'stopPrice', 'triggerPrice' ]);
@@ -1815,10 +1814,9 @@
             request['executeCycle'] = this.safeInteger (params, 'executeCycle', 1);
             request['trend'] = this.safeInteger (params, 'trend', 1);
             request['orderType'] = this.safeInteger (params, 'orderType', 1);
-=======
+        }
         if ((type !== 5) && (type !== 6) && (type !== 'market')) {
             request['price'] = parseFloat (this.priceToPrecision (symbol, price));
->>>>>>> 9e76f246
         }
         if (openType === 1) {
             const leverage = this.safeInteger (params, 'leverage');

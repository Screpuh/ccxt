--- conflicted
+++ resolved
@@ -1153,11 +1153,13 @@
         ];
     }
 
-<<<<<<< HEAD
     async fetchPremiumIndexOHLCV (symbol, timeframe = '1m', since = undefined, limit = undefined, params = {}) {
         const request = {
             'price': 'premiumIndex',
-=======
+        };
+        return await this.fetchOHLCV (symbol, timeframe, since, limit, this.extend (request, params));
+    }
+
     async fetchIndexOHLCV (symbol, timeframe = '1m', since = undefined, limit = undefined, params = {}) {
         const request = {
             'price': 'index',
@@ -1168,7 +1170,6 @@
     async fetchMarkOHLCV (symbol, timeframe = '1m', since = undefined, limit = undefined, params = {}) {
         const request = {
             'price': 'mark',
->>>>>>> c4102192
         };
         return await this.fetchOHLCV (symbol, timeframe, since, limit, this.extend (request, params));
     }

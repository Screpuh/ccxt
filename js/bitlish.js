--- conflicted
+++ resolved
@@ -31,14 +31,9 @@
                 'secret': false,
             },
             'fees': {
-<<<<<<< HEAD
                 'trading': { // for verified account. Anonymous 0.3 on taker
                     'tierBased': false, 
                     'percentage': true,
-=======
-                'trading': {
-                    // for verified account. Anonymous 0.3 on taker
->>>>>>> f49ae156
                     'taker': 0.2 / 100,
                     'maker': 0 / 100,
                 },

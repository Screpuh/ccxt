'use strict';

// ---------------------------------------------------------------------------

const Exchange = require ('./base/Exchange');
const { ArgumentsRequired, AuthenticationError, RateLimitExceeded, BadRequest, ExchangeError, InvalidOrder } = require ('./base/errors');
const { TICK_SIZE } = require ('./base/functions/number');
const Precise = require ('./base/Precise');

// ---------------------------------------------------------------------------

module.exports = class woo extends Exchange {
    describe () {
        return this.deepExtend (super.describe (), {
            'id': 'woo',
            'name': 'WOO X',
            'countries': [ 'KY' ], // Cayman Islands
            'rateLimit': 100,
            'version': 'v1',
            'certified': false,
            'hostname': 'woo.org',
            'has': {
                'CORS': undefined,
                'spot': true,
                'margin': true,
                'swap': true,
                'future': false,
                'option': false,
                'addMargin': false,
                'cancelAllOrders': true,
                'cancelOrder': true,
                'cancelWithdraw': false, // exchange have that endpoint disabled atm, but was once implemented in ccxt per old docs: https://kronosresearch.github.io/wootrade-documents/#cancel-withdraw-request
                'createDepositAddress': false,
                'createMarketOrder': false,
                'createOrder': true,
                'createStopLimitOrder': false,
                'createStopMarketOrder': false,
                'createStopOrder': false,
                'fetchAccounts': true,
                'fetchBalance': true,
                'fetchCanceledOrders': false,
                'fetchClosedOrder': false,
                'fetchClosedOrders': false,
                'fetchCurrencies': true,
                'fetchDepositAddress': false,
                'fetchDeposits': true,
                'fetchFundingHistory': true,
                'fetchFundingRate': true,
                'fetchFundingRateHistory': true,
                'fetchFundingRates': true,
                'fetchIndexOHLCV': false,
                'fetchLedger': true,
                'fetchLeverage': true,
                'fetchMarkets': true,
                'fetchMarkOHLCV': false,
                'fetchMyTrades': true,
                'fetchOHLCV': true,
                'fetchOpenInterestHistory': false,
                'fetchOpenOrder': false,
                'fetchOpenOrders': false,
                'fetchOrder': true,
                'fetchOrderBook': true,
                'fetchOrders': true,
                'fetchOrderTrades': true,
                'fetchPosition': true,
                'fetchPositions': true,
                'fetchPremiumIndexOHLCV': false,
                'fetchStatus': false,
                'fetchTicker': false,
                'fetchTickers': false,
                'fetchTime': false,
                'fetchTrades': true,
                'fetchTradingFee': false,
                'fetchTradingFees': true,
                'fetchTransactions': true,
                'fetchTransfers': true,
                'fetchWithdrawals': true,
                'reduceMargin': false,
                'setLeverage': true,
                'setMargin': false,
                'transfer': true,
                'withdraw': false, // exchange have that endpoint disabled atm, but was once implemented in ccxt per old docs: https://kronosresearch.github.io/wootrade-documents/#token-withdraw
            },
            'timeframes': {
                '1m': '1m',
                '5m': '5m',
                '15m': '15m',
                '30m': '30m',
                '1h': '1h',
                '4h': '4h',
                '12h': '12h',
                '1d': '1d',
                '1w': '1w',
                '1M': '1mon',
                '1y': '1y',
            },
            'urls': {
                'logo': 'https://user-images.githubusercontent.com/1294454/150730761-1a00e5e0-d28c-480f-9e65-089ce3e6ef3b.jpg',
                'api': {
                    'pub': 'https://api-pub.staging.woo.org',
                    'public': 'https://api.{hostname}',
                    'private': 'https://api.{hostname}',
                },
                'test': {
                    'pub': 'https://api-pub.staging.woo.org',
                    'public': 'https://api.staging.woo.org',
                    'private': 'https://api.staging.woo.org',
                },
                'www': 'https://woo.org/',
                'doc': [
                    'https://docs.woo.org/',
                ],
                'fees': [
                    'https://support.woo.org/hc/en-001/articles/4404611795353--Trading-Fees',
                ],
                'referral': 'https://referral.woo.org/BAJS6oNmZb3vi3RGA',
            },
            'api': {
                'v1': {
                    'pub': {
                        'get': {
                            'hist/kline': 10,
                        },
                    },
                    'public': {
                        'get': {
                            'info': 1,
                            'info/{symbol}': 1,
                            'market_trades': 1,
                            'token': 1,
                            'token_network': 1,
                            'funding_rates': 1,
                            'funding_rate/{symbol}': 1,
                            'funding_rate_history': 1,
                            'futures': 1,
                            'futures/{symbol}': 1,
                        },
                    },
                    'private': {
                        'get': {
                            'client/token': 1,
                            'order/{oid}': 1,
                            'client/order/{client_order_id}': 1,
                            'orders': 1,
                            'orderbook/{symbol}': 1,
                            'kline': 1,
                            'client/trade/{tid}': 1,
                            'order/{oid}/trades': 1,
                            'client/trades': 1,
                            'client/info': 60,
                            'asset/deposit': 120,
                            'asset/history': 60,
                            'sub_account/all': 60,
                            'sub_account/assets': 60,
                            'token_interest': 60,
                            'token_interest/{token}': 60,
                            'interest/history': 60,
                            'interest/repay': 60,
                            'funding_fee/history': 30,
                            'positions': 30,
                            'position/{symbol}': 30,
                        },
                        'post': {
                            'order': 5, // 2 requests per 1 second per symbol
                            'asset/main_sub_transfer': 30, // 20 requests per 60 seconds
                            'asset/withdraw': 120,  // implemented in ccxt, disabled on the exchange side https://kronosresearch.github.io/wootrade-documents/#token-withdraw
                            'client/account_mode': 120,
                            'client/leverage': 120,
                        },
                        'delete': {
                            'order': 1,
                            'client/order': 1,
                            'orders': 1,
                            'asset/withdraw': 120,  // implemented in ccxt, disabled on the exchange side https://kronosresearch.github.io/wootrade-documents/#cancel-withdraw-request
                        },
                    },
                },
                'v2': {
                    'private': {
                        'get': {
                            'client/holding': 1,
                        },
                    },
                },
            },
            'fees': {
                'trading': {
                    'tierBased': true,
                    'percentage': true,
                    'maker': this.parseNumber ('0.0002'),
                    'taker': this.parseNumber ('0.0005'),
                },
            },
            'options': {
                'createMarketBuyOrderRequiresPrice': true,
                'network-aliases': {
                    'ALGO': 'ALGO',
                    'ATOM': 'ATOM',
                    'AVAXC': 'AVAXC',
                    'BNB': 'BEP2',
                    'BSC': 'BEP20',
                    'BTC': 'BTC',
                    'BCHSV': 'BSV',
                    'EOS': 'EOS',
                    'ETH': 'ERC20',
                    'HECO': 'HRC20',
                    'MATIC': 'POLYGON',
                    'ONT': 'ONT',
                    'SOL': 'SPL',
                    'TERRA': 'TERRA',
                    'TRON': 'TRC20',
                },
                // network-aliases for titles are removed (just in case, if needed: pastebin.com/raw/BvgKViPN )
                'network-aliases-for-protocol': {
                    'ALGO': 'ALGO',
                    'ATOM': 'ATOM',
                    'C Chain': 'AVAXC',
                    'BEP2': 'BEP2',
                    'BEP20': 'BEP20',
                    'BTC': 'BTC',
                    'BSV': 'BSV',
                    'EOS': 'EOS',
                    'ERC20': 'ERC20',
                    'HECO': 'HRC20',
                    'Polygon': 'POLYGON',
                    'ONT': 'ONT',
                    'SOL': 'SPL',
                    'TERRA': 'TERRA',
                    'TRON': 'TRC20',
                },
                // these network aliases require manual mapping here
                'network-aliases-for-tokens': {
                    'HT': 'ERC20',
                    'OMG': 'ERC20',
                    'UATOM': 'ATOM',
                    'ZRX': 'ZRX',
                },
                'defaultNetworkCodePriorities': [
                    'TRC20',
                    'ERC20',
                    'BSC20',
                ],
                // override defaultNetworkCodePriorities for a specific currency
                'defaultNetworkCodeForCurrencies': {
                    // 'USDT': 'TRC20',
                    // 'BTC': 'BTC',
                },
                'transfer': {
                    'fillResponseFromRequest': true,
                },
            },
            'commonCurrencies': {},
            'exceptions': {
                'exact': {
                    '-1000': ExchangeError, // { "code": -1000,  "message": "An unknown error occurred while processing the request" }
                    '-1001': AuthenticationError, // { "code": -1001,  "message": "The api key or secret is in wrong format" }
                    '-1002': AuthenticationError, // { "code": -1002,  "message": "API key or secret is invalid, it may because key have insufficient permission or the key is expired/revoked." }
                    '-1003': RateLimitExceeded, // { "code": -1003,  "message": "Rate limit exceed." }
                    '-1004': BadRequest, // { "code": -1004,  "message": "An unknown parameter was sent." }
                    '-1005': BadRequest, // { "code": -1005,  "message": "Some parameters are in wrong format for api." }
                    '-1006': BadRequest, // { "code": -1006,  "message": "The data is not found in server." }
                    '-1007': BadRequest, // { "code": -1007,  "message": "The data is already exists or your request is duplicated." }
                    '-1008': InvalidOrder, // { "code": -1008,  "message": "The quantity of settlement is too high than you can request." }
                    '-1009': BadRequest, // { "code": -1009,  "message": "Can not request withdrawal settlement, you need to deposit other arrears first." }
                    '-1011': ExchangeError, // { "code": -1011,  "message": "Can not place/cancel orders, it may because internal network error. Please try again in a few seconds." }
                    '-1012': BadRequest, // { "code": -1012,  "message": "Amount is required for buy market orders when margin disabled."}  The place/cancel order request is rejected by internal module, it may because the account is in liquidation or other internal errors. Please try again in a few seconds." }
                    '-1101': InvalidOrder, // { "code": -1101,  "message": "The risk exposure for client is too high, it may cause by sending too big order or the leverage is too low. please refer to client info to check the current exposure." }
                    '-1102': InvalidOrder, // { "code": -1102,  "message": "The order value (price * size) is too small." }
                    '-1103': InvalidOrder, // { "code": -1103,  "message": "The order price is not following the tick size rule for the symbol." }
                    '-1104': InvalidOrder, // { "code": -1104,  "message": "The order quantity is not following the step size rule for the symbol." }
                    '-1105': InvalidOrder, // { "code": -1105,  "message": "Price is X% too high or X% too low from the mid price." }
                },
                'broad': {
                    'symbol must not be blank': BadRequest, // when sending 'cancelOrder' without symbol [-1005]
                    'The token is not supported': BadRequest, // when getting incorrect token's deposit address [-1005]
                    'Your order and symbol are not valid or already canceled': BadRequest, // actual response whensending 'cancelOrder' for already canceled id [-1006]
                    'Insufficient WOO. Please enable margin trading for leverage trading': BadRequest, // when selling insufficent token [-1012]
                },
            },
            'precisionMode': TICK_SIZE,
        });
    }

    async fetchMarkets (params = {}) {
        /**
         * @method
         * @name woo#fetchMarkets
         * @description retrieves data on all markets for woo
         * @param {dict} params extra parameters specific to the exchange api endpoint
         * @returns {[dict]} an array of objects representing market data
         */
        const [ marketType, query ] = this.handleMarketTypeAndParams ('fetchMarkets', undefined, params);
        const method = this.getSupportedMapping (marketType, {
            'spot': 'v1PublicGetInfo',
            'swap': 'v1PublicGetFutures',
        });
        const response = await this[method] (query);
        //
        // {
        //     rows: [
        //         {
        //             symbol: "SPOT_AAVE_USDT",
        //             quote_min: 0,
        //             quote_max: 100000,
        //             quote_tick: 0.01,
        //             base_min: 0.01,
        //             base_max: 7284,
        //             base_tick: 0.0001,
        //             min_notional: 10,
        //             price_range: 0.1,
        //             created_time: "0",
        //             updated_time: "1639107647.988",
        //             is_stable: 0
        //         },
        //         ...
        //     success: true
        // }
        //
        const result = [];
        const data = this.safeValue (response, 'rows', []);
        for (let i = 0; i < data.length; i++) {
            const market = data[i];
            const marketId = this.safeString (market, 'symbol');
            const parts = marketId.split ('_');
            const marketTypeVal = this.safeStringLower (parts, 0);
            const isSpot = marketTypeVal === 'spot';
            const isSwap = marketTypeVal === 'perp';
            const baseId = this.safeString (parts, 1);
            const quoteId = this.safeString (parts, 2);
            const base = this.safeCurrencyCode (baseId);
            const quote = this.safeCurrencyCode (quoteId);
<<<<<<< HEAD
            let settleId = undefined;
            let settle = undefined;
            let symbol = base + '/' + quote;
            if (isSwap) {
                settleId = this.safeString (parts, 2);
                settle = this.safeCurrencyCode (settleId);
                symbol = base + '/' + quote + ':' + settle;
            }
            const minQuote = this.safeNumber (market, 'quote_min');
            const maxQuote = this.safeNumber (market, 'quote_max');
            const minBase = this.safeNumber (market, 'base_min');
            const maxBase = this.safeNumber (market, 'base_max');
            const priceScale = this.safeNumber (market, 'quote_tick');
            const quantityScale = this.safeNumber (market, 'base_tick');
            const minCost = this.safeNumber (market, 'min_notional');
=======
            const symbol = base + '/' + quote;
>>>>>>> d621c036
            result.push ({
                'id': marketId,
                'symbol': symbol,
                'base': base,
                'quote': quote,
                'settle': settle,
                'baseId': baseId,
                'quoteId': quoteId,
                'settleId': settleId,
                'type': marketTypeVal,
                'spot': isSpot,
                'margin': true,
                'swap': isSwap,
                'future': false,
                'option': false,
                'active': undefined,
                'contract': isSwap,
                'linear': undefined,
                'inverse': undefined,
                'contractSize': undefined,
                'expiry': undefined,
                'expiryDatetime': undefined,
                'strike': undefined,
                'optionType': undefined,
                'precision': {
                    'amount': this.safeNumber (market, 'base_tick'),
                    'price': this.safeNumber (market, 'quote_tick'),
                },
                'limits': {
                    'leverage': {
                        'min': undefined,
                        'max': undefined,
                    },
                    'amount': {
                        'min': this.safeNumber (market, 'base_min'),
                        'max': this.safeNumber (market, 'base_max'),
                    },
                    'price': {
                        'min': this.safeNumber (market, 'quote_min'),
                        'max': this.safeNumber (market, 'quote_max'),
                    },
                    'cost': {
                        'min': this.safeNumber (market, 'min_notional'),
                        'max': undefined,
                    },
                },
                'info': market,
            });
        }
        return result;
    }

    async fetchTrades (symbol, since = undefined, limit = undefined, params = {}) {
        /**
         * @method
         * @name woo#fetchTrades
         * @description get the list of most recent trades for a particular symbol
         * @param {str} symbol unified symbol of the market to fetch trades for
         * @param {int|undefined} since timestamp in ms of the earliest trade to fetch
         * @param {int|undefined} limit the maximum amount of trades to fetch
         * @param {dict} params extra parameters specific to the woo api endpoint
         * @returns {[dict]} a list of [trade structures]{@link https://docs.ccxt.com/en/latest/manual.html?#public-trades}
         */
        if (symbol === undefined) {
            throw new ArgumentsRequired (this.id + ' fetchTrades() requires a symbol argument');
        }
        await this.loadMarkets ();
        const market = this.market (symbol);
        const request = {
            'symbol': market['id'],
        };
        if (limit !== undefined) {
            request['limit'] = limit;
        }
        const [ marketType, query ] = this.handleMarketTypeAndParams ('fetchTrades', market, params);
        const method = this.getSupportedMapping (marketType, {
            'spot': 'v1PublicGetMarketTrades',
            'swap': 'v1PublicGetMarketTrades',
        });
        const response = await this[method] (this.extend (request, query));
        //
        // {
        //     success: true,
        //     rows: [
        //         {
        //             symbol: "SPOT_BTC_USDT",
        //             side: "SELL",
        //             executed_price: 46222.35,
        //             executed_quantity: 0.0012,
        //             executed_timestamp: "1641241162.329"
        //         },
        //         {
        //             symbol: "SPOT_BTC_USDT",
        //             side: "SELL",
        //             executed_price: 46222.35,
        //             executed_quantity: 0.0012,
        //             executed_timestamp: "1641241162.329"
        //         },
        //         {
        //             symbol: "SPOT_BTC_USDT",
        //             side: "BUY",
        //             executed_price: 46224.32,
        //             executed_quantity: 0.00039,
        //             executed_timestamp: "1641241162.287"
        //         },
        //         ...
        //      ]
        // }
        //
        const resultResponse = this.safeValue (response, 'rows', {});
        return this.parseTrades (resultResponse, market, since, limit);
    }

    parseTrade (trade, market = undefined) {
        //
        // public/market_trades
        //
        //     {
        //         symbol: "SPOT_BTC_USDT",
        //         side: "SELL",
        //         executed_price: 46222.35,
        //         executed_quantity: 0.0012,
        //         executed_timestamp: "1641241162.329"
        //     }
        //
        // fetchOrderTrades, fetchOrder
        //
        //     {
        //         id: '99119876',
        //         symbol: 'SPOT_WOO_USDT',
        //         fee: '0.0024',
        //         side: 'BUY',
        //         executed_timestamp: '1641481113.084',
        //         order_id: '87001234',
        //         order_tag: 'default', <-- this param only in "fetchOrderTrades"
        //         executed_price: '1',
        //         executed_quantity: '12',
        //         fee_asset: 'WOO',
        //         is_maker: '1'
        //     }
        //
        const isFromFetchOrder = ('id' in trade);
        const timestamp = this.safeTimestamp (trade, 'executed_timestamp');
        const marketId = this.safeString (trade, 'symbol');
        market = this.safeMarket (marketId, market);
        const symbol = market['symbol'];
        const price = this.safeString (trade, 'executed_price');
        const amount = this.safeString (trade, 'executed_quantity');
        const order_id = this.safeString (trade, 'order_id');
        const fee = this.parseTokenAndFeeTemp (trade, 'fee_asset', 'fee');
        const cost = Precise.stringMul (price, amount);
        const side = this.safeStringLower (trade, 'side');
        let id = this.safeString (trade, 'id');
        if (id === undefined) { // reconstruct artificially, if it doesn't exist
            if (timestamp !== undefined) {
                const amountStr = (amount === undefined) ? '' : amount;
                const sideStr = (side === undefined) ? '' : side;
                const priceStr = (price === undefined) ? '' : price;
                const marketIdStr = this.safeString (market, 'id', '');
                id = this.numberToString (timestamp) + '-' + marketIdStr + '-' + sideStr + '-' + amountStr + '-' + priceStr;
            }
        }
        let takerOrMaker = undefined;
        if (isFromFetchOrder) {
            const isMaker = this.safeString (trade, 'is_maker') === '1';
            takerOrMaker = isMaker ? 'maker' : 'taker';
        }
        return this.safeTrade ({
            'id': id,
            'timestamp': timestamp,
            'datetime': this.iso8601 (timestamp),
            'symbol': symbol,
            'side': side,
            'price': price,
            'amount': amount,
            'cost': cost,
            'order': order_id,
            'takerOrMaker': takerOrMaker,
            'type': undefined,
            'fee': fee,
            'info': trade,
        }, market);
    }

    parseTokenAndFeeTemp (item, feeTokenKey, feeAmountKey) {
        const feeCost = this.safeString (item, feeAmountKey);
        let fee = undefined;
        if (feeCost !== undefined) {
            const feeCurrencyId = this.safeString (item, feeTokenKey);
            const feeCurrencyCode = this.safeCurrencyCode (feeCurrencyId);
            fee = {
                'cost': feeCost,
                'currency': feeCurrencyCode,
            };
        }
        return fee;
    }

    async fetchTradingFees (params = {}) {
        /**
         * @method
         * @name woo#fetchTradingFees
         * @description fetch the trading fees for multiple markets
         * @param {dict} params extra parameters specific to the woo api endpoint
         * @returns {dict} a dictionary of [fee structures]{@link https://docs.ccxt.com/en/latest/manual.html#fee-structure} indexed by market symbols
         */
        await this.loadMarkets ();
        const response = await this.v1PrivateGetClientInfo (params);
        //
        //     {
        //         "application":{
        //             "id":45585,
        //             "leverage":3.00,
        //             "otpauth":false,
        //             "alias":"email@address.com",
        //             "application_id":"c2cc4d74-c8cb-4e10-84db-af2089b8c68a",
        //             "account":"email@address.com",
        //             "account_mode":"PURE_SPOT",
        //             "taker_fee_rate":5.00,
        //             "maker_fee_rate":2.00,
        //             "interest_rate":0.00,
        //             "futures_leverage":1.00,
        //             "futures_taker_fee_rate":5.00,
        //             "futures_maker_fee_rate":2.00
        //         },
        //         "margin_rate":1000,
        //         "success":true
        //     }
        //
        const application = this.safeValue (response, 'application', {});
        const maker = this.safeString (application, 'maker_fee_rate');
        const taker = this.safeString (application, 'taker_fee_rate');
        const result = {};
        for (let i = 0; i < this.symbols.length; i++) {
            const symbol = this.symbols[i];
            result[symbol] = {
                'info': response,
                'symbol': symbol,
                'maker': this.parseNumber (Precise.stringDiv (maker, '10000')),
                'taker': this.parseNumber (Precise.stringDiv (taker, '10000')),
                'percentage': true,
                'tierBased': true,
            };
        }
        return result;
    }

    async fetchCurrencies (params = {}) {
        /**
         * @method
         * @name woo#fetchCurrencies
         * @description fetches all available currencies on an exchange
         * @param {dict} params extra parameters specific to the woo api endpoint
         * @returns {dict} an associative dictionary of currencies
         */
        let method = undefined;
        const result = {};
        const [ marketType, query ] = this.handleMarketTypeAndParams ('fetchCurrencies', undefined, params);
        method = this.getSupportedMapping (marketType, {
            'spot': 'v1PublicGetToken',
        });
        const tokenResponse = await this[method] (query);
        //
        // {
        //     rows: [
        //         {
        //             token: "ETH_USDT",
        //             fullname: "Tether",
        //             decimals: 6,
        //             balance_token: "USDT",
        //             created_time: "0",
        //             updated_time: "0"
        //         },
        //         {
        //             token: "BSC_USDT",
        //             fullname: "Tether",
        //             decimals: 18,
        //             balance_token: "USDT",
        //             created_time: "0",
        //             updated_time: "0"
        //         },
        //         {
        //             token: "ZEC",
        //             fullname: "ZCash",
        //             decimals: 8,
        //             balance_token: "ZEC",
        //             created_time: "0",
        //             updated_time: "0"
        //         },
        //         ...
        //     ],
        //     success: true
        // }
        //
        method = this.getSupportedMapping (marketType, {
            'spot': 'v1PublicGetTokenNetwork',
        });
        const tokenNetworkResponse = await this[method] (query);
        //
        // {
        //     rows: [
        //         {
        //             protocol: "ERC20",
        //             token: "USDT",
        //             name: "Ethereum",
        //             minimum_withdrawal: 30,
        //             withdrawal_fee: 25,
        //             allow_deposit: 1,
        //             allow_withdraw: 1
        //         },
        //         {
        //             protocol: "TRC20",
        //             token: "USDT",
        //             name: "Tron",
        //             minimum_withdrawal: 30,
        //             withdrawal_fee: 1,
        //             allow_deposit: 1,
        //             allow_withdraw: 1
        //         },
        //         ...
        //     ],
        //     success: true
        // }
        //
        const tokenRows = this.safeValue (tokenResponse, 'rows', []);
        const tokenNetworkRows = this.safeValue (tokenNetworkResponse, 'rows', []);
        const networksByCurrencyId = this.groupBy (tokenNetworkRows, 'token');
        for (let i = 0; i < tokenRows.length; i++) {
            const currency = tokenRows[i];
            const id = this.safeString (currency, 'balance_token');
            const code = this.safeCurrencyCode (id);
            const name = this.safeString (currency, 'fullname');
            const precision = this.parseNumber (this.parsePrecision (this.safeString (currency, 'decimals')));
            const chainedTokenCode = this.safeString (currency, 'token');
            const parts = chainedTokenCode.split ('_');
            const chainNameId = this.safeString (parts, 0, chainedTokenCode);
            const chainCode = this.safeString (this.options['network-aliases'], chainNameId, chainNameId);
            if (!(code in result)) {
                const networks = this.safeValue (networksByCurrencyId, id, []);
                const resultingNetworks = {};
                for (let j = 0; j < networks.length; j++) {
                    const networkEntry = networks[j];
                    const networkId = this.safeString (networkEntry, 'protocol');
                    const networkIdManualMatched = this.safeString (this.options['network-aliases-for-tokens'], networkId, networkId);
                    const networkCode = this.safeString2 (this.options['network-aliases-for-protocol'], chainNameId, chainNameId, networkIdManualMatched);
                    const depositEnabled = this.safeInteger (networkEntry, 'allow_deposit', 0);
                    const withdrawEnabled = this.safeInteger (networkEntry, 'allow_withdraw', 0);
                    resultingNetworks[networkCode] = {
                        'id': networkId,
                        'network': networkCode,
                        'limits': {
                            'withdraw': {
                                'min': this.safeNumber (networkEntry, 'minimum_withdrawal'),
                                'max': undefined,
                            },
                            'deposit': {
                                'min': undefined,
                                'max': undefined,
                            },
                        },
                        'active': undefined,
                        'deposit': depositEnabled,
                        'withdraw': withdrawEnabled,
                        'fee': this.safeNumber (networkEntry, 'withdrawal_fee'),
                        'precision': undefined, // will be filled down below
                        'info': networkEntry,
                    };
                }
                const networksKeys = Object.keys (resultingNetworks);
                const firstNetworkKey = networksKeys[0];
                const networkLength = networksKeys.length;
                result[code] = {
                    'id': id,
                    'name': name,
                    'code': code,
                    'precision': (networkLength === 1) ? precision : undefined, // will be filled down below
                    'active': undefined,
                    'fee': (networkLength === 1) ? resultingNetworks[firstNetworkKey]['fee'] : undefined,
                    'networks': resultingNetworks,
                    'limits': {
                        'deposit': {
                            'min': undefined,
                            'max': undefined,
                        },
                        'withdraw': {
                            'min': (networkLength === 1) ? resultingNetworks[firstNetworkKey]['limits']['withdraw']['min'] : undefined,
                            'max': undefined,
                        },
                    },
                    'info': {}, // will be filled down below
                };
            }
            const networkKeys = Object.keys (result[code]['networks']);
            const firstNetworkKey = this.safeString (networkKeys, 0);
            // now add the precision info from token-object
            if (chainCode in result[code]['networks']) {
                result[code]['networks'][chainCode]['precision'] = precision;
            } else {
                // else chainCode will be the only token slug, which has only 1 supported network
                result[code]['networks'][firstNetworkKey]['precision'] = precision;
            }
            // now add the info object specifically for the item
            result[code]['info'][chainedTokenCode] = currency;
        }
        return result;
    }

    async createOrder (symbol, type, side, amount, price = undefined, params = {}) {
        /**
         * @method
         * @name woo#createOrder
         * @description create a trade order
         * @param {str} symbol unified symbol of the market to create an order in
         * @param {str} type 'market' or 'limit'
         * @param {str} side 'buy' or 'sell'
         * @param {float} amount how much of currency you want to trade in units of base currency
         * @param {float|undefined} price the price at which the order is to be fullfilled, in units of the quote currency, ignored in market orders
         * @param {dict} params extra parameters specific to the woo api endpoint
         * @returns {dict} an [order structure]{@link https://docs.ccxt.com/en/latest/manual.html#order-structure}
         */
        await this.loadMarkets ();
        const market = this.market (symbol);
        const request = {
            'symbol': market['id'],
            'order_type': type.toUpperCase (), // LIMIT/MARKET/IOC/FOK/POST_ONLY/ASK/BID
            'side': side.toUpperCase (),
        };
        if (price !== undefined) {
            request['order_price'] = this.priceToPrecision (symbol, price);
        }
        if (type === 'market') {
            // for market buy it requires the amount of quote currency to spend
            if (side === 'buy') {
                const cost = this.safeNumber (params, 'cost');
                if (this.safeValue (this.options, 'createMarketBuyOrderRequiresPrice', true)) {
                    if (cost === undefined) {
                        if (price === undefined) {
                            throw new InvalidOrder (this.id + " createOrder() requires the price argument for market buy orders to calculate total order cost. Supply a price argument to createOrder() call if you want the cost to be calculated for you from price and amount, or alternatively, supply the total cost value in the 'order_amount' in  exchange-specific parameters");
                        } else {
                            request['order_amount'] = this.costToPrecision (symbol, amount * price);
                        }
                    } else {
                        request['order_amount'] = this.costToPrecision (symbol, cost);
                    }
                }
            } else {
                request['order_quantity'] = this.amountToPrecision (symbol, amount);
            }
        } else {
            request['order_quantity'] = this.amountToPrecision (symbol, amount);
        }
        const clientOrderId = this.safeString2 (params, 'clOrdID', 'clientOrderId');
        if (clientOrderId !== undefined) {
            request['client_order_id'] = clientOrderId;
        }
        params = this.omit (params, [ 'clOrdID', 'clientOrderId' ]);
        const [ marketType, query ] = this.handleMarketTypeAndParams ('createOrder', market, params);
        const method = this.getSupportedMapping (marketType, {
            'spot': 'v1PrivatePostOrder',
            'swap': 'v1PrivatePostOrder',
        });
        const response = await this[method] (this.extend (request, query));
        // {
        //     success: true,
        //     timestamp: '1641383206.489',
        //     order_id: '86980774',
        //     order_type: 'LIMIT',
        //     order_price: '1', // null for 'MARKET' order
        //     order_quantity: '12', // null for 'MARKET' order
        //     order_amount: null, // NOT-null for 'MARKET' order
        //     client_order_id: '0'
        // }
        return this.extend (
            this.parseOrder (response, market),
            { 'type': type }
        );
    }

    async cancelOrder (id, symbol = undefined, params = {}) {
        /**
         * @method
         * @name woo#cancelOrder
         * @description cancels an open order
         * @param {str} id order id
         * @param {str} symbol unified symbol of the market the order was made in
         * @param {dict} params extra parameters specific to the woo api endpoint
         * @returns {dict} An [order structure]{@link https://docs.ccxt.com/en/latest/manual.html#order-structure}
         */
        if (symbol === undefined) {
            throw new ArgumentsRequired (this.id + ' cancelOrder() requires a symbol argument');
        }
        await this.loadMarkets ();
        const request = {};
        const clientOrderIdUnified = this.safeString2 (params, 'clOrdID', 'clientOrderId');
        const clientOrderIdExchangeSpecific = this.safeString2 (params, 'client_order_id', clientOrderIdUnified);
        const isByClientOrder = clientOrderIdExchangeSpecific !== undefined;
        if (isByClientOrder) {
            request['client_order_id'] = clientOrderIdExchangeSpecific;
            params = this.omit (params, [ 'clOrdID', 'clientOrderId', 'client_order_id' ]);
        } else {
            request['order_id'] = id;
        }
        let market = undefined;
        if (symbol !== undefined) {
            market = this.market (symbol);
        }
        request['symbol'] = market['id'];
        const [ marketType, query ] = this.handleMarketTypeAndParams ('cancelOrder', market, params);
        const method = this.getSupportedMapping (marketType, {
            'spot': 'v1PrivateDeleteOrder',
            'swap': 'v1PrivateDeleteOrder',
        });
        const response = await this[method] (this.extend (request, query));
        //
        // { success: true, status: 'CANCEL_SENT' }
        //
        const extendParams = { 'symbol': symbol };
        if (isByClientOrder) {
            extendParams['client_order_id'] = clientOrderIdExchangeSpecific;
        } else {
            extendParams['id'] = id;
        }
        return this.extend (this.parseOrder (response), extendParams);
    }

    async cancelAllOrders (symbol = undefined, params = {}) {
        /**
         * @method
         * @name woo#cancelAllOrders
         * @description cancel all open orders in a market
         * @param {str|undefined} symbol unified market symbol
         * @param {dict} params extra parameters specific to the woo api endpoint
         * @returns {dict} an list of [order structures]{@link https://docs.ccxt.com/en/latest/manual.html#order-structure}
         */
        if (symbol === undefined) {
            throw new ArgumentsRequired (this.id + ' canelOrders() requires a symbol argument');
        }
        await this.loadMarkets ();
        const market = this.market (symbol);
        const request = {
            'symbol': market['id'],
        };
        const [ marketType, query ] = this.handleMarketTypeAndParams ('cancelOrders', market, params);
        const method = this.getSupportedMapping (marketType, {
            'spot': 'v1PrivateDeleteOrders',
            'swap': 'v1PrivateDeleteOrders',
        });
        const response = await this[method] (this.extend (request, query));
        //
        //     {
        //         "success":true,
        //         "status":"CANCEL_ALL_SENT"
        //     }
        //
        return response;
    }

    async fetchOrder (id, symbol = undefined, params = {}) {
        /**
         * @method
         * @name woo#fetchOrder
         * @description fetches information on an order made by the user
         * @param {str|undefined} symbol unified symbol of the market the order was made in
         * @param {dict} params extra parameters specific to the woo api endpoint
         * @returns {dict} An [order structure]{@link https://docs.ccxt.com/en/latest/manual.html#order-structure}
         */
        await this.loadMarkets ();
        const market = (symbol !== undefined) ? this.market (symbol) : undefined;
        const request = {};
        const [ marketType, query ] = this.handleMarketTypeAndParams ('fetchOrder', market, params);
        const clientOrderId = this.safeString2 (params, 'clOrdID', 'clientOrderId');
        let chosenSpotMethod = undefined;
        if (clientOrderId) {
            chosenSpotMethod = 'v1PrivateGetClientOrderClientOrderId';
            request['client_order_id'] = clientOrderId;
        } else {
            chosenSpotMethod = 'v1PrivateGetOrderOid';
            request['oid'] = id;
        }
        const method = this.getSupportedMapping (marketType, {
            'spot': chosenSpotMethod,
            'swap': chosenSpotMethod,
        });
        const response = await this[method] (this.extend (request, query));
        //
        // {
        //     success: true,
        //     symbol: 'SPOT_WOO_USDT',
        //     status: 'FILLED', // FILLED, NEW
        //     side: 'BUY',
        //     created_time: '1641480933.000',
        //     order_id: '87541111',
        //     order_tag: 'default',
        //     price: '1',
        //     type: 'LIMIT',
        //     quantity: '12',
        //     amount: null,
        //     visible: '12',
        //     executed: '12', // or any partial amount
        //     total_fee: '0.0024',
        //     fee_asset: 'WOO',
        //     client_order_id: null,
        //     average_executed_price: '1',
        //     Transactions: [
        //       {
        //         id: '99111647',
        //         symbol: 'SPOT_WOO_USDT',
        //         fee: '0.0024',
        //         side: 'BUY',
        //         executed_timestamp: '1641482113.084',
        //         order_id: '87541111',
        //         executed_price: '1',
        //         executed_quantity: '12',
        //         fee_asset: 'WOO',
        //         is_maker: '1'
        //       }
        //     ]
        // }
        //
        return this.parseOrder (response);
    }

    async fetchOrders (symbol = undefined, since = undefined, limit = undefined, params = {}) {
        /**
         * @method
         * @name woo#fetchOrders
         * @description fetches information on multiple orders made by the user
         * @param {str|undefined} symbol unified market symbol of the market orders were made in
         * @param {int|undefined} since the earliest time in ms to fetch orders for
         * @param {int|undefined} limit the maximum number of  orde structures to retrieve
         * @param {dict} params extra parameters specific to the woo api endpoint
         * @returns {[dict]} a list of [order structures]{@link https://docs.ccxt.com/en/latest/manual.html#order-structure
         */
        await this.loadMarkets ();
        const request = {};
        let market = undefined;
        if (symbol !== undefined) {
            market = this.market (symbol);
            request['symbol'] = market['id'];
        }
        if (since !== undefined) {
            request['start_t'] = since;
        }
        const [ marketType, query ] = this.handleMarketTypeAndParams ('fetchOrders', market, params);
        const method = this.getSupportedMapping (marketType, {
            'spot': 'v1PrivateGetOrders',
            'swap': 'v1PrivateGetOrders',
        });
        const response = await this[method] (this.extend (request, query));
        //
        //     {
        //         "success":true,
        //         "meta":{
        //             "total":1,
        //             "records_per_page":100,
        //             "current_page":1
        //         },
        //         "rows":[
        //             {
        //                 "symbol":"PERP_BTC_USDT",
        //                 "status":"FILLED",
        //                 "side":"SELL",
        //                 "created_time":"1611617776.000",
        //                 "updated_time":"1611617776.000",
        //                 "order_id":52121167,
        //                 "order_tag":"default",
        //                 "price":null,
        //                 "type":"MARKET",
        //                 "quantity":0.002,
        //                 "amount":null,
        //                 "visible":0,
        //                 "executed":0.002,
        //                 "total_fee":0.01732885,
        //                 "fee_asset":"USDT",
        //                 "client_order_id":null,
        //                 "average_executed_price":28881.41
        //             }
        //         ]
        //     }
        //
        const data = this.safeValue (response, 'rows');
        return this.parseOrders (data, market, since, limit, params);
    }

    parseOrder (order, market = undefined) {
        //
        // Possible input functions:
        // * createOrder
        // * cancelOrder
        // * fetchOrder
        // * fetchOrders
        // const isFromFetchOrder = ('order_tag' in order); TO_DO
        const timestamp = this.safeTimestamp2 (order, 'timestamp', 'created_time');
        const orderId = this.safeInteger (order, 'order_id');
        const clientOrderId = this.safeTimestamp (order, 'client_order_id'); // Somehow, this always returns 0 for limit order
        const marketId = this.safeString (order, 'symbol');
        market = this.safeMarket (marketId, market);
        const symbol = market['symbol'];
        const price = this.safeString2 (order, 'order_price', 'price');
        const amount = this.safeString2 (order, 'order_quantity', 'quantity'); // This is base amount
        const cost = this.safeString2 (order, 'order_amount', 'amount'); // This is quote amount
        const orderType = this.safeStringLower2 (order, 'order_type', 'type');
        const status = this.safeValue (order, 'status');
        const side = this.safeStringLower (order, 'side');
        const filled = this.safeValue (order, 'executed');
        const remaining = Precise.stringSub (cost, filled);
        const fee = this.safeValue (order, 'total_fee');
        const feeCurrency = this.safeString (order, 'fee_asset');
        const transactions = this.safeValue (order, 'Transactions');
        return this.safeOrder ({
            'id': orderId,
            'clientOrderId': clientOrderId,
            'timestamp': timestamp,
            'datetime': this.iso8601 (timestamp),
            'lastTradeTimestamp': undefined,
            'status': this.parseOrderStatus (status),
            'symbol': symbol,
            'type': orderType,
            'timeInForce': undefined,
            'postOnly': undefined, // TO_DO
            'side': side,
            'price': price,
            'stopPrice': undefined,
            'average': undefined,
            'amount': amount,
            'filled': filled,
            'remaining': remaining, // TO_DO
            'cost': cost,
            'trades': transactions,
            'fee': {
                'cost': fee,
                'currency': feeCurrency,
            },
            'info': order,
        }, market);
    }

    parseOrderStatus (status) {
        if (status !== undefined) {
            const statuses = {
                'NEW': 'open',
                'FILLED': 'closed',
                'CANCEL_SENT': 'canceled',
                'CANCEL_ALL_SENT': 'canceled',
                'CANCELLED': 'canceled',
                'PARTIAL_FILLED': 'open',
                'REJECTED': 'rejected',
                'INCOMPLETE': 'open',
                'COMPLETED': 'closed',
            };
            return this.safeString (statuses, status, status);
        }
        return status;
    }

    async fetchOrderBook (symbol, limit = undefined, params = {}) {
        /**
         * @method
         * @name woo#fetchOrderBook
         * @description fetches information on open orders with bid (buy) and ask (sell) prices, volumes and other data
         * @param {str} symbol unified symbol of the market to fetch the order book for
         * @param {int|undefined} limit the maximum amount of order book entries to return
         * @param {dict} params extra parameters specific to the woo api endpoint
         * @returns {dict} A dictionary of [order book structures]{@link https://docs.ccxt.com/en/latest/manual.html#order-book-structure} indexed by market symbols
         */
        await this.loadMarkets ();
        const market = this.market (symbol);
        const request = {
            'symbol': market['id'],
        };
        if (limit !== undefined) {
            limit = Math.min (limit, 1000);
            request['max_level'] = limit;
        }
        const [ marketType, query ] = this.handleMarketTypeAndParams ('fetchOrderBook', market, params);
        const method = this.getSupportedMapping (marketType, {
            'spot': 'v1PrivateGetOrderbookSymbol',
            'swap': 'v1PrivateGetOrderbookSymbol',
        });
        const response = await this[method] (this.extend (request, query));
        //
        // {
        //   success: true,
        //   timestamp: '1641562961192',
        //   asks: [
        //     { price: '0.921', quantity: '76.01' },
        //     { price: '0.933', quantity: '477.10' },
        //     ...
        //   ],
        //   bids: [
        //     { price: '0.940', quantity: '13502.47' },
        //     { price: '0.932', quantity: '43.91' },
        //     ...
        //   ]
        // }
        //
        const timestamp = this.safeInteger (response, 'timestamp');
        return this.parseOrderBook (response, symbol, timestamp, 'bids', 'asks', 'price', 'quantity');
    }

    async fetchOHLCV (symbol, timeframe = '1h', since = undefined, limit = undefined, params = {}) {
        /**
         * @method
         * @name woo#fetchOHLCV
         * @description fetches historical candlestick data containing the open, high, low, and close price, and the volume of a market
         * @param {str} symbol unified symbol of the market to fetch OHLCV data for
         * @param {str} timeframe the length of time each candle represents
         * @param {int|undefined} since timestamp in ms of the earliest candle to fetch
         * @param {int|undefined} limit the maximum amount of candles to fetch
         * @param {dict} params extra parameters specific to the woo api endpoint
         * @returns {[[int]]} A list of candles ordered as timestamp, open, high, low, close, volume
         */
        await this.loadMarkets ();
        const market = this.market (symbol);
        const request = {
            'symbol': market['id'],
            'type': this.timeframes[timeframe],
        };
        if (limit !== undefined) {
            request['limit'] = Math.min (limit, 1000);
        }
        const [ marketType, query ] = this.handleMarketTypeAndParams ('fetchOHLCV', market, params);
        const method = this.getSupportedMapping (marketType, {
            'spot': 'v1PrivateGetKline',
            'swap': 'v1PrivateGetKline',
        });
        const response = await this[method] (this.extend (request, query));
        // {
        //     success: true,
        //     rows: [
        //       {
        //         open: '0.94238',
        //         close: '0.94271',
        //         low: '0.94238',
        //         high: '0.94296',
        //         volume: '73.55',
        //         amount: '69.32040520',
        //         symbol: 'SPOT_WOO_USDT',
        //         type: '1m',
        //         start_timestamp: '1641584700000',
        //         end_timestamp: '1641584760000'
        //       },
        //       {
        //         open: '0.94186',
        //         close: '0.94186',
        //         low: '0.94186',
        //         high: '0.94186',
        //         volume: '64.00',
        //         amount: '60.27904000',
        //         symbol: 'SPOT_WOO_USDT',
        //         type: '1m',
        //         start_timestamp: '1641584640000',
        //         end_timestamp: '1641584700000'
        //       },
        //       ...
        //     ]
        // }
        const data = this.safeValue (response, 'rows', []);
        return this.parseOHLCVs (data, market, timeframe, since, limit);
    }

    parseOHLCV (ohlcv, market = undefined) {
        // example response in fetchOHLCV
        return [
            this.safeInteger (ohlcv, 'start_timestamp'),
            this.safeNumber (ohlcv, 'open'),
            this.safeNumber (ohlcv, 'high'),
            this.safeNumber (ohlcv, 'low'),
            this.safeNumber (ohlcv, 'close'),
            this.safeNumber (ohlcv, 'volume'),
        ];
    }

    async fetchOrderTrades (id, symbol = undefined, since = undefined, limit = undefined, params = {}) {
        /**
         * @method
         * @name woo#fetchOrderTrades
         * @description fetch all the trades made from a single order
         * @param {str} id order id
         * @param {str|undefined} symbol unified market symbol
         * @param {int|undefined} since the earliest time in ms to fetch trades for
         * @param {int|undefined} limit the maximum number of trades to retrieve
         * @param {dict} params extra parameters specific to the woo api endpoint
         * @returns {[dict]} a list of [trade structures]{@link https://docs.ccxt.com/en/latest/manual.html#trade-structure}
         */
        await this.loadMarkets ();
        let market = undefined;
        if (symbol !== undefined) {
            market = this.market (symbol);
        }
        const request = {
            'oid': id,
        };
        const [ marketType, query ] = this.handleMarketTypeAndParams ('fetchOrderTrades', market, params);
        const method = this.getSupportedMapping (marketType, {
            'spot': 'v1PrivateGetOrderOidTrades',
            'swap': 'v1PrivateGetOrderOidTrades',
        });
        const response = await this[method] (this.extend (request, query));
        // {
        //     success: true,
        //     rows: [
        //       {
        //         id: '99111647',
        //         symbol: 'SPOT_WOO_USDT',
        //         fee: '0.0024',
        //         side: 'BUY',
        //         executed_timestamp: '1641482113.084',
        //         order_id: '87541111',
        //         order_tag: 'default',
        //         executed_price: '1',
        //         executed_quantity: '12',
        //         fee_asset: 'WOO',
        //         is_maker: '1'
        //       }
        //     ]
        // }
        const trades = this.safeValue (response, 'rows', []);
        return this.parseTrades (trades, market, since, limit, params);
    }

    async fetchMyTrades (symbol = undefined, since = undefined, limit = undefined, params = {}) {
        /**
         * @method
         * @name woo#fetchMyTrades
         * @description fetch all trades made by the user
         * @param {str|undefined} symbol unified market symbol
         * @param {int|undefined} since the earliest time in ms to fetch trades for
         * @param {int|undefined} limit the maximum number of trades structures to retrieve
         * @param {dict} params extra parameters specific to the woo api endpoint
         * @returns {[dict]} a list of [trade structures]{@link https://docs.ccxt.com/en/latest/manual.html#trade-structure}
         */
        await this.loadMarkets ();
        const request = {};
        let market = undefined;
        if (symbol !== undefined) {
            market = this.market (symbol);
            request['symbol'] = market['id'];
        }
        if (since !== undefined) {
            request['start_t'] = since;
        }
        const [ marketType, query ] = this.handleMarketTypeAndParams ('fetchMyTrades', market, params);
        const method = this.getSupportedMapping (marketType, {
            'spot': 'v1PrivateGetClientTrades',
            'swap': 'v1PrivateGetClientTrades',
        });
        const response = await this[method] (this.extend (request, query));
        // {
        //     "success": true,
        //     "meta": {
        //         "records_per_page": 25,
        //         "current_page": 1
        //     },
        //     "rows": [
        //         {
        //             "id": 5,
        //             "symbol": "SPOT_BTC_USDT",
        //             "order_id": 211,
        //             "order_tag": "default",
        //             "executed_price": 10892.84,
        //             "executed_quantity": 0.002,
        //             "is_maker": 0,
        //             "side": "SELL",
        //             "fee": 0,
        //             "fee_asset": "USDT",
        //             "executed_timestamp": "1566264290.250"
        //         },
        //         ...
        //     ]
        // }
        const trades = this.safeValue (response, 'rows', []);
        return this.parseTrades (trades, market, since, limit, params);
    }

    async fetchAccounts (params = {}) {
        /**
         * @method
         * @name woo#fetchAccounts
         * @description fetch all the accounts associated with a profile
         * @param {dict} params extra parameters specific to the woo api endpoint
         * @returns {dict} a dictionary of [account structures]{@link https://docs.ccxt.com/en/latest/manual.html#account-structure} indexed by the account type
         */
        const response = await this.v1PrivateGetSubAccountAssets (params);
        //
        //     {
        //         rows: [{
        //                 application_id: '13e4fc34-e2ff-4cb7-b1e4-4c22fee7d365',
        //                 account: 'Main',
        //                 usdt_balance: '4.0'
        //             },
        //             {
        //                 application_id: '432952aa-a401-4e26-aff6-972920aebba3',
        //                 account: 'subaccount',
        //                 usdt_balance: '1.0'
        //             }
        //         ],
        //         success: true
        //     }
        //
        const rows = this.safeValue (response, 'rows', []);
        return this.parseAccounts (rows, params);
    }

    parseAccount (account) {
        //
        //     {
        //         application_id: '336952aa-a401-4e26-aff6-972920aebba3',
        //         account: 'subaccount',
        //         usdt_balance: '1.0',
        //     }
        //
        const accountId = this.safeString (account, 'account');
        return {
            'info': account,
            'id': this.safeString (account, 'application_id'),
            'name': accountId,
            'code': undefined,
            'type': accountId === 'Main' ? 'main' : 'subaccount',
        };
    }

    async fetchBalance (params = {}) {
        /**
         * @method
         * @name woo#fetchBalance
         * @description query for balance and get the amount of funds available for trading or funds locked in orders
         * @param {dict} params extra parameters specific to the woo api endpoint
         * @returns {dict} a [balance structure]{@link https://docs.ccxt.com/en/latest/manual.html?#balance-structure}
         */
        await this.loadMarkets ();
        const [ marketType, query ] = this.handleMarketTypeAndParams ('fetchBalance', undefined, params);
        const method = this.getSupportedMapping (marketType, {
            'spot': 'v2PrivateGetClientHolding',
        });
        const response = await this[method] (query);
        //
        // {
        //     holding: [
        //       {
        //         token: 'USDT',
        //         holding: '23.56', // free balance
        //         frozen: '888.0', // i.e. if in processing withdrawal
        //         interest: '0.0',
        //         outstanding_holding: '-56.7', // this value is set (negative number) if there is an open limit order, and this is QUOTE currency of order
        //         pending_exposure: '333.45', //  this value is set  (positive number) if there is an open limit order, and this is BASE currency of order
        //         opening_cost: '0.00000000',
        //         holding_cost: '0.00000000',
        //         realised_pnl: '0.00000000',
        //         settled_pnl: '0.00000000',
        //         fee_24_h: '0',
        //         settled_pnl_24_h: '0',
        //         updated_time: '1641370779'
        //       },
        //       ...
        //     ],
        //     success: true
        // }
        //
        return this.parseBalance (response);
    }

    parseBalance (response) {
        const result = {
            'info': response,
        };
        const balances = this.safeValue (response, 'holding', []);
        for (let i = 0; i < balances.length; i++) {
            const balance = balances[i];
            const code = this.safeCurrencyCode (this.safeString (balance, 'token'));
            const account = this.account ();
            account['total'] = this.safeString (balance, 'holding');
            const used = this.safeString (balance, 'outstanding_holding');
            account['used'] = Precise.stringNeg (used);
            result[code] = account;
        }
        return this.safeBalance (result);
    }

    async fetchDepositAddress (code, params = {}) {
        /**
         * @method
         * @name woo#fetchDepositAddress
         * @description fetch the deposit address for a currency associated with this account
         * @param {str} code unified currency code
         * @param {dict} params extra parameters specific to the woo api endpoint
         * @returns {dict} an [address structure]{@link https://docs.ccxt.com/en/latest/manual.html#address-structure}
         */
        // this method is TODO because of networks unification
        await this.loadMarkets ();
        const currency = this.currency (code);
        const networkCodeDefault = this.defaultNetworkCodeForCurrency (code);
        const networkCode = this.safeValue (params, 'network', networkCodeDefault);
        params = this.omit (params, 'network');
        const networkAliases = this.safeValue (this.options, 'network-aliases', {});
        const networkId = this.getKeyByValue (networkAliases, networkCode);
        const codeForExchange = networkId + '_' + currency['code'];
        const request = {
            'token': codeForExchange,
        };
        const [ marketType, query ] = this.handleMarketTypeAndParams ('fetchDepositAddress', undefined, params);
        const method = this.getSupportedMapping (marketType, {
            'spot': 'v1PrivateGetAssetDeposit',
        });
        const response = await this[method] (this.extend (request, query));
        // {
        //     success: true,
        //     address: '3Jmtjx5544T4smrit9Eroe4PCrRkpDeKjP',
        //     extra: ''
        // }
        const tag = this.safeString (response, 'extra');
        const address = this.safeString (response, 'address');
        this.checkAddress (address);
        return {
            'currency': code,
            'address': address,
            'tag': tag,
            'network': networkCode,
            'info': response,
        };
    }

    async getAssetHistoryRows (code = undefined, since = undefined, limit = undefined, params = {}) {
        await this.loadMarkets ();
        const request = { };
        let currency = undefined;
        if (code !== undefined) {
            currency = this.currency (code);
            request['balance_token'] = currency['id'];
        }
        if (since !== undefined) {
            request['start_t'] = since;
        }
        if (limit !== undefined) {
            request['pageSize'] = limit;
        }
        const transactionType = this.safeString (params, 'type');
        params = this.omit (params, 'type');
        if (transactionType !== undefined) {
            request['type'] = transactionType;
        }
        const response = await this.v1PrivateGetAssetHistory (this.extend (request, params));
        // {
        //     rows: [
        //       {
        //         id: '22010508193900165',
        //         token: 'TRON_USDT',
        //         extra: '',
        //         amount: '13.75848500',
        //         status: 'COMPLETED',
        //         account: null,
        //         description: null,
        //         user_id: '42222',
        //         application_id: '6ad2b303-f354-45c0-8105-9f5f19d0e335',
        //         external_id: '220105081900134',
        //         target_address: 'TXnyFSnAYad3YCaqtwMw9jvXKkeU39NLnK',
        //         source_address: 'TYDzsYUEpvnYmQk4zGP9sWWcTEd2MiAtW6',
        //         type: 'BALANCE',
        //         token_side: 'DEPOSIT',
        //         tx_id: '35b0004022f6b3ad07f39a0b7af199f6b258c2c3e2c7cdc93c67efa74fd625ee',
        //         fee_token: '',
        //         fee_amount: '0.00000000',
        //         created_time: '1641370779.442',
        //         updated_time: '1641370779.465',
        //         is_new_target_address: null,
        //         confirmed_number: '29',
        //         confirming_threshold: '27',
        //         audit_tag: '1',
        //         audit_result: '0',
        //         balance_token: null, // TODO -write to support, that this seems broken. here should be the token id
        //         network_name: null // TODO -write to support, that this seems broken. here should be the network id
        //       }
        //     ],
        //     meta: { total: '1', records_per_page: '25', current_page: '1' },
        //     success: true
        // }
        return [ currency, this.safeValue (response, 'rows', {}) ];
    }

    async fetchLedger (code = undefined, since = undefined, limit = undefined, params = {}) {
        /**
         * @method
         * @name woo#fetchLedger
         * @description fetch the history of changes, actions done by the user or operations that altered balance of the user
         * @param {str|undefined} code unified currency code, default is undefined
         * @param {int|undefined} since timestamp in ms of the earliest ledger entry, default is undefined
         * @param {int|undefined} limit max number of ledger entrys to return, default is undefined
         * @param {dict} params extra parameters specific to the woo api endpoint
         * @returns {dict} a [ledger structure]{@link https://docs.ccxt.com/en/latest/manual.html#ledger-structure}
         */
        const [ currency, rows ] = await this.getAssetHistoryRows (code, since, limit, params);
        return this.parseLedger (rows, currency, since, limit, params);
    }

    parseLedgerEntry (item, currency = undefined) {
        const networkizedCode = this.safeString (item, 'token');
        const currencyDefined = this.getCurrencyFromChaincode (networkizedCode, currency);
        const code = currencyDefined['code'];
        const amount = this.safeNumber (item, 'amount');
        const side = this.safeNumber (item, 'token_side');
        const direction = (side === 'DEPOSIT') ? 'in' : 'out';
        const timestamp = this.safeTimestamp (item, 'created_time');
        const fee = this.parseTokenAndFeeTemp (item, 'fee_token', 'fee_amount');
        return {
            'id': this.safeString (item, 'id'),
            'currency': code,
            'account': this.safeString (item, 'account'),
            'referenceAccount': undefined,
            'referenceId': this.safeString (item, 'tx_id'),
            'status': this.parseTransactionStatus (item, 'status'),
            'amount': amount,
            'before': undefined,
            'after': undefined,
            'fee': fee,
            'direction': direction,
            'timestamp': timestamp,
            'datetime': this.iso8601 (timestamp),
            'type': this.parseLedgerEntryType (this.safeString (item, 'type')),
            'info': item,
        };
    }

    parseLedgerEntryType (type) {
        const types = {
            'BALANCE': 'transaction', // Funds moved in/out wallet
            'COLLATERAL': 'transfer', // Funds moved between portfolios
        };
        return this.safeString (types, type, type);
    }

    getCurrencyFromChaincode (networkizedCode, currency) {
        if (currency !== undefined) {
            return currency;
        } else {
            const parts = networkizedCode.split ('_');
            const partsLength = parts.length;
            const firstPart = this.safeString (parts, 0);
            let currencyId = this.safeString (parts, 1, firstPart);
            if (partsLength > 2) {
                currencyId += '_' + this.safeString (parts, 2);
            }
            currency = this.safeCurrency (currencyId);
        }
        return currency;
    }

    async fetchDeposits (code = undefined, since = undefined, limit = undefined, params = {}) {
        /**
         * @method
         * @name woo#fetchDeposits
         * @description fetch all deposits made to an account
         * @param {str|undefined} code unified currency code
         * @param {int|undefined} since the earliest time in ms to fetch deposits for
         * @param {int|undefined} limit the maximum number of deposits structures to retrieve
         * @param {dict} params extra parameters specific to the woo api endpoint
         * @returns {[dict]} a list of [transaction structures]{@link https://docs.ccxt.com/en/latest/manual.html#transaction-structure}
         */
        const request = {
            'token_side': 'DEPOSIT',
        };
        return await this.fetchTransactions (code, since, limit, this.extend (request, params));
    }

    async fetchWithdrawals (code = undefined, since = undefined, limit = undefined, params = {}) {
        /**
         * @method
         * @name woo#fetchWithdrawals
         * @description fetch all withdrawals made from an account
         * @param {str|undefined} code unified currency code
         * @param {int|undefined} since the earliest time in ms to fetch withdrawals for
         * @param {int|undefined} limit the maximum number of withdrawals structures to retrieve
         * @param {dict} params extra parameters specific to the woo api endpoint
         * @returns {[dict]} a list of [transaction structures]{@link https://docs.ccxt.com/en/latest/manual.html#transaction-structure}
         */
        const request = {
            'token_side': 'WITHDRAW',
        };
        return await this.fetchTransactions (code, since, limit, this.extend (request, params));
    }

    async fetchTransactions (code = undefined, since = undefined, limit = undefined, params = {}) {
        /**
         * @method
         * @name woo#fetchTransactions
         * @description fetch history of deposits and withdrawals
         * @param {str|undefined} code unified currency code for the currency of the transactions, default is undefined
         * @param {int|undefined} since timestamp in ms of the earliest transaction, default is undefined
         * @param {int|undefined} limit max number of transactions to return, default is undefined
         * @param {dict} params extra parameters specific to the woo api endpoint
         * @returns {dict} a list of [transaction structure]{@link https://docs.ccxt.com/en/latest/manual.html#transaction-structure}
         */
        const request = {
            'type': 'BALANCE',
        };
        const [ currency, rows ] = await this.getAssetHistoryRows (code, since, limit, this.extend (request, params));
        //
        //     {
        //         "rows":[],
        //         "meta":{
        //             "total":0,
        //             "records_per_page":25,
        //             "current_page":1
        //         },
        //         "success":true
        //     }
        //
        return this.parseTransactions (rows, currency, since, limit, params);
    }

    parseTransaction (transaction, currency = undefined) {
        // example in fetchLedger
        const networkizedCode = this.safeString (transaction, 'token');
        const currencyDefined = this.getCurrencyFromChaincode (networkizedCode, currency);
        const code = currencyDefined['code'];
        let movementDirection = this.safeStringLower (transaction, 'token_side');
        if (movementDirection === 'withdraw') {
            movementDirection = 'withdrawal';
        }
        const fee = this.parseTokenAndFeeTemp (transaction, 'fee_token', 'fee_amount');
        fee['rate'] = undefined;
        const addressTo = this.safeString (transaction, 'target_address');
        const addressFrom = this.safeString (transaction, 'source_address');
        const timestamp = this.safeTimestamp (transaction, 'created_time');
        return {
            'id': this.safeString (transaction, 'id'),
            'txid': this.safeString (transaction, 'tx_id'),
            'timestamp': timestamp,
            'datetime': this.iso8601 (timestamp),
            'address': undefined,
            'addressFrom': addressFrom,
            'addressTo': addressTo,
            'tag': this.safeString (transaction, 'extra'),
            'type': movementDirection,
            'amount': this.safeNumber (transaction, 'amount'),
            'currency': code,
            'status': this.parseTransactionStatus (this.safeString (transaction, 'status')),
            'updated': this.safeTimestamp (transaction, 'updated_time'),
            'fee': fee,
            'info': transaction,
        };
    }

    parseTransactionStatus (status) {
        const statuses = {
            'NEW': 'pending',
            'CONFIRMING': 'pending',
            'PROCESSING': 'pending',
            'COMPLETED': 'ok',
            'CANCELED': 'canceled',
        };
        return this.safeString (statuses, status, status);
    }

    async transfer (code, amount, fromAccount, toAccount, params = {}) {
        /**
         * @method
         * @name woo#transfer
         * @description transfer currency internally between wallets on the same account
         * @param {str} code unified currency code
         * @param {float} amount amount to transfer
         * @param {str} fromAccount account to transfer from
         * @param {str} toAccount account to transfer to
         * @param {dict} params extra parameters specific to the woo api endpoint
         * @returns {dict} a [transfer structure]{@link https://docs.ccxt.com/en/latest/manual.html#transfer-structure}
         */
        await this.loadMarkets ();
        const currency = this.currency (code);
        const request = {
            'token': currency['id'],
            'amount': this.parseNumber (amount),
            'from_application_id': fromAccount,
            'to_application_id': toAccount,
        };
        const response = await this.v1PrivatePostAssetMainSubTransfer (this.extend (request, params));
        //
        //     {
        //         "success": true,
        //         "id": 200
        //     }
        //
        const transfer = this.parseTransfer (response, currency);
        const transferOptions = this.safeValue (this.options, 'transfer', {});
        const fillResponseFromRequest = this.safeValue (transferOptions, 'fillResponseFromRequest', true);
        if (fillResponseFromRequest) {
            transfer['amount'] = amount;
            transfer['fromAccount'] = fromAccount;
            transfer['toAccount'] = toAccount;
        }
        return transfer;
    }

    async fetchTransfers (code = undefined, since = undefined, limit = undefined, params = {}) {
        /**
         * @method
         * @name woo#fetchTransfers
         * @description fetch a history of internal transfers made on an account
         * @param {str|undefined} code unified currency code of the currency transferred
         * @param {int|undefined} since the earliest time in ms to fetch transfers for
         * @param {int|undefined} limit the maximum number of  transfers structures to retrieve
         * @param {dict} params extra parameters specific to the woo api endpoint
         * @returns {[dict]} a list of [transfer structures]{@link https://docs.ccxt.com/en/latest/manual.html#transfer-structure}
         */
        const request = {
            'type': 'COLLATERAL',
        };
        const [ currency, rows ] = await this.getAssetHistoryRows (code, since, limit, this.extend (request, params));
        return this.parseTransfers (rows, currency, since, limit, params);
    }

    parseTransfer (transfer, currency = undefined) {
        //
        //    getAssetHistoryRows
        //        {
        //            "created_time": "1579399877.041",  // Unix epoch time in seconds
        //            "updated_time": "1579399877.041",  // Unix epoch time in seconds
        //            "id": "202029292829292",
        //            "external_id": "202029292829292",
        //            "application_id": null,
        //            "token": "ETH",
        //            "target_address": "0x31d64B3230f8baDD91dE1710A65DF536aF8f7cDa",
        //            "source_address": "0x70fd25717f769c7f9a46b319f0f9103c0d887af0",
        //            "extra": "",
        //            "type": "BALANCE",
        //            "token_side": "DEPOSIT",
        //            "amount": 1000,
        //            "tx_id": "0x8a74c517bc104c8ebad0c3c3f64b1f302ed5f8bca598ae4459c63419038106b6",
        //            "fee_token": null,
        //            "fee_amount": null,
        //            "status": "CONFIRMING"
        //        }
        //
        //    v1PrivatePostAssetMainSubTransfer
        //        {
        //            "success": true,
        //            "id": 200
        //        }
        //
        const networkizedCode = this.safeString (transfer, 'token');
        const currencyDefined = this.getCurrencyFromChaincode (networkizedCode, currency);
        const code = currencyDefined['code'];
        let movementDirection = this.safeStringLower (transfer, 'token_side');
        if (movementDirection === 'withdraw') {
            movementDirection = 'withdrawal';
        }
        let fromAccount = undefined;
        let toAccount = undefined;
        if (movementDirection === 'withdraw') {
            fromAccount = undefined;
            toAccount = 'spot';
        } else if (movementDirection === 'deposit') {
            fromAccount = 'spot';
            toAccount = undefined;
        }
        const timestamp = this.safeTimestamp (transfer, 'created_time');
        const success = this.safeValue (transfer, 'success');
        let status = undefined;
        if (success !== undefined) {
            status = success ? 'ok' : 'failed';
        }
        return {
            'id': this.safeString (transfer, 'id'),
            'timestamp': timestamp,
            'datetime': this.iso8601 (timestamp),
            'currency': code,
            'amount': this.safeNumber (transfer, 'amount'),
            'fromAccount': fromAccount,
            'toAccount': toAccount,
            'status': this.parseTransferStatus (this.safeString (transfer, 'status', status)),
            'info': transfer,
        };
    }

    parseTransferStatus (status) {
        const statuses = {
            'NEW': 'pending',
            'CONFIRMING': 'pending',
            'PROCESSING': 'pending',
            'COMPLETED': 'ok',
            'CANCELED': 'canceled',
        };
        return this.safeString (statuses, status, status);
    }

    nonce () {
        return this.milliseconds ();
    }

    sign (path, section = 'public', method = 'GET', params = {}, headers = undefined, body = undefined) {
        const version = section[0];
        const access = section[1];
        let url = this.implodeHostname (this.urls['api'][access]);
        url += '/' + version + '/';
        path = this.implodeParams (path, params);
        params = this.omit (params, this.extractParams (path));
        params = this.keysort (params);
        if (access === 'public') {
            url += access + '/' + path;
            if (Object.keys (params).length) {
                url += '?' + this.urlencode (params);
            }
        } else {
            this.checkRequiredCredentials ();
            url += path;
            const ts = this.nonce ().toString ();
            let auth = this.urlencode (params);
            if (method === 'POST' || method === 'DELETE') {
                body = auth;
            } else {
                url += '?' + auth;
            }
            auth += '|' + ts;
            const signature = this.hmac (this.encode (auth), this.encode (this.secret), 'sha256');
            headers = {
                'x-api-key': this.apiKey,
                'x-api-signature': signature,
                'x-api-timestamp': ts,
                'Content-Type': 'application/x-www-form-urlencoded',
            };
        }
        return { 'url': url, 'method': method, 'body': body, 'headers': headers };
    }

    handleErrors (httpCode, reason, url, method, headers, body, response, requestHeaders, requestBody) {
        if (!response) {
            return; // fallback to default error handler
        }
        //
        //     400 Bad Request {"success":false,"code":-1012,"message":"Amount is required for buy market orders when margin disabled."}
        //
        const success = this.safeValue (response, 'success');
        const errorCode = this.safeString (response, 'code');
        if (!success) {
            const feedback = this.id + ' ' + this.json (response);
            this.throwBroadlyMatchedException (this.exceptions['broad'], body, feedback);
            this.throwExactlyMatchedException (this.exceptions['exact'], errorCode, feedback);
        }
    }

    parseIncome (income, market = undefined) {
        //
        //     {
        //         "id":666666,
        //         "symbol":"PERP_BTC_USDT",
        //         "funding_rate":0.00001198,
        //         "mark_price":28941.04000000,
        //         "funding_fee":0.00069343,
        //         "payment_type":"Pay",
        //         "status":"COMPLETED",
        //         "created_time":"1653616000.666",
        //         "updated_time":"1653616000.605"
        //     }
        //
        const marketId = this.safeString (income, 'symbol');
        const symbol = this.safeSymbol (marketId, market);
        const amount = this.safeNumber (income, 'funding_fee');
        const code = this.safeCurrencyCode ('USD');
        const id = this.safeString (income, 'id');
        const timestamp = this.safeTimestamp (income, 'updated_time');
        const rate = this.safe_number (income, 'funding_rate');
        return {
            'info': income,
            'symbol': symbol,
            'code': code,
            'timestamp': timestamp,
            'datetime': this.iso8601 (timestamp),
            'id': id,
            'amount': amount,
            'rate': rate,
        };
    }

    parseIncomes (incomes, market = undefined, since = undefined, limit = undefined) {
        const result = [];
        for (let i = 0; i < incomes.length; i++) {
            const entry = incomes[i];
            const parsed = this.parseIncome (entry, market);
            result.push (parsed);
        }
        const sorted = this.sortBy (result, 'timestamp');
        return this.filterBySinceLimit (sorted, since, limit, 'timestamp');
    }

    async fetchFundingHistory (symbol = undefined, since = undefined, limit = undefined, params = {}) {
        await this.loadMarkets ();
        const request = {};
        let market = undefined;
        if (symbol !== undefined) {
            market = this.market (symbol);
            request['symbol'] = market['id'];
        }
        if (since !== undefined) {
            request['start_t'] = since;
        }
        const response = await this.v1PrivateGetFundingFeeHistory (this.extend (request, params));
        //
        //     {
        //         "rows":[
        //             {
        //                 "id":666666,
        //                 "symbol":"PERP_BTC_USDT",
        //                 "funding_rate":0.00001198,
        //                 "mark_price":28941.04000000,
        //                 "funding_fee":0.00069343,
        //                 "payment_type":"Pay",
        //                 "status":"COMPLETED",
        //                 "created_time":"1653616000.666",
        //                 "updated_time":"1653616000.605"
        //             }
        //         ],
        //         "meta":{
        //             "total":235,
        //             "records_per_page":25,
        //             "current_page":1
        //         },
        //         "success":true
        //     }
        //
        const result = this.safeValue (response, 'rows', []);
        return this.parseIncomes (result, market, since, limit);
    }

    parseFundingRate (fundingRate, market = undefined) {
        //
        //         {
        //             "symbol":"PERP_AAVE_USDT",
        //             "est_funding_rate":-0.00003447,
        //             "est_funding_rate_timestamp":1653633959001,
        //             "last_funding_rate":-0.00002094,
        //             "last_funding_rate_timestamp":1653631200000,
        //             "next_funding_time":1653634800000
        //         }
        //
        //
        const symbol = this.safeString (fundingRate, 'symbol');
        const nextFundingTimestamp = this.safeInteger (fundingRate, 'next_funding_time');
        const estFundingRateTimestamp = this.safeInteger (fundingRate, 'est_funding_rate_timestamp');
        const lastFundingRateTimestamp = this.safeInteger (fundingRate, 'last_funding_rate_timestamp');
        return {
            'info': fundingRate,
            'symbol': symbol,
            'markPrice': undefined,
            'indexPrice': undefined,
            'interestRate': this.parseNumber ('0'),
            'estimatedSettlePrice': undefined,
            'timestamp': undefined,
            'datetime': undefined,
            'fundingRate': this.safeNumber (fundingRate, 'est_funding_rate'),
            'fundingTimestamp': estFundingRateTimestamp,
            'fundingDatetime': this.iso8601 (estFundingRateTimestamp),
            'nextFundingRate': undefined,
            'nextFundingTimestamp': nextFundingTimestamp,
            'nextFundingDatetime': this.iso8601 (nextFundingTimestamp),
            'previousFundingRate': this.safeNumber (fundingRate, 'last_funding_rate'),
            'previousFundingTimestamp': lastFundingRateTimestamp,
            'previousFundingDatetime': this.safeNumber (fundingRate, 'est_funding_rate'),
        };
    }

    async fetchFundingRate (symbol, params = {}) {
        await this.loadMarkets ();
        const market = this.market (symbol);
        const request = {
            'symbol': market['id'],
        };
        const response = await this.v1PublicGetFundingRateSymbol (this.extend (request, params));
        //
        //     {
        //         "success":true,
        //         "timestamp":1653640572711,
        //         "symbol":"PERP_BTC_USDT",
        //         "est_funding_rate":0.00000738,
        //         "est_funding_rate_timestamp":1653640559003,
        //         "last_funding_rate":0.00000629,
        //         "last_funding_rate_timestamp":1653638400000,
        //         "next_funding_time":1653642000000
        //     }
        //
        return this.parseFundingRate (response, market);
    }

    async fetchFundingRates (symbols, params = {}) {
        await this.loadMarkets ();
        const response = await this.v1PublicGetFundingRates (params);
        //
        //     {
        //         "success":true,
        //         "rows":[
        //             {
        //                 "symbol":"PERP_AAVE_USDT",
        //                 "est_funding_rate":-0.00003447,
        //                 "est_funding_rate_timestamp":1653633959001,
        //                 "last_funding_rate":-0.00002094,
        //                 "last_funding_rate_timestamp":1653631200000,
        //                 "next_funding_time":1653634800000
        //             }
        //         ],
        //         "timestamp":1653633985646
        //     }
        //
        const rows = this.safeValue (response, 'rows', {});
        const result = this.parseFundingRates (rows);
        return this.filterByArray (result, 'symbol', symbols);
    }

    async fetchFundingRateHistory (symbol = undefined, since = undefined, limit = undefined, params = {}) {
        await this.loadMarkets ();
        const request = {};
        if (symbol !== undefined) {
            const market = this.market (symbol);
            symbol = market['symbol'];
            request['symbol'] = market['id'];
        }
        if (since !== undefined) {
            request['start_t'] = parseInt (since / 1000);
        }
        const response = await this.v1PublicGetFundingRateHistory (this.extend (request, params));
        //
        //     {
        //         "success":true,
        //         "meta":{
        //             "total":2464,
        //             "records_per_page":25,
        //             "current_page":1
        //         },
        //         "rows":[
        //             {
        //                 "symbol":"PERP_BTC_USDT",
        //                 "funding_rate":0.00000629,
        //                 "funding_rate_timestamp":1653638400000,
        //                 "next_funding_time":1653642000000
        //             }
        //         ],
        //         "timestamp":1653640814885
        //     }
        //
        const result = this.safeValue (response, 'rows');
        const rates = [];
        for (let i = 0; i < result.length; i++) {
            const entry = result[i];
            const marketId = this.safeString (entry, 'symbol');
            const timestamp = this.safeInteger (entry, 'funding_rate_timestamp');
            rates.push ({
                'info': entry,
                'symbol': this.safeSymbol (marketId),
                'fundingRate': this.safeNumber (entry, 'funding_rate'),
                'timestamp': timestamp,
                'datetime': this.iso8601 (timestamp),
            });
        }
        const sorted = this.sortBy (rates, 'timestamp');
        return this.filterBySymbolSinceLimit (sorted, symbol, since, limit);
    }

    async fetchLeverage (symbol, params = {}) {
        await this.loadMarkets ();
        const response = await this.v1PrivateGetClientInfo (params);
        // //
        //     {
        //         "success": true,
        //         "application": {
        //             "application_id": "8935820a-6600-4c2c-9bc3-f017d89aa173",
        //             "account": "CLIENT_ACCOUNT_01",
        //             "alias": "CLIENT_ACCOUNT_01",
        //             "account_mode":"FUTURES" //account mode
        //             "leverage": 5,
        //             "taker_fee_rate": 0,
        //             "maker_fee_rate": 0,
        //             "interest_rate": 0,
        //             "futures_leverage": 5,
        //             "futures_taker_fee_rate": 0,
        //             "futures_maker_fee_rate": 0,
        //             "otpauth": false
        //         },
        //         "margin_rate": 1000
        //     }
        //
        const result = this.safeValue (response, 'application');
        const leverage = this.safeNumber (result, 'leverage');
        return leverage;
    }

    async setLeverage (leverage, symbol = undefined, params = {}) {
        await this.loadMarkets ();
        if ((leverage < 1) || (leverage > 20)) {
            throw new BadRequest (this.id + ' leverage should be between 1 and 20');
        }
        const request = {
            'leverage': leverage,
        };
        return await this.v1PrivatePostClientLeverage (this.extend (request, params));
    }

    async fetchPosition (symbol = undefined, params = {}) {
        await this.loadMarkets ();
        const market = this.market (symbol);
        const request = {
            'symbol': market['id'],
        };
        const response = await this.v1PrivateGetPositionSymbol (this.extend (request, params));
        //
        //     {
        //         "symbol":"PERP_ETC_USDT",
        //         "holding":0.0,
        //         "pnl_24_h":0,
        //         "settle_price":0.0,
        //         "average_open_price":0,
        //         "success":true,
        //         "mark_price":22.6955,
        //         "pending_short_qty":0.0,
        //         "pending_long_qty":0.0,
        //         "fee_24_h":0,
        //         "timestamp":"1652231044.920"
        //     }
        //
        return this.parsePosition (response, market);
    }

    async fetchPositions (symbols = undefined, params = {}) {
        await this.loadMarkets ();
        const response = await this.v1PrivateGetPositions (params);
        //
        //     {
        //         "positions":[
        //             {
        //                 "symbol":"PERP_ETC_USDT",
        //                 "holding":0.0,
        //                 "pending_long_qty":0.0,
        //                 "pending_short_qty":0.0,
        //                 "settle_price":0.0,
        //                 "average_open_price":0,
        //                 "timestamp":"1652231044.920",
        //                 "mark_price":22.68,
        //                 "pnl_24_h":0,
        //                 "fee_24_h":0
        //             }
        //         ],
        //         "initial_margin_ratio":1000,
        //         "current_margin_ratio":1000,
        //         "maintenance_margin_ratio":1000,
        //         "success":true
        //     }
        //
        const result = this.safeValue (response, 'positions', []);
        return this.parsePositions (result, symbols);
    }

    parsePosition (position, market = undefined) {
        //
        //     {
        //         "symbol":"PERP_ETC_USDT",
        //         "holding":0.0,
        //         "pending_long_qty":0.0,
        //         "pending_short_qty":0.0,
        //         "settle_price":0.0,
        //         "average_open_price":0,
        //         "timestamp":"1652231044.920",
        //         "mark_price":22.68,
        //         "pnl_24_h":0,
        //         "fee_24_h":0
        //     }
        //
        const contract = this.safeString (position, 'symbol');
        market = this.safeMarket (contract, market);
        const pendingLongQty = this.safeString (position, 'pending_long_qty');
        const pendingShortQty = this.safeString (position, 'pending_short_qty');
        const size = this.safeString (position, 'holding');
        let side = undefined;
        if (Precise.stringGt (pendingLongQty, '0')) {
            side = 'long';
        } else if (Precise.stringLt (pendingShortQty, '0')) {
            side = 'short';
        }
        const unrealisedPnl = this.safeString (position, 'pnl_24_h');
        const contractSize = this.safeString (market, 'contractSize');
        const marketPrice = this.safeString (position, 'mark_price');
        const notional = Precise.stringMul (size, marketPrice);
        const timestamp = this.safeTimestamp (position, 'timestamp');
        return {
            'info': position,
            'symbol': this.safeString (market, 'symbol'),
            'timestamp': timestamp,
            'datetime': this.iso8601 (timestamp),
            'initialMargin': undefined,
            'initialMarginPercentage': undefined,
            'maintenanceMargin': undefined,
            'maintenanceMarginPercentage': undefined,
            'entryPrice': this.safeNumber (position, 'average_open_price'),
            'notional': this.parseNumber (notional),
            'leverage': undefined,
            'unrealizedPnl': this.parseNumber (unrealisedPnl),
            'contracts': this.parseNumber (size),
            'contractSize': this.parseNumber (contractSize),
            'marginRatio': undefined,
            'liquidationPrice': undefined,
            'markPrice': marketPrice,
            'collateral': undefined,
            'marginMode': 'isolated',
            'marginType': undefined,
            'side': side,
            'percentage': undefined,
        };
    }

    defaultNetworkCodeForCurrency (code) { // TODO: can be moved into base as an unified method
        // at first, try to find if user or exchange has defined default networks for the specific currency
        const defaultNetworkCodeForCurrencies = this.safeValue (this.options, 'defaultNetworkCodeForCurrencies');
        if (defaultNetworkCodeForCurrencies !== undefined) {
            const defaultNetworkCode = this.safeStringUpper (defaultNetworkCodeForCurrencies, code);
            if (defaultNetworkCode !== undefined) {
                return defaultNetworkCode;
            }
        }
        // if not found by above 'defaultNetworkCodeForCurrencies' for specific currency, then try with `defaultNetworkCodePriorities`
        const currencyItem = this.currency (code);
        const networks = currencyItem['networks'];
        const defaultNetworkCodePriorities = this.safeValue (this.options, 'defaultNetworkCodePriorities');
        if (defaultNetworkCodePriorities !== undefined) {
            // itterate according to priority networks
            const networksKeys = Object.keys (networks);
            const networksKeysLength = networksKeys.length;
            if (networksKeysLength > 0) {
                for (let i = 0; i < defaultNetworkCodePriorities.length; i++) {
                    const networkCode = defaultNetworkCodePriorities[i];
                    if (networkCode in networks) {
                        return networkCode;
                    }
                }
            }
        }
        // if it was not returned according to above options, then return the first network of currency
        const networkKeys = Object.keys (networks);
        return this.safeValue (networkKeys, 0);
    }
};<|MERGE_RESOLUTION|>--- conflicted
+++ resolved
@@ -329,7 +329,6 @@
             const quoteId = this.safeString (parts, 2);
             const base = this.safeCurrencyCode (baseId);
             const quote = this.safeCurrencyCode (quoteId);
-<<<<<<< HEAD
             let settleId = undefined;
             let settle = undefined;
             let symbol = base + '/' + quote;
@@ -345,9 +344,6 @@
             const priceScale = this.safeNumber (market, 'quote_tick');
             const quantityScale = this.safeNumber (market, 'base_tick');
             const minCost = this.safeNumber (market, 'min_notional');
-=======
-            const symbol = base + '/' + quote;
->>>>>>> d621c036
             result.push ({
                 'id': marketId,
                 'symbol': symbol,

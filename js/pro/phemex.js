--- conflicted
+++ resolved
@@ -321,17 +321,6 @@
     handleBalance (type, client, message) {
         // spot
         //    [
-<<<<<<< HEAD
-        //       {
-        //           balanceEv: 0,
-        //           currency: 'BTC',
-        //           lastUpdateTimeNs: '1650442638722099092',
-        //           lockedTradingBalanceEv: 0,
-        //           lockedWithdrawEv: 0,
-        //           userID: 2647224
-        //       },
-        //       {
-=======
         //       {
         //           balanceEv: 0,
         //           currency: 'BTC',
@@ -341,22 +330,16 @@
         //           userID: 2647224
         //         },
         //         {
->>>>>>> 04b70a91
         //           balanceEv: 1154232337,
         //           currency: 'USDT',
         //           lastUpdateTimeNs: '1650442617610017597',
         //           lockedTradingBalanceEv: 0,
         //           lockedWithdrawEv: 0,
         //           userID: 2647224
-<<<<<<< HEAD
-        //       }
-=======
         //         }
->>>>>>> 04b70a91
         //    ]
         // swap
         //    [
-<<<<<<< HEAD
         //        {
         //            accountBalanceEv: 0,
         //            accountID: 26472240001,
@@ -376,16 +359,6 @@
         //            "totalUsedBalanceRv": "343.132599666883",
         //            "userID": 932867
         //        }
-=======
-        //         {
-        //           accountBalanceEv: 0,
-        //           accountID: 26472240001,
-        //           bonusBalanceEv: 0,
-        //           currency: 'BTC',
-        //           totalUsedBalanceEv: 0,
-        //           userID: 2647224
-        //         }
->>>>>>> 04b70a91
         //    ]
         //
         this.balance['info'] = message;

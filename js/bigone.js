'use strict';

//  ---------------------------------------------------------------------------

const Exchange = require ('./base/Exchange');
const { ExchangeError, ArgumentsRequired, AuthenticationError, InsufficientFunds, PermissionDenied, BadRequest, BadSymbol, RateLimitExceeded, InvalidOrder } = require ('./base/errors');
const { TICK_SIZE } = require ('./base/functions/number');

//  ---------------------------------------------------------------------------

module.exports = class bigone extends Exchange {
    describe () {
        return this.deepExtend (super.describe (), {
            'id': 'bigone',
            'name': 'BigONE',
            'countries': [ 'CN' ],
            'version': 'v3',
            'rateLimit': 1200, // 500 request per 10 minutes
            'has': {
                'CORS': undefined,
                'spot': true,
                'margin': undefined, // has but unimplemented
                'swap': undefined, // has but unimplemented
                'future': undefined, // has but unimplemented
                'option': undefined,
                'cancelAllOrders': true,
                'cancelOrder': true,
                'createOrder': true,
                'createStopLimitOrder': true,
                'createStopMarketOrder': true,
                'createStopOrder': true,
                'fetchBalance': true,
                'fetchClosedOrders': true,
                'fetchDepositAddress': true,
                'fetchDeposits': true,
                'fetchMarkets': true,
                'fetchMyTrades': true,
                'fetchOHLCV': true,
                'fetchOpenOrders': true,
                'fetchOrder': true,
                'fetchOrderBook': true,
                'fetchOrders': true,
                'fetchTicker': true,
                'fetchTickers': true,
                'fetchTime': true,
                'fetchTrades': true,
                'fetchTradingFee': false,
                'fetchTradingFees': false,
                'fetchWithdrawals': true,
                'transfer': true,
                'withdraw': true,
            },
            'timeframes': {
                '1m': 'min1',
                '5m': 'min5',
                '15m': 'min15',
                '30m': 'min30',
                '1h': 'hour1',
                '3h': 'hour3',
                '4h': 'hour4',
                '6h': 'hour6',
                '12h': 'hour12',
                '1d': 'day1',
                '1w': 'week1',
                '1M': 'month1',
            },
            'hostname': 'big.one', // or 'bigone.com'
            'urls': {
                'logo': 'https://user-images.githubusercontent.com/1294454/69354403-1d532180-0c91-11ea-88ed-44c06cefdf87.jpg',
                'api': {
                    'public': 'https://{hostname}/api/v3',
                    'private': 'https://{hostname}/api/v3/viewer',
                },
                'www': 'https://big.one',
                'doc': 'https://open.big.one/docs/api.html',
                'fees': 'https://bigone.zendesk.com/hc/en-us/articles/115001933374-BigONE-Fee-Policy',
                'referral': 'https://b1.run/users/new?code=D3LLBVFT',
            },
            'api': {
                'public': {
                    'get': [
                        'ping',
                        'asset_pairs',
                        'asset_pairs/{asset_pair_name}/depth',
                        'asset_pairs/{asset_pair_name}/trades',
                        'asset_pairs/{asset_pair_name}/ticker',
                        'asset_pairs/{asset_pair_name}/candles',
                        'asset_pairs/tickers',
                    ],
                },
                'private': {
                    'get': [
                        'accounts',
                        'fund/accounts',
                        'assets/{asset_symbol}/address',
                        'orders',
                        'orders/{id}',
                        'orders/multi',
                        'trades',
                        'withdrawals',
                        'deposits',
                    ],
                    'post': [
                        'orders',
                        'orders/{id}/cancel',
                        'orders/cancel',
                        'withdrawals',
                        'transfer',
                    ],
                },
            },
            'fees': {
                'trading': {
                    'maker': this.parseNumber ('0.001'),
                    'taker': this.parseNumber ('0.001'),
                },
                'funding': {
                    'withdraw': {},
                },
            },
            'options': {
                'accountsByType': {
                    'spot': 'SPOT',
                    'funding': 'FUND',
                    'future': 'CONTRACT',
                    'swap': 'CONTRACT',
                },
                'transfer': {
                    'fillResponseFromRequest': true,
                },
            },
            'precisionMode': TICK_SIZE,
            'exceptions': {
                'exact': {
                    '10001': BadRequest, // syntax error
                    '10005': ExchangeError, // internal error
                    "Amount's scale must greater than AssetPair's base scale": InvalidOrder,
                    "Price mulit with amount should larger than AssetPair's min_quote_value": InvalidOrder,
                    '10007': BadRequest, // parameter error, {"code":10007,"message":"Amount's scale must greater than AssetPair's base scale"}
                    '10011': ExchangeError, // system error
                    '10013': BadSymbol, // {"code":10013,"message":"Resource not found"}
                    '10014': InsufficientFunds, // {"code":10014,"message":"Insufficient funds"}
                    '10403': PermissionDenied, // permission denied
                    '10429': RateLimitExceeded, // too many requests
                    '40004': AuthenticationError, // {"code":40004,"message":"invalid jwt"}
                    '40103': AuthenticationError, // invalid otp code
                    '40104': AuthenticationError, // invalid asset pin code
                    '40301': PermissionDenied, // {"code":40301,"message":"Permission denied withdrawal create"}
                    '40302': ExchangeError, // already requested
                    '40601': ExchangeError, // resource is locked
                    '40602': ExchangeError, // resource is depleted
                    '40603': InsufficientFunds, // insufficient resource
                    '40604': InvalidOrder, // {"code":40604,"message":"Price exceed the maximum order price"}
                    '40605': InvalidOrder, // {"code":40605,"message":"Price less than the minimum order price"}
                    '40120': InvalidOrder, // Order is in trading
                    '40121': InvalidOrder, // Order is already cancelled or filled
                    '60100': BadSymbol, // {"code":60100,"message":"Asset pair is suspended"}
                },
                'broad': {
                },
            },
            'commonCurrencies': {
                'CRE': 'Cybereits',
                'FXT': 'FXTTOKEN',
                'FREE': 'FreeRossDAO',
                'MBN': 'Mobilian Coin',
                'ONE': 'BigONE Token',
            },
        });
    }

    async fetchMarkets (params = {}) {
        /**
         * @method
         * @name bigone#fetchMarkets
         * @description retrieves data on all markets for bigone
         * @param {object} params extra parameters specific to the exchange api endpoint
         * @returns {[object]} an array of objects representing market data
         */
        const response = await this.publicGetAssetPairs (params);
        //
        //     {
        //         "code":0,
        //         "data":[
        //             {
        //                 "id":"01e48809-b42f-4a38-96b1-c4c547365db1",
        //                 "name":"PCX-BTC",
        //                 "quote_scale":7,
        //                 "quote_asset":{
        //                     "id":"0df9c3c3-255a-46d7-ab82-dedae169fba9",
        //                     "symbol":"BTC",
        //                     "name":"Bitcoin",
        //                 },
        //                 "base_asset":{
        //                     "id":"405484f7-4b03-4378-a9c1-2bd718ecab51",
        //                     "symbol":"PCX",
        //                     "name":"ChainX",
        //                 },
        //                 "base_scale":3,
        //                 "min_quote_value":"0.0001",
        //                 "max_quote_value":"35"
        //             },
        //         ]
        //     }
        //
        const markets = this.safeValue (response, 'data', []);
        const result = [];
        for (let i = 0; i < markets.length; i++) {
            const market = markets[i];
            const id = this.safeString (market, 'name');
            const uuid = this.safeString (market, 'id');
            const baseAsset = this.safeValue (market, 'base_asset', {});
            const quoteAsset = this.safeValue (market, 'quote_asset', {});
            const baseId = this.safeString (baseAsset, 'symbol');
            const quoteId = this.safeString (quoteAsset, 'symbol');
            const base = this.safeCurrencyCode (baseId);
            const quote = this.safeCurrencyCode (quoteId);
            const entry = {
                'id': id,
                'uuid': uuid,
                'symbol': base + '/' + quote,
                'base': base,
                'quote': quote,
                'settle': undefined,
                'baseId': baseId,
                'quoteId': quoteId,
                'settleId': undefined,
                'type': 'spot',
                'spot': true,
                'margin': false,
                'swap': false,
                'future': false,
                'option': false,
                'active': true,
                'contract': false,
                'linear': undefined,
                'inverse': undefined,
                'contractSize': undefined,
                'expiry': undefined,
                'expiryDatetime': undefined,
                'strike': undefined,
                'optionType': undefined,
                'precision': {
                    'amount': this.parseNumber (this.parsePrecision (this.safeString (market, 'base_scale'))),
                    'price': this.parseNumber (this.parsePrecision (this.safeString (market, 'quote_scale'))),
                },
                'limits': {
                    'leverage': {
                        'min': undefined,
                        'max': undefined,
                    },
                    'amount': {
                        'min': undefined,
                        'max': undefined,
                    },
                    'price': {
                        'min': undefined,
                        'max': undefined,
                    },
                    'cost': {
                        'min': this.safeNumber (market, 'min_quote_value'),
                        'max': this.safeNumber (market, 'max_quote_value'),
                    },
                },
                'info': market,
            };
            result.push (entry);
        }
        return result;
    }

    async loadMarkets (reload = false, params = {}) {
        const markets = await super.loadMarkets (reload, params);
        let marketsByUuid = this.safeValue (this.options, 'marketsByUuid');
        if ((marketsByUuid === undefined) || reload) {
            marketsByUuid = {};
            for (let i = 0; i < this.symbols.length; i++) {
                const symbol = this.symbols[i];
                const market = this.markets[symbol];
                const uuid = this.safeString (market, 'uuid');
                marketsByUuid[uuid] = market;
            }
            this.options['marketsByUuid'] = marketsByUuid;
        }
        return markets;
    }

    parseTicker (ticker, market = undefined) {
        //
        //     {
        //         "asset_pair_name":"ETH-BTC",
        //         "bid":{"price":"0.021593","order_count":1,"quantity":"0.20936"},
        //         "ask":{"price":"0.021613","order_count":1,"quantity":"2.87064"},
        //         "open":"0.021795",
        //         "high":"0.021795",
        //         "low":"0.021471",
        //         "close":"0.021613",
        //         "volume":"117078.90431",
        //         "daily_change":"-0.000182"
        //     }
        //
        const marketId = this.safeString (ticker, 'asset_pair_name');
        const symbol = this.safeSymbol (marketId, market, '-');
        const timestamp = undefined;
        const close = this.safeString (ticker, 'close');
        const bid = this.safeValue (ticker, 'bid', {});
        const ask = this.safeValue (ticker, 'ask', {});
        return this.safeTicker ({
            'symbol': symbol,
            'timestamp': timestamp,
            'datetime': this.iso8601 (timestamp),
            'high': this.safeString (ticker, 'high'),
            'low': this.safeString (ticker, 'low'),
            'bid': this.safeString (bid, 'price'),
            'bidVolume': this.safeString (bid, 'quantity'),
            'ask': this.safeString (ask, 'price'),
            'askVolume': this.safeString (ask, 'quantity'),
            'vwap': undefined,
            'open': this.safeString (ticker, 'open'),
            'close': close,
            'last': close,
            'previousClose': undefined,
            'change': this.safeString (ticker, 'daily_change'),
            'percentage': undefined,
            'average': undefined,
            'baseVolume': this.safeString (ticker, 'volume'),
            'quoteVolume': undefined,
            'info': ticker,
        }, market);
    }

    async fetchTicker (symbol, params = {}) {
        /**
         * @method
         * @name bigone#fetchTicker
         * @description fetches a price ticker, a statistical calculation with the information calculated over the past 24 hours for a specific market
         * @param {string} symbol unified symbol of the market to fetch the ticker for
         * @param {object} params extra parameters specific to the bigone api endpoint
         * @returns {object} a [ticker structure]{@link https://docs.ccxt.com/en/latest/manual.html#ticker-structure}
         */
        await this.loadMarkets ();
        const market = this.market (symbol);
        const request = {
            'asset_pair_name': market['id'],
        };
        const response = await this.publicGetAssetPairsAssetPairNameTicker (this.extend (request, params));
        //
        //     {
        //         "code":0,
        //         "data":{
        //             "asset_pair_name":"ETH-BTC",
        //             "bid":{"price":"0.021593","order_count":1,"quantity":"0.20936"},
        //             "ask":{"price":"0.021613","order_count":1,"quantity":"2.87064"},
        //             "open":"0.021795",
        //             "high":"0.021795",
        //             "low":"0.021471",
        //             "close":"0.021613",
        //             "volume":"117078.90431",
        //             "daily_change":"-0.000182"
        //         }
        //     }
        //
        const ticker = this.safeValue (response, 'data', {});
        return this.parseTicker (ticker, market);
    }

    async fetchTickers (symbols = undefined, params = {}) {
        /**
         * @method
         * @name bigone#fetchTickers
         * @description fetches price tickers for multiple markets, statistical calculations with the information calculated over the past 24 hours each market
         * @param {[string]|undefined} symbols unified symbols of the markets to fetch the ticker for, all market tickers are returned if not assigned
         * @param {object} params extra parameters specific to the bigone api endpoint
         * @returns {object} an array of [ticker structures]{@link https://docs.ccxt.com/en/latest/manual.html#ticker-structure}
         */
        await this.loadMarkets ();
        const request = {};
        if (symbols !== undefined) {
            const ids = this.marketIds (symbols);
            request['pair_names'] = ids.join (',');
        }
        const response = await this.publicGetAssetPairsTickers (this.extend (request, params));
        //
        //     {
        //         "code":0,
        //         "data":[
        //             {
        //                 "asset_pair_name":"PCX-BTC",
        //                 "bid":{"price":"0.000234","order_count":1,"quantity":"0.518"},
        //                 "ask":{"price":"0.0002348","order_count":1,"quantity":"2.348"},
        //                 "open":"0.0002343",
        //                 "high":"0.0002348",
        //                 "low":"0.0002162",
        //                 "close":"0.0002348",
        //                 "volume":"12887.016",
        //                 "daily_change":"0.0000005"
        //             },
        //             {
        //                 "asset_pair_name":"GXC-USDT",
        //                 "bid":{"price":"0.5054","order_count":1,"quantity":"40.53"},
        //                 "ask":{"price":"0.5055","order_count":1,"quantity":"38.53"},
        //                 "open":"0.5262",
        //                 "high":"0.5323",
        //                 "low":"0.5055",
        //                 "close":"0.5055",
        //                 "volume":"603963.05",
        //                 "daily_change":"-0.0207"
        //             }
        //         ]
        //     }
        //
        const tickers = this.safeValue (response, 'data', []);
        const result = {};
        for (let i = 0; i < tickers.length; i++) {
            const ticker = this.parseTicker (tickers[i]);
            const symbol = ticker['symbol'];
            result[symbol] = ticker;
        }
        return this.filterByArray (result, 'symbol', symbols);
    }

    async fetchTime (params = {}) {
        /**
         * @method
         * @name bigone#fetchTime
         * @description fetches the current integer timestamp in milliseconds from the exchange server
         * @param {object} params extra parameters specific to the bigone api endpoint
         * @returns {int} the current integer timestamp in milliseconds from the exchange server
         */
        const response = await this.publicGetPing (params);
        //
        //     {
        //         "data": {
        //             "timestamp": 1527665262168391000
        //         }
        //     }
        //
        const data = this.safeValue (response, 'data', {});
        const timestamp = this.safeInteger (data, 'timestamp');
        return parseInt (timestamp / 1000000);
    }

    async fetchOrderBook (symbol, limit = undefined, params = {}) {
        /**
         * @method
         * @name bigone#fetchOrderBook
         * @description fetches information on open orders with bid (buy) and ask (sell) prices, volumes and other data
         * @param {string} symbol unified symbol of the market to fetch the order book for
         * @param {number|undefined} limit the maximum amount of order book entries to return
         * @param {object} params extra parameters specific to the bigone api endpoint
         * @returns {object} A dictionary of [order book structures]{@link https://docs.ccxt.com/en/latest/manual.html#order-book-structure} indexed by market symbols
         */
        await this.loadMarkets ();
        const market = this.market (symbol);
        const request = {
            'asset_pair_name': market['id'],
        };
        if (limit !== undefined) {
            request['limit'] = limit; // default 50, max 200
        }
        const response = await this.publicGetAssetPairsAssetPairNameDepth (this.extend (request, params));
        //
        //     {
        //         "code":0,
        //         "data": {
        //             "asset_pair_name": "EOS-BTC",
        //             "bids": [
        //                 { "price": "42", "order_count": 4, "quantity": "23.33363711" }
        //             ],
        //             "asks": [
        //                 { "price": "45", "order_count": 2, "quantity": "4193.3283464" }
        //             ]
        //         }
        //     }
        //
        const orderbook = this.safeValue (response, 'data', {});
        return this.parseOrderBook (orderbook, market['symbol'], undefined, 'bids', 'asks', 'price', 'quantity');
    }

    parseTrade (trade, market = undefined) {
        //
        // fetchTrades (public)
        //
        //     {
        //         "id": 38199941,
        //         "price": "3378.67",
        //         "amount": "0.019812",
        //         "taker_side": "ASK",
        //         "created_at": "2019-01-29T06:05:56Z"
        //     }
        //
        // fetchMyTrades (private)
        //
        //     {
        //         "id": 10854280,
        //         "asset_pair_name": "XIN-USDT",
        //         "price": "70",
        //         "amount": "1",
        //         "taker_side": "ASK",
        //         "maker_order_id": 58284908,
        //         "taker_order_id": 58284909,
        //         "maker_fee": "0.0008",
        //         "taker_fee": "0.07",
        //         "side": "SELF_TRADING",
        //         "inserted_at": "2019-04-16T12:00:01Z"
        //     },
        //
        //     {
        //         "id": 10854263,
        //         "asset_pair_name": "XIN-USDT",
        //         "price": "75.7",
        //         "amount": "12.743149",
        //         "taker_side": "BID",
        //         "maker_order_id": null,
        //         "taker_order_id": 58284888,
        //         "maker_fee": null,
        //         "taker_fee": "0.0025486298",
        //         "side": "BID",
        //         "inserted_at": "2019-04-15T06:20:57Z"
        //     }
        //
        const timestamp = this.parse8601 (this.safeString2 (trade, 'created_at', 'inserted_at'));
        const priceString = this.safeString (trade, 'price');
        const amountString = this.safeString (trade, 'amount');
        const marketId = this.safeString (trade, 'asset_pair_name');
        market = this.safeMarket (marketId, market, '-');
        let side = this.safeString (trade, 'side');
        const takerSide = this.safeString (trade, 'taker_side');
        let takerOrMaker = undefined;
        if ((takerSide !== undefined) && (side !== undefined) && (side !== 'SELF_TRADING')) {
            takerOrMaker = (takerSide === side) ? 'taker' : 'maker';
        }
        if (side === undefined) {
            // taker side is not related to buy/sell side
            // the following code is probably a mistake
            side = (takerSide === 'ASK') ? 'sell' : 'buy';
        } else {
            if (side === 'BID') {
                side = 'buy';
            } else if (side === 'ASK') {
                side = 'sell';
            }
        }
        const makerOrderId = this.safeString (trade, 'maker_order_id');
        const takerOrderId = this.safeString (trade, 'taker_order_id');
        let orderId = undefined;
        if (makerOrderId !== undefined) {
            if (takerOrderId !== undefined) {
                orderId = [ makerOrderId, takerOrderId ];
            } else {
                orderId = makerOrderId;
            }
        } else if (takerOrderId !== undefined) {
            orderId = takerOrderId;
        }
        const id = this.safeString (trade, 'id');
        const result = {
            'id': id,
            'timestamp': timestamp,
            'datetime': this.iso8601 (timestamp),
            'symbol': market['symbol'],
            'order': orderId,
            'type': 'limit',
            'side': side,
            'takerOrMaker': takerOrMaker,
            'price': priceString,
            'amount': amountString,
            'cost': undefined,
            'info': trade,
        };
        let makerCurrencyCode = undefined;
        let takerCurrencyCode = undefined;
        if (takerOrMaker !== undefined) {
            if (side === 'buy') {
                if (takerOrMaker === 'maker') {
                    makerCurrencyCode = market['base'];
                    takerCurrencyCode = market['quote'];
                } else {
                    makerCurrencyCode = market['quote'];
                    takerCurrencyCode = market['base'];
                }
            } else {
                if (takerOrMaker === 'maker') {
                    makerCurrencyCode = market['quote'];
                    takerCurrencyCode = market['base'];
                } else {
                    makerCurrencyCode = market['base'];
                    takerCurrencyCode = market['quote'];
                }
            }
        } else if (side === 'SELF_TRADING') {
            if (takerSide === 'BID') {
                makerCurrencyCode = market['quote'];
                takerCurrencyCode = market['base'];
            } else if (takerSide === 'ASK') {
                makerCurrencyCode = market['base'];
                takerCurrencyCode = market['quote'];
            }
        }
        const makerFeeCost = this.safeString (trade, 'maker_fee');
        const takerFeeCost = this.safeString (trade, 'taker_fee');
        if (makerFeeCost !== undefined) {
            if (takerFeeCost !== undefined) {
                result['fees'] = [
                    { 'cost': makerFeeCost, 'currency': makerCurrencyCode },
                    { 'cost': takerFeeCost, 'currency': takerCurrencyCode },
                ];
            } else {
                result['fee'] = { 'cost': makerFeeCost, 'currency': makerCurrencyCode };
            }
        } else if (takerFeeCost !== undefined) {
            result['fee'] = { 'cost': takerFeeCost, 'currency': takerCurrencyCode };
        } else {
            result['fee'] = undefined;
        }
        return this.safeTrade (result, market);
    }

    async fetchTrades (symbol, since = undefined, limit = undefined, params = {}) {
        /**
         * @method
         * @name bigone#fetchTrades
         * @description get the list of most recent trades for a particular symbol
         * @param {string} symbol unified symbol of the market to fetch trades for
         * @param {number|undefined} since timestamp in ms of the earliest trade to fetch
         * @param {number|undefined} limit the maximum amount of trades to fetch
         * @param {object} params extra parameters specific to the bigone api endpoint
         * @returns {[object]} a list of [trade structures]{@link https://docs.ccxt.com/en/latest/manual.html?#public-trades}
         */
        await this.loadMarkets ();
        const market = this.market (symbol);
        const request = {
            'asset_pair_name': market['id'],
        };
        const response = await this.publicGetAssetPairsAssetPairNameTrades (this.extend (request, params));
        //
        //     {
        //         "code": 0,
        //         "data": [
        //             {
        //                 "id": 38199941,
        //                 "price": "3378.67",
        //                 "amount": "0.019812",
        //                 "taker_side": "ASK",
        //                 "created_at": "2019-01-29T06:05:56Z"
        //             },
        //             {
        //                 "id": 38199934,
        //                 "price": "3376.14",
        //                 "amount": "0.019384",
        //                 "taker_side": "ASK",
        //                 "created_at": "2019-01-29T06:05:40Z"
        //             }
        //         ]
        //     }
        //
        const trades = this.safeValue (response, 'data', []);
        return this.parseTrades (trades, market, since, limit);
    }

    parseOHLCV (ohlcv, market = undefined) {
        //
        //     {
        //         close: '0.021562',
        //         high: '0.021563',
        //         low: '0.02156',
        //         open: '0.021563',
        //         time: '2019-11-21T07:54:00Z',
        //         volume: '59.84376'
        //     }
        //
        return [
            this.parse8601 (this.safeString (ohlcv, 'time')),
            this.safeNumber (ohlcv, 'open'),
            this.safeNumber (ohlcv, 'high'),
            this.safeNumber (ohlcv, 'low'),
            this.safeNumber (ohlcv, 'close'),
            this.safeNumber (ohlcv, 'volume'),
        ];
    }

    async fetchOHLCV (symbol, timeframe = '1m', since = undefined, limit = undefined, params = {}) {
        /**
         * @method
         * @name bigone#fetchOHLCV
         * @description fetches historical candlestick data containing the open, high, low, and close price, and the volume of a market
         * @param {string} symbol unified symbol of the market to fetch OHLCV data for
         * @param {string} timeframe the length of time each candle represents
         * @param {number|undefined} since timestamp in ms of the earliest candle to fetch
         * @param {number|undefined} limit the maximum amount of candles to fetch
         * @param {object} params extra parameters specific to the bigone api endpoint
         * @returns {[[number]]} A list of candles ordered as timestamp, open, high, low, close, volume
         */
        await this.loadMarkets ();
        const market = this.market (symbol);
        if (limit === undefined) {
            limit = 100; // default 100, max 500
        }
        const request = {
            'asset_pair_name': market['id'],
            'period': this.timeframes[timeframe],
            'limit': limit,
        };
        if (since !== undefined) {
            // const start = parseInt (since / 1000);
            const duration = this.parseTimeframe (timeframe);
            const end = this.sum (since, limit * duration * 1000);
            request['time'] = this.iso8601 (end);
        }
        const response = await this.publicGetAssetPairsAssetPairNameCandles (this.extend (request, params));
        //
        //     {
        //         code: 0,
        //         data: [
        //             {
        //                 close: '0.021656',
        //                 high: '0.021658',
        //                 low: '0.021652',
        //                 open: '0.021652',
        //                 time: '2019-11-21T09:30:00Z',
        //                 volume: '53.08664'
        //             },
        //             {
        //                 close: '0.021652',
        //                 high: '0.021656',
        //                 low: '0.021652',
        //                 open: '0.021656',
        //                 time: '2019-11-21T09:29:00Z',
        //                 volume: '88.39861'
        //             },
        //         ]
        //     }
        //
        const data = this.safeValue (response, 'data', []);
        return this.parseOHLCVs (data, market, timeframe, since, limit);
    }

    parseBalance (response) {
        const result = {
            'info': response,
            'timestamp': undefined,
            'datetime': undefined,
        };
        const balances = this.safeValue (response, 'data', []);
        for (let i = 0; i < balances.length; i++) {
            const balance = balances[i];
            const symbol = this.safeString (balance, 'asset_symbol');
            const code = this.safeCurrencyCode (symbol);
            const account = this.account ();
            account['total'] = this.safeString (balance, 'balance');
            account['used'] = this.safeString (balance, 'locked_balance');
            result[code] = account;
        }
        return this.safeBalance (result);
    }

    async fetchBalance (params = {}) {
        /**
         * @method
         * @name bigone#fetchBalance
         * @description query for balance and get the amount of funds available for trading or funds locked in orders
         * @param {object} params extra parameters specific to the bigone api endpoint
         * @returns {object} a [balance structure]{@link https://docs.ccxt.com/en/latest/manual.html?#balance-structure}
         */
        await this.loadMarkets ();
        const type = this.safeString (params, 'type', '');
        params = this.omit (params, 'type');
        const method = 'privateGet' + this.capitalize (type) + 'Accounts';
        const response = await this[method] (params);
        //
        //     {
        //         "code":0,
        //         "data":[
        //             {"asset_symbol":"NKC","balance":"0","locked_balance":"0"},
        //             {"asset_symbol":"UBTC","balance":"0","locked_balance":"0"},
        //             {"asset_symbol":"READ","balance":"0","locked_balance":"0"},
        //         ],
        //     }
        //
        return this.parseBalance (response);
    }

    parseOrder (order, market = undefined) {
        //
        //    {
        //        "id": 10,
        //        "asset_pair_name": "EOS-BTC",
        //        "price": "10.00",
        //        "amount": "10.00",
        //        "filled_amount": "9.0",
        //        "avg_deal_price": "12.0",
        //        "side": "ASK",
        //        "state": "FILLED",
        //        "created_at":"2019-01-29T06:05:56Z",
        //        "updated_at":"2019-01-29T06:05:56Z",
        //    }
        //
        const id = this.safeString (order, 'id');
        const marketId = this.safeString (order, 'asset_pair_name');
        const symbol = this.safeSymbol (marketId, market, '-');
        const timestamp = this.parse8601 (this.safeString (order, 'created_at'));
        const price = this.safeString (order, 'price');
        const amount = this.safeString (order, 'amount');
        const average = this.safeString (order, 'avg_deal_price');
        const filled = this.safeString (order, 'filled_amount');
        const status = this.parseOrderStatus (this.safeString (order, 'state'));
        let side = this.safeString (order, 'side');
        if (side === 'BID') {
            side = 'buy';
        } else {
            side = 'sell';
        }
        const lastTradeTimestamp = this.parse8601 (this.safeString (order, 'updated_at'));
        return this.safeOrder ({
            'info': order,
            'id': id,
            'clientOrderId': undefined,
            'timestamp': timestamp,
            'datetime': this.iso8601 (timestamp),
            'lastTradeTimestamp': lastTradeTimestamp,
            'symbol': symbol,
            'type': undefined,
            'timeInForce': undefined,
            'postOnly': undefined,
            'side': side,
            'price': price,
            'stopPrice': undefined,
            'amount': amount,
            'cost': undefined,
            'average': average,
            'filled': filled,
            'remaining': undefined,
            'status': status,
            'fee': undefined,
            'trades': undefined,
        }, market);
    }

    async createOrder (symbol, type, side, amount, price = undefined, params = {}) {
        /**
         * @method
         * @name bigone#createOrder
         * @description create a trade order
         * @param {string} symbol unified symbol of the market to create an order in
         * @param {string} type 'market' or 'limit'
         * @param {string} side 'buy' or 'sell'
         * @param {number} amount how much of currency you want to trade in units of base currency
         * @param {number|undefined} price the price at which the order is to be fullfilled, in units of the quote currency, ignored in market orders
         * @param {object} params extra parameters specific to the bigone api endpoint
         * @returns {object} an [order structure]{@link https://docs.ccxt.com/en/latest/manual.html#order-structure}
         */
        await this.loadMarkets ();
        const market = this.market (symbol);
        side = (side === 'buy') ? 'BID' : 'ASK';
        const uppercaseType = type.toUpperCase ();
        const request = {
            'asset_pair_name': market['id'], // asset pair name BTC-USDT, required
            'side': side, // order side one of "ASK"/"BID", required
            'amount': this.amountToPrecision (symbol, amount), // order amount, string, required
            // 'price': this.priceToPrecision (symbol, price), // order price, string, required
            'type': uppercaseType,
            // 'operator': 'GTE', // stop orders only, GTE greater than and equal, LTE less than and equal
            // 'immediate_or_cancel': false, // limit orders only, must be false when post_only is true
            // 'post_only': false, // limit orders only, must be false when immediate_or_cancel is true
        };
        if (uppercaseType === 'LIMIT') {
            request['price'] = this.priceToPrecision (symbol, price);
        } else {
            const isStopLimit = (uppercaseType === 'STOP_LIMIT');
            const isStopMarket = (uppercaseType === 'STOP_MARKET');
            if (isStopLimit || isStopMarket) {
                const stopPrice = this.safeNumber2 (params, 'stop_price', 'stopPrice');
                if (stopPrice === undefined) {
                    throw new ArgumentsRequired (this.id + ' createOrder() requires a stop_price parameter');
                }
                request['stop_price'] = this.priceToPrecision (symbol, stopPrice);
                params = this.omit (params, [ 'stop_price', 'stopPrice' ]);
            }
            if (isStopLimit) {
                request['price'] = this.priceToPrecision (symbol, price);
            }
        }
        const response = await this.privatePostOrders (this.extend (request, params));
        //
        //    {
        //        "id": 10,
        //        "asset_pair_name": "EOS-BTC",
        //        "price": "10.00",
        //        "amount": "10.00",
        //        "filled_amount": "9.0",
        //        "avg_deal_price": "12.0",
        //        "side": "ASK",
        //        "state": "FILLED",
        //        "created_at":"2019-01-29T06:05:56Z",
        //        "updated_at":"2019-01-29T06:05:56Z"
        //    }
        //
        const order = this.safeValue (response, 'data');
        return this.parseOrder (order, market);
    }

    async cancelOrder (id, symbol = undefined, params = {}) {
        /**
         * @method
         * @name bigone#cancelOrder
         * @description cancels an open order
         * @param {string} id order id
         * @param {string|undefined} symbol Not used by bigone cancelOrder ()
         * @param {object} params extra parameters specific to the bigone api endpoint
         * @returns {object} An [order structure]{@link https://docs.ccxt.com/en/latest/manual.html#order-structure}
         */
        await this.loadMarkets ();
        const request = { 'id': id };
        const response = await this.privatePostOrdersIdCancel (this.extend (request, params));
        //    {
        //        "id": 10,
        //        "asset_pair_name": "EOS-BTC",
        //        "price": "10.00",
        //        "amount": "10.00",
        //        "filled_amount": "9.0",
        //        "avg_deal_price": "12.0",
        //        "side": "ASK",
        //        "state": "CANCELLED",
        //        "created_at":"2019-01-29T06:05:56Z",
        //        "updated_at":"2019-01-29T06:05:56Z"
        //    }
        const order = this.safeValue (response, 'data');
        return this.parseOrder (order);
    }

    async cancelAllOrders (symbol = undefined, params = {}) {
        /**
         * @method
         * @name bigone#cancelAllOrders
         * @description cancel all open orders
         * @param {string|undefined} symbol unified market symbol, only orders in the market of this symbol are cancelled when symbol is not undefined
         * @param {object} params extra parameters specific to the bigone api endpoint
         * @returns {[object]} a list of [order structures]{@link https://docs.ccxt.com/en/latest/manual.html#order-structure}
         */
        await this.loadMarkets ();
        const market = this.market (symbol);
        const request = {
            'asset_pair_name': market['id'],
        };
        const response = await this.privatePostOrdersCancel (this.extend (request, params));
        //
        //     {
        //         "code":0,
        //         "data": {
        //             "cancelled":[
        //                 58272370,
        //                 58272377
        //             ],
        //             "failed": []
        //         }
        //     }
        //
        return response;
    }

    async fetchOrder (id, symbol = undefined, params = {}) {
        /**
         * @method
         * @name bigone#fetchOrder
         * @description fetches information on an order made by the user
         * @param {string|undefined} symbol not used by bigone fetchOrder
         * @param {object} params extra parameters specific to the bigone api endpoint
         * @returns {object} An [order structure]{@link https://docs.ccxt.com/en/latest/manual.html#order-structure}
         */
        await this.loadMarkets ();
        const request = { 'id': id };
        const response = await this.privateGetOrdersId (this.extend (request, params));
        const order = this.safeValue (response, 'data', {});
        return this.parseOrder (order);
    }

    async fetchOrders (symbol = undefined, since = undefined, limit = undefined, params = {}) {
        /**
         * @method
         * @name bigone#fetchOrders
         * @description fetches information on multiple orders made by the user
<<<<<<< HEAD
         * @param {string} symbol unified market symbol of the market orders were made in
         * @param {number|undefined} since the earliest time in ms to fetch orders for
         * @param {number|undefined} limit the maximum number of  orde structures to retrieve
         * @param {object} params extra parameters specific to the bigone api endpoint
         * @returns {[object]} a list of [order structures]{@link https://docs.ccxt.com/en/latest/manual.html#order-structure
=======
         * @param {str} symbol unified market symbol of the market orders were made in
         * @param {int|undefined} since the earliest time in ms to fetch orders for
         * @param {int|undefined} limit the maximum number of  orde structures to retrieve
         * @param {dict} params extra parameters specific to the bigone api endpoint
         * @returns {[dict]} a list of [order structures]{@link https://docs.ccxt.com/en/latest/manual.html#order-structure}
>>>>>>> 315e9aba
         */
        if (symbol === undefined) {
            throw new ArgumentsRequired (this.id + ' fetchOrders() requires a symbol argument');
        }
        await this.loadMarkets ();
        const market = this.market (symbol);
        const request = {
            'asset_pair_name': market['id'],
            // 'page_token': 'dxzef', // request page after this page token
            // 'side': 'ASK', // 'ASK' or 'BID', optional
            // 'state': 'FILLED', // 'CANCELLED', 'FILLED', 'PENDING'
            // 'limit' 20, // default 20, max 200
        };
        if (limit !== undefined) {
            request['limit'] = limit; // default 20, max 200
        }
        const response = await this.privateGetOrders (this.extend (request, params));
        //
        //    {
        //        "code":0,
        //        "data": [
        //             {
        //                 "id": 10,
        //                 "asset_pair_name": "ETH-BTC",
        //                 "price": "10.00",
        //                 "amount": "10.00",
        //                 "filled_amount": "9.0",
        //                 "avg_deal_price": "12.0",
        //                 "side": "ASK",
        //                 "state": "FILLED",
        //                 "created_at":"2019-01-29T06:05:56Z",
        //                 "updated_at":"2019-01-29T06:05:56Z",
        //             },
        //         ],
        //        "page_token":"dxzef",
        //    }
        //
        const orders = this.safeValue (response, 'data', []);
        return this.parseOrders (orders, market, since, limit);
    }

    async fetchMyTrades (symbol = undefined, since = undefined, limit = undefined, params = {}) {
        /**
         * @method
         * @name bigone#fetchMyTrades
         * @description fetch all trades made by the user
         * @param {string} symbol unified market symbol
         * @param {number|undefined} since the earliest time in ms to fetch trades for
         * @param {number|undefined} limit the maximum number of trades structures to retrieve
         * @param {object} params extra parameters specific to the bigone api endpoint
         * @returns {[object]} a list of [trade structures]{@link https://docs.ccxt.com/en/latest/manual.html#trade-structure}
         */
        await this.loadMarkets ();
        if (symbol === undefined) {
            throw new ArgumentsRequired (this.id + ' fetchMyTrades() requires a symbol argument');
        }
        const market = this.market (symbol);
        const request = {
            'asset_pair_name': market['id'],
            // 'page_token': 'dxzef', // request page after this page token
        };
        if (limit !== undefined) {
            request['limit'] = limit; // default 20, max 200
        }
        const response = await this.privateGetTrades (this.extend (request, params));
        //
        //     {
        //         "code": 0,
        //         "data": [
        //             {
        //                 "id": 10854280,
        //                 "asset_pair_name": "XIN-USDT",
        //                 "price": "70",
        //                 "amount": "1",
        //                 "taker_side": "ASK",
        //                 "maker_order_id": 58284908,
        //                 "taker_order_id": 58284909,
        //                 "maker_fee": "0.0008",
        //                 "taker_fee": "0.07",
        //                 "side": "SELF_TRADING",
        //                 "inserted_at": "2019-04-16T12:00:01Z"
        //             },
        //             {
        //                 "id": 10854263,
        //                 "asset_pair_name": "XIN-USDT",
        //                 "price": "75.7",
        //                 "amount": "12.743149",
        //                 "taker_side": "BID",
        //                 "maker_order_id": null,
        //                 "taker_order_id": 58284888,
        //                 "maker_fee": null,
        //                 "taker_fee": "0.0025486298",
        //                 "side": "BID",
        //                 "inserted_at": "2019-04-15T06:20:57Z"
        //             }
        //         ],
        //         "page_token":"dxfv"
        //     }
        //
        const trades = this.safeValue (response, 'data', []);
        return this.parseTrades (trades, market, since, limit);
    }

    parseOrderStatus (status) {
        const statuses = {
            'PENDING': 'open',
            'FILLED': 'closed',
            'CANCELLED': 'canceled',
        };
        return this.safeString (statuses, status);
    }

    async fetchOpenOrders (symbol = undefined, since = undefined, limit = undefined, params = {}) {
        /**
         * @method
         * @name bigone#fetchOpenOrders
         * @description fetch all unfilled currently open orders
         * @param {string} symbol unified market symbol
         * @param {number|undefined} since the earliest time in ms to fetch open orders for
         * @param {number|undefined} limit the maximum number of  open orders structures to retrieve
         * @param {object} params extra parameters specific to the bigone api endpoint
         * @returns {[object]} a list of [order structures]{@link https://docs.ccxt.com/en/latest/manual.html#order-structure}
         */
        const request = {
            'state': 'PENDING',
        };
        return await this.fetchOrders (symbol, since, limit, this.extend (request, params));
    }

    async fetchClosedOrders (symbol = undefined, since = undefined, limit = undefined, params = {}) {
        /**
         * @method
         * @name bigone#fetchClosedOrders
         * @description fetches information on multiple closed orders made by the user
<<<<<<< HEAD
         * @param {string} symbol unified market symbol of the market orders were made in
         * @param {number|undefined} since the earliest time in ms to fetch orders for
         * @param {number|undefined} limit the maximum number of  orde structures to retrieve
         * @param {object} params extra parameters specific to the bigone api endpoint
         * @returns {[object]} a list of [order structures]{@link https://docs.ccxt.com/en/latest/manual.html#order-structure
=======
         * @param {str} symbol unified market symbol of the market orders were made in
         * @param {int|undefined} since the earliest time in ms to fetch orders for
         * @param {int|undefined} limit the maximum number of  orde structures to retrieve
         * @param {dict} params extra parameters specific to the bigone api endpoint
         * @returns {[dict]} a list of [order structures]{@link https://docs.ccxt.com/en/latest/manual.html#order-structure}
>>>>>>> 315e9aba
         */
        const request = {
            'state': 'FILLED',
        };
        return await this.fetchOrders (symbol, since, limit, this.extend (request, params));
    }

    nonce () {
        return this.microseconds () * 1000;
    }

    sign (path, api = 'public', method = 'GET', params = {}, headers = undefined, body = undefined) {
        const query = this.omit (params, this.extractParams (path));
        const baseUrl = this.implodeHostname (this.urls['api'][api]);
        let url = baseUrl + '/' + this.implodeParams (path, params);
        if (api === 'public') {
            if (Object.keys (query).length) {
                url += '?' + this.urlencode (query);
            }
        } else {
            this.checkRequiredCredentials ();
            const nonce = this.nonce ().toString ();
            const request = {
                'type': 'OpenAPIV2',
                'sub': this.apiKey,
                'nonce': nonce,
                // 'recv_window': '30', // default 30
            };
            const jwt = this.jwt (request, this.encode (this.secret));
            headers = {
                'Authorization': 'Bearer ' + jwt,
            };
            if (method === 'GET') {
                if (Object.keys (query).length) {
                    url += '?' + this.urlencode (query);
                }
            } else if (method === 'POST') {
                headers['Content-Type'] = 'application/json';
                body = this.json (query);
            }
        }
        return { 'url': url, 'method': method, 'body': body, 'headers': headers };
    }

    async fetchDepositAddress (code, params = {}) {
        /**
         * @method
         * @name bigone#fetchDepositAddress
         * @description fetch the deposit address for a currency associated with this account
         * @param {string} code unified currency code
         * @param {object} params extra parameters specific to the bigone api endpoint
         * @returns {object} an [address structure]{@link https://docs.ccxt.com/en/latest/manual.html#address-structure}
         */
        await this.loadMarkets ();
        const currency = this.currency (code);
        const request = {
            'asset_symbol': currency['id'],
        };
        const response = await this.privateGetAssetsAssetSymbolAddress (this.extend (request, params));
        //
        // the actual response format is not the same as the documented one
        // the data key contains an array in the actual response
        //
        //     {
        //         "code":0,
        //         "message":"",
        //         "data":[
        //             {
        //                 "id":5521878,
        //                 "chain":"Bitcoin",
        //                 "value":"1GbmyKoikhpiQVZ1C9sbF17mTyvBjeobVe",
        //                 "memo":""
        //             }
        //         ]
        //     }
        //
        const data = this.safeValue (response, 'data', []);
        const dataLength = data.length;
        if (dataLength < 1) {
            throw new ExchangeError (this.id + ' fetchDepositAddress() returned empty address response');
        }
        const firstElement = data[0];
        const address = this.safeString (firstElement, 'value');
        const tag = this.safeString (firstElement, 'memo');
        this.checkAddress (address);
        return {
            'currency': code,
            'address': address,
            'tag': tag,
            'network': undefined,
            'info': response,
        };
    }

    parseTransactionStatus (status) {
        const statuses = {
            // what are other statuses here?
            'WITHHOLD': 'ok', // deposits
            'UNCONFIRMED': 'pending',
            'CONFIRMED': 'ok', // withdrawals
            'COMPLETED': 'ok',
            'PENDING': 'pending',
        };
        return this.safeString (statuses, status, status);
    }

    parseTransaction (transaction, currency = undefined) {
        //
        // fetchDeposits
        //
        //     {
        //         "amount": "25.0",
        //         "asset_symbol": "BTS"
        //         "confirms": 100,
        //         "id": 5,
        //         "inserted_at": "2018-02-16T11:39:58.000Z",
        //         "is_internal": false,
        //         "kind": "default",
        //         "memo": "",
        //         "state": "WITHHOLD",
        //         "txid": "72e03037d144dae3d32b68b5045462b1049a0755",
        //         "updated_at": "2018-11-09T10:20:09.000Z",
        //     }
        //
        // fetchWithdrawals
        //
        //     {
        //         "amount": "5",
        //         "asset_symbol": "ETH",
        //         "completed_at": "2018-03-15T16:13:45.610463Z",
        //         "customer_id": "10",
        //         "id": 10,
        //         "inserted_at": "2018-03-15T16:13:45.610463Z",
        //         "is_internal": true,
        //         "note": "2018-03-15T16:13:45.610463Z",
        //         "state": "CONFIRMED",
        //         "target_address": "0x4643bb6b393ac20a6175c713175734a72517c63d6f7"
        //         "txid": "0x4643bb6b393ac20a6175c713175734a72517c63d6f73a3ca90a15356f2e967da0",
        //     }
        //
        // withdraw
        //
        //     {
        //         "id":1077391,
        //         "customer_id":1082679,
        //         "amount":"21.9000000000000000",
        //         "txid":"",
        //         "is_internal":false,
        //         "kind":"on_chain",
        //         "state":"PENDING",
        //         "inserted_at":"2020-06-03T00:50:57+00:00",
        //         "updated_at":"2020-06-03T00:50:57+00:00",
        //         "memo":"",
        //         "target_address":"rDYtYT3dBeuw376rvHqoZBKW3UmvguoBAf",
        //         "fee":"0.1000000000000000",
        //         "asset_symbol":"XRP"
        //     }
        //
        const currencyId = this.safeString (transaction, 'asset_symbol');
        const code = this.safeCurrencyCode (currencyId);
        const id = this.safeInteger (transaction, 'id');
        const amount = this.safeNumber (transaction, 'amount');
        const status = this.parseTransactionStatus (this.safeString (transaction, 'state'));
        const timestamp = this.parse8601 (this.safeString (transaction, 'inserted_at'));
        const updated = this.parse8601 (this.safeString2 (transaction, 'updated_at', 'completed_at'));
        const txid = this.safeString (transaction, 'txid');
        const address = this.safeString (transaction, 'target_address');
        const tag = this.safeString (transaction, 'memo');
        const type = ('customer_id' in transaction) ? 'deposit' : 'withdrawal';
        return {
            'info': transaction,
            'id': id,
            'txid': txid,
            'timestamp': timestamp,
            'datetime': this.iso8601 (timestamp),
            'network': undefined,
            'addressFrom': undefined,
            'address': undefined,
            'addressTo': address,
            'tagFrom': undefined,
            'tag': tag,
            'tagTo': undefined,
            'type': type,
            'amount': amount,
            'currency': code,
            'status': status,
            'updated': updated,
            'fee': undefined,
        };
    }

    async fetchDeposits (code = undefined, since = undefined, limit = undefined, params = {}) {
        /**
         * @method
         * @name bigone#fetchDeposits
         * @description fetch all deposits made to an account
         * @param {string|undefined} code unified currency code
         * @param {number|undefined} since the earliest time in ms to fetch deposits for
         * @param {number|undefined} limit the maximum number of deposits structures to retrieve
         * @param {object} params extra parameters specific to the bigone api endpoint
         * @returns {[object]} a list of [transaction structures]{@link https://docs.ccxt.com/en/latest/manual.html#transaction-structure}
         */
        await this.loadMarkets ();
        const request = {
            // 'page_token': 'dxzef', // request page after this page token
            // 'limit': 50, // optional, default 50
            // 'kind': 'string', // optional - air_drop, big_holder_dividend, default, eosc_to_eos, internal, equally_airdrop, referral_mining, one_holder_dividend, single_customer, snapshotted_airdrop, trade_mining
            // 'asset_symbol': 'BTC', // optional
        };
        let currency = undefined;
        if (code !== undefined) {
            currency = this.currency (code);
            request['asset_symbol'] = currency['id'];
        }
        if (limit !== undefined) {
            request['limit'] = limit; // default 50
        }
        const response = await this.privateGetDeposits (this.extend (request, params));
        //
        //     {
        //         "code": 0,
        //         "page_token": "NQ==",
        //         "data": [
        //             {
        //                 "id": 5,
        //                 "amount": "25.0",
        //                 "confirms": 100,
        //                 "txid": "72e03037d144dae3d32b68b5045462b1049a0755",
        //                 "is_internal": false,
        //                 "inserted_at": "2018-02-16T11:39:58.000Z",
        //                 "updated_at": "2018-11-09T10:20:09.000Z",
        //                 "kind": "default",
        //                 "memo": "",
        //                 "state": "WITHHOLD",
        //                 "asset_symbol": "BTS"
        //             }
        //         ]
        //     }
        //
        const deposits = this.safeValue (response, 'data', []);
        return this.parseTransactions (deposits, code, since, limit);
    }

    async fetchWithdrawals (code = undefined, since = undefined, limit = undefined, params = {}) {
        /**
         * @method
         * @name bigone#fetchWithdrawals
         * @description fetch all withdrawals made from an account
         * @param {string|undefined} code unified currency code
         * @param {number|undefined} since the earliest time in ms to fetch withdrawals for
         * @param {number|undefined} limit the maximum number of withdrawals structures to retrieve
         * @param {object} params extra parameters specific to the bigone api endpoint
         * @returns {[object]} a list of [transaction structures]{@link https://docs.ccxt.com/en/latest/manual.html#transaction-structure}
         */
        await this.loadMarkets ();
        const request = {
            // 'page_token': 'dxzef', // request page after this page token
            // 'limit': 50, // optional, default 50
            // 'kind': 'string', // optional - air_drop, big_holder_dividend, default, eosc_to_eos, internal, equally_airdrop, referral_mining, one_holder_dividend, single_customer, snapshotted_airdrop, trade_mining
            // 'asset_symbol': 'BTC', // optional
        };
        let currency = undefined;
        if (code !== undefined) {
            currency = this.currency (code);
            request['asset_symbol'] = currency['id'];
        }
        if (limit !== undefined) {
            request['limit'] = limit; // default 50
        }
        const response = await this.privateGetWithdrawals (this.extend (request, params));
        //
        //     {
        //         "code": 0,
        //         "data": [
        //             {
        //                 "id": 10,
        //                 "customer_id": "10",
        //                 "asset_symbol": "ETH",
        //                 "amount": "5",
        //                 "state": "CONFIRMED",
        //                 "note": "2018-03-15T16:13:45.610463Z",
        //                 "txid": "0x4643bb6b393ac20a6175c713175734a72517c63d6f73a3ca90a15356f2e967da0",
        //                 "completed_at": "2018-03-15T16:13:45.610463Z",
        //                 "inserted_at": "2018-03-15T16:13:45.610463Z",
        //                 "is_internal": true,
        //                 "target_address": "0x4643bb6b393ac20a6175c713175734a72517c63d6f7"
        //             }
        //         ],
        //         "page_token":"dxvf"
        //     }
        //
        const withdrawals = this.safeValue (response, 'data', []);
        return this.parseTransactions (withdrawals, code, since, limit);
    }

    async transfer (code, amount, fromAccount, toAccount, params = {}) {
        /**
         * @method
         * @name bigone#transfer
         * @description transfer currency internally between wallets on the same account
         * @param {string} code unified currency code
         * @param {number} amount amount to transfer
         * @param {string} fromAccount account to transfer from
         * @param {string} toAccount account to transfer to
         * @param {object} params extra parameters specific to the bigone api endpoint
         * @returns {object} a [transfer structure]{@link https://docs.ccxt.com/en/latest/manual.html#transfer-structure}
         */
        await this.loadMarkets ();
        const currency = this.currency (code);
        const accountsByType = this.safeValue (this.options, 'accountsByType', {});
        const fromId = this.safeString (accountsByType, fromAccount, fromAccount);
        const toId = this.safeString (accountsByType, toAccount, toAccount);
        const guid = this.safeString (params, 'guid', this.uuid ());
        const request = {
            'symbol': currency['id'],
            'amount': this.currencyToPrecision (code, amount),
            'from': fromId,
            'to': toId,
            'guid': guid,
            // 'type': type, // NORMAL, MASTER_TO_SUB, SUB_TO_MASTER, SUB_INTERNAL, default is NORMAL
            // 'sub_acccunt': '', // when type is NORMAL, it should be empty, and when type is others it is required
        };
        const response = await this.privatePostTransfer (this.extend (request, params));
        //
        //     {
        //         "code": 0,
        //         "data": null
        //     }
        //
        const transfer = this.parseTransfer (response, currency);
        const transferOptions = this.safeValue (this.options, 'transfer', {});
        const fillResponseFromRequest = this.safeValue (transferOptions, 'fillResponseFromRequest', true);
        if (fillResponseFromRequest) {
            transfer['fromAccount'] = fromAccount;
            transfer['toAccount'] = toAccount;
            transfer['amount'] = amount;
            transfer['id'] = guid;
        }
        return transfer;
    }

    parseTransfer (transfer, currency = undefined) {
        //
        //     {
        //         "code": 0,
        //         "data": null
        //     }
        //
        const code = this.safeNumber (transfer, 'code');
        return {
            'info': transfer,
            'id': undefined,
            'timestamp': undefined,
            'datetime': undefined,
            'currency': code,
            'amount': undefined,
            'fromAccount': undefined,
            'toAccount': undefined,
            'status': this.parseTransferStatus (code),
        };
    }

    parseTransferStatus (status) {
        const statuses = {
            '0': 'ok',
        };
        return this.safeString (statuses, status, 'failed');
    }

    async withdraw (code, amount, address, tag = undefined, params = {}) {
        /**
         * @method
         * @name bigone#withdraw
         * @description make a withdrawal
         * @param {string} code unified currency code
         * @param {number} amount the amount to withdraw
         * @param {string} address the address to withdraw to
         * @param {string|undefined} tag
         * @param {object} params extra parameters specific to the bigone api endpoint
         * @returns {object} a [transaction structure]{@link https://docs.ccxt.com/en/latest/manual.html#transaction-structure}
         */
        [ tag, params ] = this.handleWithdrawTagAndParams (tag, params);
        await this.loadMarkets ();
        const currency = this.currency (code);
        const request = {
            'symbol': currency['id'],
            'target_address': address,
            'amount': this.currencyToPrecision (code, amount),
        };
        if (tag !== undefined) {
            request['memo'] = tag;
        }
        // requires write permission on the wallet
        const response = await this.privatePostWithdrawals (this.extend (request, params));
        //
        //     {
        //         "code":0,
        //         "message":"",
        //         "data":{
        //             "id":1077391,
        //             "customer_id":1082679,
        //             "amount":"21.9000000000000000",
        //             "txid":"",
        //             "is_internal":false,
        //             "kind":"on_chain",
        //             "state":"PENDING",
        //             "inserted_at":"2020-06-03T00:50:57+00:00",
        //             "updated_at":"2020-06-03T00:50:57+00:00",
        //             "memo":"",
        //             "target_address":"rDYtYT3dBeuw376rvHqoZBKW3UmvguoBAf",
        //             "fee":"0.1000000000000000",
        //             "asset_symbol":"XRP"
        //         }
        //     }
        //
        const data = this.safeValue (response, 'data', {});
        return this.parseTransaction (data, currency);
    }

    handleErrors (httpCode, reason, url, method, headers, body, response, requestHeaders, requestBody) {
        if (response === undefined) {
            return; // fallback to default error handler
        }
        //
        //      {"code":10013,"message":"Resource not found"}
        //      {"code":40004,"message":"invalid jwt"}
        //
        const code = this.safeString (response, 'code');
        const message = this.safeString (response, 'message');
        if (code !== '0') {
            const feedback = this.id + ' ' + body;
            this.throwExactlyMatchedException (this.exceptions['exact'], message, feedback);
            this.throwExactlyMatchedException (this.exceptions['exact'], code, feedback);
            this.throwBroadlyMatchedException (this.exceptions['broad'], message, feedback);
            throw new ExchangeError (feedback); // unknown message
        }
    }
};<|MERGE_RESOLUTION|>--- conflicted
+++ resolved
@@ -979,19 +979,11 @@
          * @method
          * @name bigone#fetchOrders
          * @description fetches information on multiple orders made by the user
-<<<<<<< HEAD
-         * @param {string} symbol unified market symbol of the market orders were made in
-         * @param {number|undefined} since the earliest time in ms to fetch orders for
-         * @param {number|undefined} limit the maximum number of  orde structures to retrieve
-         * @param {object} params extra parameters specific to the bigone api endpoint
-         * @returns {[object]} a list of [order structures]{@link https://docs.ccxt.com/en/latest/manual.html#order-structure
-=======
          * @param {str} symbol unified market symbol of the market orders were made in
          * @param {int|undefined} since the earliest time in ms to fetch orders for
          * @param {int|undefined} limit the maximum number of  orde structures to retrieve
          * @param {dict} params extra parameters specific to the bigone api endpoint
          * @returns {[dict]} a list of [order structures]{@link https://docs.ccxt.com/en/latest/manual.html#order-structure}
->>>>>>> 315e9aba
          */
         if (symbol === undefined) {
             throw new ArgumentsRequired (this.id + ' fetchOrders() requires a symbol argument');
@@ -1122,24 +1114,24 @@
     }
 
     async fetchClosedOrders (symbol = undefined, since = undefined, limit = undefined, params = {}) {
-        /**
-         * @method
-         * @name bigone#fetchClosedOrders
-         * @description fetches information on multiple closed orders made by the user
-<<<<<<< HEAD
-         * @param {string} symbol unified market symbol of the market orders were made in
-         * @param {number|undefined} since the earliest time in ms to fetch orders for
-         * @param {number|undefined} limit the maximum number of  orde structures to retrieve
-         * @param {object} params extra parameters specific to the bigone api endpoint
-         * @returns {[object]} a list of [order structures]{@link https://docs.ccxt.com/en/latest/manual.html#order-structure
-=======
-         * @param {str} symbol unified market symbol of the market orders were made in
-         * @param {int|undefined} since the earliest time in ms to fetch orders for
-         * @param {int|undefined} limit the maximum number of  orde structures to retrieve
-         * @param {dict} params extra parameters specific to the bigone api endpoint
-         * @returns {[dict]} a list of [order structures]{@link https://docs.ccxt.com/en/latest/manual.html#order-structure}
->>>>>>> 315e9aba
-         */
+        //
+        // @method
+        // @name bigone#fetchClosedOrders
+        // @description fetches information on multiple closed orders made by the user
+        // <<<<<<< HEAD
+        // @param {string} symbol unified market symbol of the market orders were made in
+        // @param {number|undefined} since the earliest time in ms to fetch orders for
+        // @param {number|undefined} limit the maximum number of  orde structures to retrieve
+        // @param {object} params extra parameters specific to the bigone api endpoint
+        // @returns {[object]} a list of [order structures]{@link https://docs.ccxt.com/en/latest/manual.html#order-structure
+        // =======
+        // @param {str} symbol unified market symbol of the market orders were made in
+        // @param {int|undefined} since the earliest time in ms to fetch orders for
+        // @param {int|undefined} limit the maximum number of  orde structures to retrieve
+        // @param {dict} params extra parameters specific to the bigone api endpoint
+        // @returns {[dict]} a list of [order structures]{@link https://docs.ccxt.com/en/latest/manual.html#order-structure}
+        // >>>>>>> 315e9aba84a2acbeef9dbcb1b7afb5d9e42e72af
+        //
         const request = {
             'state': 'FILLED',
         };

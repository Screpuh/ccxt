'use strict';

//  ---------------------------------------------------------------------------

const Exchange = require ('./base/Exchange');
const { AuthenticationError, ExchangeError, BadSymbol, BadRequest, InvalidOrder, ArgumentsRequired, OrderNotFound, InsufficientFunds, DDoSProtection } = require ('./base/errors');
const { TICK_SIZE } = require ('./base/functions/number');
const Precise = require ('./base/Precise');

//  ---------------------------------------------------------------------------

module.exports = class ripio extends Exchange {
    describe () {
        return this.deepExtend (super.describe (), {
            'id': 'ripio',
            'name': 'Ripio',
            'countries': [ 'AR', 'BR' ], // Argentina
            'rateLimit': 50,
            'version': 'v1',
            'pro': true,
            // new metainfo interface
            'has': {
<<<<<<< HEAD
                'CORS': undefined,
=======
>>>>>>> d12b4bb8
                'cancelOrder': true,
                'CORS': false,
                'createOrder': true,
                'fetchBalance': true,
                'fetchClosedOrders': true,
                'fetchCurrencies': true,
                'fetchMyTrades': true,
                'fetchOpenOrders': true,
                'fetchOrder': true,
                'fetchOrderBook': true,
                'fetchOrders': true,
                'fetchTicker': true,
                'fetchTickers': true,
                'fetchTrades': true,
            },
            'urls': {
                'logo': 'https://user-images.githubusercontent.com/1294454/94507548-a83d6a80-0218-11eb-9998-28b9cec54165.jpg',
                'api': {
                    'public': 'https://api.exchange.ripio.com/api',
                    'private': 'https://api.exchange.ripio.com/api',
                },
                'www': 'https://exchange.ripio.com',
                'doc': [
                    'https://exchange.ripio.com/en/api/',
                ],
                'fees': 'https://exchange.ripio.com/en/fee',
            },
            'api': {
                'public': {
                    'get': [
                        'rate/all/',
                        'rate/{pair}/',
                        'orderbook/{pair}/',
                        'tradehistory/{pair}/',
                        'pair/',
                        'currency/',
                        'orderbook/{pair}/depth/',
                    ],
                },
                'private': {
                    'get': [
                        'balances/exchange_balances/',
                        'order/{pair}/{order_id}/',
                        'order/{pair}/',
                        'trade/{pair}/',
                    ],
                    'post': [
                        'order/{pair}/',
                        'order/{pair}/{order_id}/cancel/',
                    ],
                },
            },
            'fees': {
                'trading': {
                    'tierBased': true,
                    'percentage': true,
                    'taker': 0.0 / 100,
                    'maker': 0.0 / 100,
                },
            },
            'precisionMode': TICK_SIZE,
            'requiredCredentials': {
                'apiKey': true,
                'secret': false,
            },
            'exceptions': {
                'exact': {
                },
                'broad': {
                    'Authentication credentials were not provided': AuthenticationError, // {"detail":"Authentication credentials were not provided."}
                    'Disabled pair': BadSymbol, // {"status_code":400,"errors":{"pair":["Invalid/Disabled pair BTC_ARS"]},"message":"An error has occurred, please check the form."}
                    'Invalid order type': InvalidOrder, // {"status_code":400,"errors":{"order_type":["Invalid order type. Valid options: ['MARKET', 'LIMIT']"]},"message":"An error has occurred, please check the form."}
                    'Your balance is not enough': InsufficientFunds, // {"status_code":400,"errors":{"non_field_errors":["Your balance is not enough for this order: You have 0 BTC but you need 1 BTC"]},"message":"An error has occurred, please check the form."}
                    "Order couldn't be created": ExchangeError, // {'status_code': 400,'errors': {'non_field_errors': _("Order couldn't be created")}, 'message': _('Seems like an unexpected error occurred. Please try again later or write us to support@ripio.com if the problem persists.') }
                    // {"status_code":404,"errors":{"order":["Order 286e560e-b8a2-464b-8b84-15a7e2a67eab not found."]},"message":"An error has occurred, please check the form."}
                    // {"status_code":404,"errors":{"trade":["Trade <trade_id> not found."]},"message":"An error has occurred, please check the form."}
                    'not found': OrderNotFound,
                    'Invalid pair': BadSymbol, // {"status_code":400,"errors":{"pair":["Invalid pair FOOBAR"]},"message":"An error has occurred, please check the form."}
                    'amount must be a number': BadRequest, // {"status_code":400,"errors":{"amount":["amount must be a number"]},"message":"An error has occurred, please check the form."}
                    'Total must be at least': InvalidOrder, // {"status_code":400,"errors":{"non_field_errors":["Total must be at least 10."]},"message":"An error has occurred, please check the form."}
                    'Account not found': BadRequest, // {"error_description": "Account not found."}, "status": 404
                    'Wrong password provided': AuthenticationError, // {'error': "Wrong password provided."}, “status_code”: 400
                    'User tokens limit': DDoSProtection, // {'error': "User tokens limit. Can't create more than 10 tokens."}, “status_code”: 400
                    'Something unexpected ocurred': ExchangeError, // {'status_code': 400, 'errors': {'non_field_errors': 'Something unexpected ocurred!'}, 'message': 'Seems like an unexpected error occurred. Please try again later or write us to support@ripio.com if the problem persists.'}
                    // {'status_code': 404, 'errors': {'account_balance': ['Exchange balance <currency>not found.']},'message': 'An error has occurred, please check the form.'}
                    // {'status_code': 404, 'errors': {'account_balance': ['Account balance <id> not found.']},'message': 'An error has occurred, please check the form.'}
                    'account_balance': BadRequest,
                },
            },
        });
    }

    async fetchMarkets (params = {}) {
        const response = await this.publicGetPair (params);
        //
        //     {
        //         "next":null,
        //         "previous":null,
        //         "results":[
        //             {
        //                 "base":"BTC",
        //                 "base_name":"Bitcoin",
        //                 "quote":"USDC",
        //                 "quote_name":"USD Coin",
        //                 "symbol":"BTC_USDC",
        //                 "fees":[
        //                     {"traded_volume":0.0,"maker_fee":0.0,"taker_fee":0.0,"cancellation_fee":0.0}
        //                 ],
        //                 "country":"ZZ",
        //                 "enabled":true,
        //                 "priority":10,
        //                 "min_amount":"0.00001",
        //                 "price_tick":"0.000001",
        //                 "min_value":"10",
        //                 "limit_price_threshold":"25.00"
        //             },
        //         ]
        //     }
        //
        const result = [];
        const results = this.safeValue (response, 'results', []);
        for (let i = 0; i < results.length; i++) {
            const market = results[i];
            const baseId = this.safeString (market, 'base');
            const quoteId = this.safeString (market, 'quote');
            const id = this.safeString (market, 'symbol');
            const base = this.safeCurrencyCode (baseId);
            const quote = this.safeCurrencyCode (quoteId);
            const symbol = base + '/' + quote;
            const precision = {
                'amount': this.safeNumber (market, 'min_amount'),
                'price': this.safeNumber (market, 'price_tick'),
            };
            const limits = {
                'amount': {
                    'min': this.safeNumber (market, 'min_amount'),
                    'max': undefined,
                },
                'price': {
                    'min': undefined,
                    'max': undefined,
                },
                'cost': {
                    'min': this.safeNumber (market, 'min_value'),
                    'max': undefined,
                },
            };
            const active = this.safeValue (market, 'enabled', true);
            const fees = this.safeValue (market, 'fees', []);
            const firstFee = this.safeValue (fees, 0, {});
            const maker = this.safeNumber (firstFee, 'maker_fee', 0.0);
            const taker = this.safeNumber (firstFee, 'taker_fee', 0.0);
            result.push ({
                'id': id,
                'symbol': symbol,
                'base': base,
                'quote': quote,
                'baseId': baseId,
                'quoteId': quoteId,
                'precision': precision,
                'maker': maker,
                'taker': taker,
                'limits': limits,
                'info': market,
                'active': active,
            });
        }
        return result;
    }

    async fetchCurrencies (params = {}) {
        const response = await this.publicGetCurrency (params);
        //
        //     {
        //         "next":null,
        //         "previous":null,
        //         "results":[
        //             {
        //                 "name":"Argentine Peso",
        //                 "symbol":"$",
        //                 "currency":"ARS",
        //                 "country":"AR",
        //                 "decimal_places":"2",
        //                 "enabled":true
        //             },
        //             {
        //                 "name":"Bitcoin Cash",
        //                 "symbol":"BCH",
        //                 "currency":"BCH",
        //                 "country":"AR",
        //                 "decimal_places":"8",
        //                 "enabled":true
        //             },
        //             {
        //                 "name":"Bitcoin",
        //                 "symbol":"BTC",
        //                 "currency":"BTC",
        //                 "country":"AR",
        //                 "decimal_places":"8",
        //                 "enabled":true
        //             }
        //         ]
        //     }
        //
        const results = this.safeValue (response, 'results', []);
        const result = {};
        for (let i = 0; i < results.length; i++) {
            const currency = results[i];
            const id = this.safeString (currency, 'currency');
            const code = this.safeCurrencyCode (id);
            const name = this.safeString (currency, 'name');
            const active = this.safeValue (currency, 'enabled', true);
            const precision = this.safeInteger (currency, 'decimal_places');
            result[code] = {
                'id': id,
                'code': code,
                'name': name,
                'info': currency, // the original payload
                'active': active,
                'fee': undefined,
                'precision': precision,
                'limits': {
                    'amount': { 'min': undefined, 'max': undefined },
                    'withdraw': { 'min': undefined, 'max': undefined },
                },
            };
        }
        return result;
    }

    parseTicker (ticker, market = undefined) {
        //
        // fetchTicker, fetchTickers
        //
        //     {
        //         "pair":"BTC_USDC",
        //         "last_price":"10850.02",
        //         "low":"10720.03",
        //         "high":"10909.99",
        //         "variation":"1.21",
        //         "volume":"0.83868",
        //         "base":"BTC",
        //         "base_name":"Bitcoin",
        //         "quote":"USDC",
        //         "quote_name":"USD Coin",
        //         "bid":"10811.00",
        //         "ask":"10720.03",
        //         "avg":"10851.47",
        //         "ask_volume":"0.00140",
        //         "bid_volume":"0.00185",
        //         "created_at":"2020-09-28 21:44:51.228920+00:00"
        //     }
        //
        const timestamp = this.parse8601 (this.safeString (ticker, 'created_at'));
        const marketId = this.safeString (ticker, 'pair');
        const symbol = this.safeSymbol (marketId, market);
        const last = this.safeNumber (ticker, 'last_price');
        const average = this.safeNumber (ticker, 'avg');
        return {
            'symbol': symbol,
            'timestamp': timestamp,
            'datetime': this.iso8601 (timestamp),
            'high': this.safeNumber (ticker, 'high'),
            'low': this.safeNumber (ticker, 'low'),
            'bid': this.safeNumber (ticker, 'bid'),
            'bidVolume': this.safeNumber (ticker, 'bid_volume'),
            'ask': this.safeNumber (ticker, 'ask'),
            'askVolume': this.safeNumber (ticker, 'ask_volume'),
            'vwap': undefined,
            'open': undefined,
            'close': last,
            'last': last,
            'previousClose': undefined,
            'change': undefined,
            'percentage': undefined,
            'average': average,
            'baseVolume': undefined,
            'quoteVolume': undefined,
            'info': ticker,
        };
    }

    async fetchTicker (symbol, params = {}) {
        await this.loadMarkets ();
        const market = this.market (symbol);
        const request = {
            'pair': market['id'],
        };
        const response = await this.publicGetRatePair (this.extend (request, params));
        //
        //     {
        //         "pair":"BTC_USDC",
        //         "last_price":"10850.02",
        //         "low":"10720.03",
        //         "high":"10909.99",
        //         "variation":"1.21",
        //         "volume":"0.83868",
        //         "base":"BTC",
        //         "base_name":"Bitcoin",
        //         "quote":"USDC",
        //         "quote_name":"USD Coin",
        //         "bid":"10811.00",
        //         "ask":"10720.03",
        //         "avg":"10851.47",
        //         "ask_volume":"0.00140",
        //         "bid_volume":"0.00185",
        //         "created_at":"2020-09-28 21:44:51.228920+00:00"
        //     }
        //
        return this.parseTicker (response, market);
    }

    async fetchTickers (symbols = undefined, params = {}) {
        await this.loadMarkets ();
        const response = await this.publicGetRateAll (params);
        //
        //     [
        //         {
        //             "pair":"BTC_USDC",
        //             "last_price":"10850.02",
        //             "low":"10720.03",
        //             "high":"10909.99",
        //             "variation":"1.21",
        //             "volume":"0.83868",
        //             "base":"BTC",
        //             "base_name":"Bitcoin",
        //             "quote":"USDC",
        //             "quote_name":"USD Coin",
        //             "bid":"10811.00",
        //             "ask":"10720.03",
        //             "avg":"10851.47",
        //             "ask_volume":"0.00140",
        //             "bid_volume":"0.00185",
        //             "created_at":"2020-09-28 21:44:51.228920+00:00"
        //         }
        //     ]
        //
        const result = {};
        for (let i = 0; i < response.length; i++) {
            const ticker = this.parseTicker (response[i]);
            const symbol = ticker['symbol'];
            result[symbol] = ticker;
        }
        return this.filterByArray (result, 'symbol', symbols);
    }

    async fetchOrderBook (symbol, limit = undefined, params = {}) {
        await this.loadMarkets ();
        const request = {
            'pair': this.marketId (symbol),
        };
        const response = await this.publicGetOrderbookPair (this.extend (request, params));
        //
        //     {
        //         "buy":[
        //             {"amount":"0.00230","total":"24.95","price":"10850.02"},
        //             {"amount":"0.07920","total":"858.52","price":"10840.00"},
        //             {"amount":"0.00277","total":"30.00","price":"10833.03"},
        //         ],
        //         "sell":[
        //             {"amount":"0.03193","total":"348.16","price":"10904.00"},
        //             {"amount":"0.00210","total":"22.90","price":"10905.70"},
        //             {"amount":"0.00300","total":"32.72","price":"10907.98"},
        //         ],
        //         "updated_id":47225
        //     }
        //
        const orderbook = this.parseOrderBook (response, symbol, undefined, 'buy', 'sell', 'price', 'amount');
        orderbook['nonce'] = this.safeInteger (response, 'updated_id');
        return orderbook;
    }

    parseTrade (trade, market = undefined) {
        //
        // public fetchTrades, private fetchMyTrades
        //
        //     {
        //         "created_at":1601322501,
        //         "amount":"0.00276",
        //         "price":"10850.020000",
        //         "side":"SELL",
        //         "pair":"BTC_USDC",
        //         "taker_fee":"0",
        //         "taker_side":"SELL",
        //         "maker_fee":"0",
        //         "taker":2577953,
        //         "maker":2577937
        //     }
        //
        // createOrder fills
        //
        //     {
        //         "pair":"BTC_USDC",
        //         "exchanged":0.002,
        //         "match_price":10593.99,
        //         "maker_fee":0.0,
        //         "taker_fee":0.0,
        //         "timestamp":1601730306942
        //     }
        //
        const id = this.safeString (trade, 'id');
        let timestamp = this.safeInteger (trade, 'timestamp');
        timestamp = this.safeTimestamp (trade, 'created_at', timestamp);
        let side = this.safeString (trade, 'side');
        const takerSide = this.safeString (trade, 'taker_side');
        const takerOrMaker = (takerSide === side) ? 'taker' : 'maker';
        if (side !== undefined) {
            side = side.toLowerCase ();
        }
        const priceString = this.safeString2 (trade, 'price', 'match_price');
        const amountString = this.safeString2 (trade, 'amount', 'exchanged');
        const price = this.parseNumber (priceString);
        const amount = this.parseNumber (amountString);
        const cost = this.parseNumber (Precise.stringMul (priceString, amountString));
        const marketId = this.safeString (trade, 'pair');
        market = this.safeMarket (marketId, market);
        const feeCost = this.safeNumber (trade, takerOrMaker + '_fee');
        const orderId = this.safeString (trade, takerOrMaker);
        let fee = undefined;
        if (feeCost !== undefined) {
            fee = {
                'cost': feeCost,
                'currency': (side === 'buy') ? market['base'] : market['quote'],
            };
        }
        return {
            'id': id,
            'order': orderId,
            'timestamp': timestamp,
            'datetime': this.iso8601 (timestamp),
            'symbol': market['symbol'],
            'type': undefined,
            'side': side,
            'price': price,
            'amount': amount,
            'cost': cost,
            'takerOrMaker': takerOrMaker,
            'fee': fee,
            'info': trade,
        };
    }

    async fetchTrades (symbol, since = undefined, limit = undefined, params = {}) {
        await this.loadMarkets ();
        const market = this.market (symbol);
        const request = {
            'pair': market['id'],
        };
        const response = await this.publicGetTradehistoryPair (this.extend (request, params));
        //
        //     [
        //         {
        //             "created_at":1601322501,
        //             "amount":"0.00276",
        //             "price":"10850.020000",
        //             "side":"SELL",
        //             "pair":"BTC_USDC",
        //             "taker_fee":"0",
        //             "taker_side":"SELL",
        //             "maker_fee":"0",
        //             "taker":2577953,
        //             "maker":2577937
        //         }
        //     ]
        //
        return this.parseTrades (response, market, since, limit);
    }

    async fetchBalance (params = {}) {
        await this.loadMarkets ();
        const response = await this.privateGetBalancesExchangeBalances (params);
        //
        //     [
        //         {
        //             "id":603794,
        //             "currency":"USD Coin",
        //             "symbol":"USDC",
        //             "available":"0",
        //             "locked":"0",
        //             "code":"exchange",
        //             "balance_type":"crypto"
        //         },
        //     ]
        //
        const result = { 'info': response };
        for (let i = 0; i < response.length; i++) {
            const balance = response[i];
            const currencyId = this.safeString (balance, 'symbol');
            const code = this.safeCurrencyCode (currencyId);
            const account = this.account ();
            account['free'] = this.safeString (balance, 'available');
            account['used'] = this.safeString (balance, 'locked');
            result[code] = account;
        }
        return this.parseBalance (result);
    }

    async createOrder (symbol, type, side, amount, price = undefined, params = {}) {
        await this.loadMarkets ();
        const market = this.market (symbol);
        const uppercaseType = type.toUpperCase ();
        const uppercaseSide = side.toUpperCase ();
        const request = {
            'pair': market['id'],
            'order_type': uppercaseType, // LIMIT, MARKET
            'side': uppercaseSide, // BUY or SELL
            'amount': this.amountToPrecision (symbol, amount),
        };
        if (uppercaseType === 'LIMIT') {
            request['limit_price'] = this.priceToPrecision (symbol, price);
        }
        const response = await this.privatePostOrderPair (this.extend (request, params));
        //
        //     {
        //         "order_id": "160f523c-f6ef-4cd1-a7c9-1a8ede1468d8",
        //         "pair": "BTC_ARS",
        //         "side": "BUY",
        //         "amount": "0.00400",
        //         "notional": null,
        //         "fill_or_kill": false,
        //         "all_or_none": false,
        //         "order_type": "LIMIT",
        //         "status": "OPEN",
        //         "created_at": 1578413945,
        //         "filled": "0.00000",
        //         "limit_price": "10.00",
        //         "stop_price": null,
        //         "distance": null
        //     }
        //
        // createOrder market type
        //
        //     {
        //         "order_id":"d6b60c01-8624-44f2-9e6c-9e8cd677ea5c",
        //         "pair":"BTC_USDC",
        //         "side":"BUY",
        //         "amount":"0.00200",
        //         "notional":"50",
        //         "fill_or_kill":false,
        //         "all_or_none":false,
        //         "order_type":"MARKET",
        //         "status":"OPEN",
        //         "created_at":1601730306,
        //         "filled":"0.00000",
        //         "fill_price":10593.99,
        //         "fee":0.0,
        //         "fills":[
        //             {
        //                 "pair":"BTC_USDC",
        //                 "exchanged":0.002,
        //                 "match_price":10593.99,
        //                 "maker_fee":0.0,
        //                 "taker_fee":0.0,
        //                 "timestamp":1601730306942
        //             }
        //         ],
        //         "filled_at":"2020-10-03T13:05:06.942186Z",
        //         "limit_price":"0.000000",
        //         "stop_price":null,
        //         "distance":null
        //     }
        //
        return this.parseOrder (response, market);
    }

    async cancelOrder (id, symbol = undefined, params = {}) {
        if (symbol === undefined) {
            throw new ArgumentsRequired (this.id + ' cancelOrder() requires a symbol argument');
        }
        await this.loadMarkets ();
        const market = this.market (symbol);
        const request = {
            'pair': market['id'],
            'order_id': id,
        };
        const response = await this.privatePostOrderPairOrderIdCancel (this.extend (request, params));
        //
        //     {
        //         "order_id": "286e560e-b8a2-464b-8b84-15a7e2a67eab",
        //         "pair": "BTC_ARS",
        //         "side": "SELL",
        //         "amount": "0.00100",
        //         "notional": null,
        //         "fill_or_kill": false,
        //         "all_or_none": false,
        //         "order_type": "LIMIT",
        //         "status": "CANC",
        //         "created_at": 1575472707,
        //         "filled": "0.00000",
        //         "limit_price": "681000.00",
        //         "stop_price": null,
        //         "distance": null
        //     }
        //
        return this.parseOrder (response, market);
    }

    async fetchOrder (id, symbol = undefined, params = {}) {
        if (symbol === undefined) {
            throw new ArgumentsRequired (this.id + ' fetchOrder() requires a symbol argument');
        }
        await this.loadMarkets ();
        const market = this.market (symbol);
        const request = {
            'pair': market['id'],
            'order_id': id,
        };
        const response = await this.privateGetOrderPairOrderId (this.extend (request, params));
        //
        //     {
        //         "order_id": "0b4ff48e-cfd6-42db-8d8c-3b536da447af",
        //         "pair": "BTC_ARS",
        //         "side": "BUY",
        //         "amount": "0.00100",
        //         "notional": null,
        //         "fill_or_kill": false,
        //         "all_or_none": false,
        //         "order_type": "LIMIT",
        //         "status": "OPEN",
        //         "created_at": 1575472944,
        //         "filled": "0.00000",
        //         "limit_price": "661000.00",
        //         "stop_price": null,
        //         "distance": null
        //     }
        //
        return this.parseOrder (response, market);
    }

    async fetchOrders (symbol = undefined, since = undefined, limit = undefined, params = {}) {
        if (symbol === undefined) {
            throw new ArgumentsRequired (this.id + ' fetchOrders() requires a symbol argument');
        }
        await this.loadMarkets ();
        const market = this.market (symbol);
        const request = {
            'pair': market['id'],
            // 'status': 'OPEN,PART,CLOS,CANC,COMP',
            // 'offset': 0,
            // 'limit': limit,
        };
        if (limit !== undefined) {
            request['offset'] = limit;
        }
        const response = await this.privateGetOrderPair (this.extend (request, params));
        //
        //     {
        //         "next": "https://api.exchange.ripio.com/api/v1/order/BTC_ARS/?limit=20&offset=20&page=1&page_size=25&status=OPEN%2CPART",
        //         "previous": null,
        //         "results": {
        //             "data": [
        //                 {
        //                     "order_id": "ca74280b-6966-4b73-a720-68709078922b",
        //                     "pair": "BTC_ARS",
        //                     "side": "SELL",
        //                     "amount": "0.00100",
        //                     "notional": null,
        //                     "fill_or_kill": false,
        //                     "all_or_none": false,
        //                     "order_type": "LIMIT",
        //                     "status": "OPEN",
        //                     "created_at": 1578340134,
        //                     "filled": "0.00000",
        //                     "limit_price": "665000.00",
        //                     "stop_price": null,
        //                     "distance": null
        //                 },
        //             ]
        //         }
        //     }
        //
        const results = this.safeValue (response, 'results', {});
        const data = this.safeValue (results, 'data', []);
        return this.parseOrders (data, market, since, limit);
    }

    async fetchOpenOrders (symbol = undefined, since = undefined, limit = undefined, params = {}) {
        const request = {
            'status': 'OPEN,PART',
        };
        return await this.fetchOrders (symbol, since, limit, this.extend (request, params));
    }

    async fetchClosedOrders (symbol = undefined, since = undefined, limit = undefined, params = {}) {
        const request = {
            'status': 'CLOS,CANC,COMP',
        };
        return await this.fetchOrders (symbol, since, limit, this.extend (request, params));
    }

    parseOrderStatus (status) {
        const statuses = {
            'OPEN': 'open',
            'PART': 'open',
            'CLOS': 'canceled',
            'CANC': 'canceled',
            'COMP': 'closed',
        };
        return this.safeString (statuses, status, status);
    }

    parseOrder (order, market = undefined) {
        //
        // createOrder, cancelOrder, fetchOpenOrders, fetchClosedOrders, fetchOrders, fetchOrder
        //
        //     {
        //         "order_id": "286e560e-b8a2-464b-8b84-15a7e2a67eab",
        //         "pair": "BTC_ARS",
        //         "side": "SELL",
        //         "amount": "0.00100",
        //         "notional": null,
        //         "fill_or_kill": false,
        //         "all_or_none": false,
        //         "order_type": "LIMIT",
        //         "status": "CANC",
        //         "created_at": 1575472707,
        //         "filled": "0.00000",
        //         "limit_price": "681000.00",
        //         "stop_price": null,
        //         "distance": null
        //     }
        //
        //     {
        //         "order_id":"d6b60c01-8624-44f2-9e6c-9e8cd677ea5c",
        //         "pair":"BTC_USDC",
        //         "side":"BUY",
        //         "amount":"0.00200",
        //         "notional":"50",
        //         "fill_or_kill":false,
        //         "all_or_none":false,
        //         "order_type":"MARKET",
        //         "status":"OPEN",
        //         "created_at":1601730306,
        //         "filled":"0.00000",
        //         "fill_price":10593.99,
        //         "fee":0.0,
        //         "fills":[
        //             {
        //                 "pair":"BTC_USDC",
        //                 "exchanged":0.002,
        //                 "match_price":10593.99,
        //                 "maker_fee":0.0,
        //                 "taker_fee":0.0,
        //                 "timestamp":1601730306942
        //             }
        //         ],
        //         "filled_at":"2020-10-03T13:05:06.942186Z",
        //         "limit_price":"0.000000",
        //         "stop_price":null,
        //         "distance":null
        //     }
        //
        const id = this.safeString (order, 'order_id');
        const amount = this.safeNumber (order, 'amount');
        let cost = this.safeNumber (order, 'notional');
        const type = this.safeStringLower (order, 'order_type');
        const priceField = (type === 'market') ? 'fill_price' : 'limit_price';
        const price = this.safeNumber (order, priceField);
        const side = this.safeStringLower (order, 'side');
        const status = this.parseOrderStatus (this.safeString (order, 'status'));
        const timestamp = this.safeTimestamp (order, 'created_at');
        let average = this.safeValue (order, 'fill_price');
        let filled = this.safeNumber (order, 'filled');
        let remaining = undefined;
        const fills = this.safeValue (order, 'fills');
        let trades = undefined;
        let lastTradeTimestamp = undefined;
        if (fills !== undefined) {
            const numFills = fills.length;
            if (numFills > 0) {
                filled = 0;
                cost = 0;
                trades = this.parseTrades (fills, market, undefined, undefined, {
                    'order': id,
                    'side': side,
                });
                for (let i = 0; i < trades.length; i++) {
                    const trade = trades[i];
                    filled = this.sum (trade['amount'], filled);
                    cost = this.sum (trade['cost'], cost);
                    lastTradeTimestamp = trade['timestamp'];
                }
                if ((average === undefined) && (filled > 0)) {
                    average = cost / filled;
                }
            }
        }
        if (filled !== undefined) {
            if ((cost === undefined) && (price !== undefined)) {
                cost = price * filled;
            }
            if (amount !== undefined) {
                remaining = Math.max (0, amount - filled);
            }
        }
        const marketId = this.safeString (order, 'pair');
        const symbol = this.safeSymbol (marketId, market, '_');
        const stopPrice = this.safeNumber (order, 'stop_price');
        return {
            'id': id,
            'clientOrderId': undefined,
            'info': order,
            'timestamp': timestamp,
            'datetime': this.iso8601 (timestamp),
            'lastTradeTimestamp': lastTradeTimestamp,
            'symbol': symbol,
            'type': type,
            'timeInForce': undefined,
            'postOnly': undefined,
            'side': side,
            'price': price,
            'stopPrice': stopPrice,
            'amount': amount,
            'cost': cost,
            'average': average,
            'filled': filled,
            'remaining': remaining,
            'status': status,
            'fee': undefined,
            'trades': trades,
        };
    }

    async fetchMyTrades (symbol = undefined, since = undefined, limit = undefined, params = {}) {
        if (symbol === undefined) {
            throw new ArgumentsRequired (this.id + ' fetchMyTrades() requires a symbol argument');
        }
        await this.loadMarkets ();
        const market = this.market (symbol);
        const request = {
            'pair': market['id'],
            // 'offset': 0,
            // 'limit': limit,
        };
        if (limit !== undefined) {
            request['limit'] = limit;
        }
        const response = await this.privateGetTradePair (this.extend (request, params));
        //
        //     {
        //         "next": "https://api.exchange.ripio.com/api/v1/trade/<pair>/?limit=20&offset=20",
        //         "previous": null,
        //         "results": {
        //             "data": [
        //                 {
        //                     "created_at": 1578414028,
        //                     "amount": "0.00100",
        //                     "price": "665000.00",
        //                     "side": "BUY",
        //                     "taker_fee": "0",
        //                     "taker_side": "BUY",
        //                     "match_price": "66500000",
        //                     "maker_fee": "0",
        //                     "taker": 4892,
        //                     "maker": 4889
        //                 },
        //             ]
        //         }
        //     }
        //
        const results = this.safeValue (response, 'results', {});
        const data = this.safeValue (results, 'data', []);
        return this.parseTrades (data, market, since, limit);
    }

    sign (path, api = 'public', method = 'GET', params = {}, headers = undefined, body = undefined) {
        const request = '/' + this.version + '/' + this.implodeParams (path, params);
        let url = this.urls['api'][api] + request;
        const query = this.omit (params, this.extractParams (path));
        if (api === 'public') {
            if (Object.keys (query).length) {
                url += '?' + this.urlencode (query);
            }
        } else if (api === 'private') {
            this.checkRequiredCredentials ();
            if (method === 'POST') {
                body = this.json (query);
            } else {
                if (Object.keys (query).length) {
                    url += '?' + this.urlencode (query);
                }
            }
            headers = {
                'Content-Type': 'application/json',
                'Authorization': 'Bearer ' + this.apiKey,
            };
        }
        return { 'url': url, 'method': method, 'body': body, 'headers': headers };
    }

    handleErrors (code, reason, url, method, headers, body, response, requestHeaders, requestBody) {
        if (response === undefined) {
            return;
        }
        //
        //      {"detail":"Authentication credentials were not provided."}
        //      {"status_code":400,"errors":{"pair":["Invalid pair FOOBAR"]},"message":"An error has occurred, please check the form."}
        //      {"status_code":400,"errors":{"order_type":["Invalid order type. Valid options: ['MARKET', 'LIMIT']"]},"message":"An error has occurred, please check the form."}
        //      {"status_code":400,"errors":{"non_field_errors":"Something unexpected ocurred!"},"message":"Seems like an unexpected error occurred. Please try again later or write us to support@ripio.com if the problem persists."}
        //      {"status_code":400,"errors":{"pair":["Invalid/Disabled pair BTC_ARS"]},"message":"An error has occurred, please check the form."}
        //
        const detail = this.safeString (response, 'detail');
        if (detail !== undefined) {
            const feedback = this.id + ' ' + body;
            // this.throwExactlyMatchedException (this.exceptions['exact'], message, feedback);
            this.throwBroadlyMatchedException (this.exceptions['broad'], detail, feedback);
        }
        const errors = this.safeValue (response, 'errors');
        if (errors !== undefined) {
            const feedback = this.id + ' ' + body;
            const keys = Object.keys (errors);
            for (let i = 0; i < keys.length; i++) {
                const key = keys[i];
                const error = this.safeValue (errors, key, []);
                const message = this.safeString (error, 0);
                // this.throwExactlyMatchedException (this.exceptions['exact'], message, feedback);
                this.throwBroadlyMatchedException (this.exceptions['broad'], message, feedback);
            }
            throw new ExchangeError (feedback); // unknown message
        }
    }
};<|MERGE_RESOLUTION|>--- conflicted
+++ resolved
@@ -20,12 +20,8 @@
             'pro': true,
             // new metainfo interface
             'has': {
-<<<<<<< HEAD
+                'cancelOrder': true,
                 'CORS': undefined,
-=======
->>>>>>> d12b4bb8
-                'cancelOrder': true,
-                'CORS': false,
                 'createOrder': true,
                 'fetchBalance': true,
                 'fetchClosedOrders': true,

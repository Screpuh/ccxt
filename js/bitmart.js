--- conflicted
+++ resolved
@@ -135,7 +135,6 @@
                         'spot/v2/orders': 5,
                         'spot/v1/trades': 5,
                     },
-<<<<<<< HEAD
                     'post': {
                         // sub-account endpoints
                         'account/sub-account/main/v1/sub-to-main': 30,
@@ -150,28 +149,6 @@
                         'spot/v1/batch_orders': 1,
                         'spot/v2/cancel_order': 1,
                         'spot/v1/cancel_orders': 15,
-=======
-                    'spot': {
-                        'get': {
-                            'margin/isolated/account': 0.5,
-                            'margin/isolated/borrow_record': 0.1,
-                            'margin/isolated/pairs': 1,
-                            'margin/isolated/repay_record': 0.1,
-                            'orders': 0.5,
-                            'order_detail': 0.1,
-                            'trades': 0.5,
-                            'wallet': 0.5,
-                        },
-                        'post': {
-                            'submit_order': 0.1, // https://api-cloud.bitmart.com/spot/v1/submit_order
-                            'cancel_order': 0.1, // https://api-cloud.bitmart.com/spot/v2/cancel_order
-                            'cancel_orders': 0.1,
-                            'margin/isolated/borrow': 1,
-                            'margin/isolated/repay': 1,
-                            'margin/isolated/transfer': 1,
-                            'margin/submit_order': 0.1,
-                        },
->>>>>>> 7aad03d9
                     },
                 },
             },

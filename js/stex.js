--- conflicted
+++ resolved
@@ -261,11 +261,8 @@
                 },
                 'accountsByType': {
                     'spot': 'spot',
-<<<<<<< HEAD
                     'hold': 'hold',
-=======
                     'funding': 'funding',
->>>>>>> a9023f8a
                     'referal': 'referal',
                 },
                 'transfer': {
@@ -1804,7 +1801,6 @@
         await this.loadMarkets ();
         const currency = this.currency (code);
         let method = undefined;
-<<<<<<< HEAD
         const request = {};
         if (fromAccount === 'referal' && toAccount === 'spot') {
             request['currencyId'] = currency['id'];
@@ -1816,19 +1812,6 @@
             request['amount'] = amount;
             method = 'profilePostWalletsWalletIdHoldAmount';
         } else if (fromAccount === 'hold') {
-=======
-        const request = undefined;
-        if (fromAccount === 'referal' && toAccount === 'spot') {
-            request['currencyId'] = currency['id'];
-            method = 'profilePostReferralBonusTransferCurrencyId';
-        } else if (toAccount === 'funding') {
-            request['walletId'] = fromAccount;
-            amount = this.amountToPrecision (code, amount);
-            amount = Precise.stringNeg (amount);
-            request['amount'] = amount;
-            method = 'profilePostWalletsWalletIdHoldAmount';
-        } else if (fromAccount === 'funding') {
->>>>>>> a9023f8a
             request['walletId'] = toAccount;
             request['amount'] = amount;
             method = 'profilePostWalletsWalletIdHoldAmount';
@@ -1845,7 +1828,6 @@
         //
         //  profilePostWalletsWalletIdHoldAmount
         //     {
-<<<<<<< HEAD
         //         success: true,
         //         data: {
         //             id: '4055802',
@@ -1928,93 +1910,14 @@
         //
         const data = this.safeValue (response, 'data', {});
         const transfer = this.parseTransfer (data, currency);
-=======
-        //         "success": true,
-        //         "data": {
-        //             "id": 45875,
-        //             "currency_id": 1,
-        //             "currency_code": "USDT",
-        //             "currency_name": "TetherUSD",
-        //             "balance": "0.198752",
-        //             "frozen_balance": "1.5784",
-        //             "bonus_balance": "0.000",
-        //             "hold_balance": "0.000",
-        //             "total_balance": "1.777152",
-        //             "disable_deposits": false,
-        //             "disable_withdrawals": false,
-        //             "withdrawal_limit": "string",
-        //             "delisted": false,
-        //             "disabled": false,
-        //             "deposit_address": {
-        //                 "address": "0X12WERTYUIIJHGFVBNMJHGDFGHJ765SDFGHJ",
-        //                 "address_name": "Address",
-        //                 "additional_address_parameter": "qwertyuiopasdfghjkl",
-        //                 "additional_address_parameter_name": "Destination Tag",
-        //                 "notification": "",
-        //                 "protocol_id": 10,
-        //                 "protocol_name": "Tether OMNI",
-        //                 "supports_new_address_creation": false
-        //             },
-        //             "multi_deposit_addresses": [{
-        //                 "address": "0X12WERTYUIIJHGFVBNMJHGDFGHJ765SDFGHJ",
-        //                 "address_name": "Address",
-        //                 "additional_address_parameter": "qwertyuiopasdfghjkl",
-        //                 "additional_address_parameter_name": "Destination Tag",
-        //                 "notification": "",
-        //                 "protocol_id": 10,
-        //                 "protocol_name": "Tether OMNI",
-        //                 "supports_new_address_creation": false
-        //             }],
-        //             "withdrawal_additional_field_name": "Payment ID (optional)",
-        //             "currency_type_id": 23,
-        //             "protocol_specific_settings": [{
-        //                 "protocol_name": "Tether OMNI",
-        //                 "protocol_id": 10,
-        //                 "active": true,
-        //                 "disable_deposits": false,
-        //                 "disable_withdrawals": false,
-        //                 "withdrawal_limit": 0,
-        //                 "deposit_fee_currency_id": 272,
-        //                 "deposit_fee_currency_code": "USDT",
-        //                 "deposit_fee_percent": 0,
-        //                 "deposit_fee_const": 0,
-        //                 "withdrawal_fee_currency_id": 1,
-        //                 "withdrawal_fee_currency_code": "USDT",
-        //                 "withdrawal_fee_const": 0.002,
-        //                 "withdrawal_fee_percent": 0,
-        //                 "block_explorer_url": "https://omniexplorer.info/search/",
-        //                 "withdrawal_additional_field_name": ""
-        //             }],
-        //             "coin_info": {
-        //                 "twitter": "https://twitter.com/btc",
-        //                 "version": "",
-        //                 "facebook": "https://www.facebook.com/bitcoins",
-        //                 "telegram": "",
-        //                 "icon_large": "https://app-coin-images.stex.com/large/btc.png",
-        //                 "icon_small": "https://app-coin-images.stex.com/small/btc.png",
-        //                 "description": "Bitcoin is the first successful internet money based on peer-to-peer technology;....",
-        //                 "official_site": "http://www.bitcoin.org",
-        //                 "official_block_explorer": "https://blockchair.com/bitcoin/"
-        //             },
-        //             "rates": {
-        //                 "BTC": 0.000001
-        //             }
-        //         }
-        //     }
-        //
-        const transfer = this.parseTransfer (response, currency);
->>>>>>> a9023f8a
         const transferOptions = this.safeValue (this.options, 'transfer', {});
         const fillResponseFromRequest = this.safeValue (transferOptions, 'fillResponseFromRequest', true);
         if (fillResponseFromRequest) {
             transfer['fromAccount'] = fromAccount;
             transfer['toAccount'] = toAccount;
-<<<<<<< HEAD
             if (typeof amount === 'string' && Precise.stringLt (amount, '0')) {
                 amount = this.parseNumber (Precise.stringNeg (amount));
             }
-=======
->>>>>>> a9023f8a
             transfer['amount'] = amount;
             if (transfer['currency'] === undefined) {
                 transfer['currency'] = code;

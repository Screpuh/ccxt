--- conflicted
+++ resolved
@@ -589,10 +589,6 @@
             const code = this.safeCurrencyCode (id);
             const name = this.safeString (currency, 'name');
             let currencyActive = false;
-<<<<<<< HEAD
-=======
-            let minPrecision = undefined;
->>>>>>> 99704609
             let currencyFee = undefined;
             let currencyWithdrawMin = undefined;
             let currencyWithdrawMax = undefined;
@@ -638,11 +634,7 @@
                     'deposit': isDepositEnabled,
                     'withdraw': isWithdrawEnabled,
                     'fee': this.safeNumber (chain, 'fee'),
-<<<<<<< HEAD
                     'precision': undefined,
-=======
-                    'precision': this.parseNumber (precision),
->>>>>>> 99704609
                     'limits': {
                         'withdraw': {
                             'min': withdrawMin,
@@ -668,11 +660,7 @@
                 'deposit': depositEnabled,
                 'withdraw': withdrawEnabled,
                 'fee': currencyFee,
-<<<<<<< HEAD
                 'precision': undefined,
-=======
-                'precision': this.parseNumber (minPrecision),
->>>>>>> 99704609
                 'limits': {
                     'amount': {
                         'min': undefined,

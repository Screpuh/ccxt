{
    "aax":           { "skip": true, "skipWs": true },
    "ascendex":      { "skip": true },
    "aofex":         { "skip": true },
    "bcex":          { "skip": true },
    "bibox":         { "skip" :true, "has": { "fetchCurrencies": false }},
    "bit2c":         { "skip": true },
    "bitbns":        { "skip": true },
    "bitbank":       { "skip": true },
    "bitcoincom":    { "skip": true, "skipWs": true },
    "bitforex":      { "skip": true },
    "bitflyer":      { "skip": true },
    "bitmart":       { "skip": true, "skipWs": true },
    "bitmex":        { "skip": true, "skipWs": true },
    "bitso":         { "skip": true },
    "bitstamp1":     { "skip": true },
    "bitfinex":     { "skip": false, "skipWs": true },
    "bitfinex2":     { "skip": false, "skipWs": false },
    "btcex":         { "skip": true },
    "btcalpha":      { "skip": true },
    "btcmarkets":    { "skip": true },
    "btcturk":       { "skip": true },
    "braziliex":     { "skip": true },
    "buda":          { "skip": true },
    "cdax":          { "skip": true, "skipWs": true },
    "coinegg":       { "skip": true },
    "coinex":       { "skip": true },
    "coinfalcon":    { "skip": true },
    "coingi":        { "skip": true },
    "coinbase":      { "skip": true },
    "coinmarketcap": { "skip": true },
    "coinmate":      { "skip": true },
    "coinone":       { "skip": true },
    "currencycom":   { "skip": true, "skipWs": true },
    "digifinex":     { "skip": true },
    "dsx":           { "skip": true, "skipWs": true },
    "equos":         { "skip": true },
    "eterbase":      { "skip": true },
    "ethfinex":      { "skip": true },
    "exx":           { "skip": true },
    "fcoin":         { "skip": true },
    "fcoinjp":       { "skip": true },
    "flowbtc":       { "skip": true },
    "gemini":        { "skip": true },
    "huobipro":      { "skip": true, "skipWs": true },
    "itbit":         { "skip": true },
    "indodax":       { "skip": true },
    "kuna":          { "skip": true },
    "latoken2":      { "skip": true },
<<<<<<< HEAD
    "lbank":         { "skip": true },
=======
    "luno":          { "skip": true },
>>>>>>> 3ff65cdf
    "mixcoins":      { "skip": true },
    "mexc":          { "skip": true },
    "mexc3":         { "skip": true },
    "okcoin":        { "skip": true, "skipWs":true },
    "poloniex":      { "skip": true, "skipWs": true },
    "qtrade":        { "skip": true },
    "rightbtc":      { "skip": true },
    "stex":          { "skip": true },
    "tokocrypto":    { "skip": true },
    "tidebit":       { "skip": true },
    "tidex":         { "skip": true },
    "vcc":           { "skip": true },
    "woo":           { "skip": true },
    "yobit":         { "skip": true },
    "zaif":          { "skip": true },
    "zipmex":        { "skip": true, "skipWs": true  },
    "gate":          { "skipWs": true },
    "gateio":        { "skipWs": true },
    "bequant":       { "skipWs": true },
    "binancecoinm":  { "skipWs": true },
    "bitopro":       { "skipWs": true },
    "bitvavo":       { "skipWs": true },
    "ftx":           { "skipWs":  true },
    "huobi":         { "skipWs":  true },
    "hollaex":       { "skipWs": true },
    "idex":          { "skipWs": true },
    "kucoin":        { "skipWs": true },
    "ndax":          { "skipWs": true },
    "okex":          { "skipWs": true },
    "ripio":         { "skipWs": true },
    "upbit":         { "skipWs": true },
    "zb":            { "skipWs": true }
}<|MERGE_RESOLUTION|>--- conflicted
+++ resolved
@@ -47,11 +47,7 @@
     "indodax":       { "skip": true },
     "kuna":          { "skip": true },
     "latoken2":      { "skip": true },
-<<<<<<< HEAD
     "lbank":         { "skip": true },
-=======
-    "luno":          { "skip": true },
->>>>>>> 3ff65cdf
     "mixcoins":      { "skip": true },
     "mexc":          { "skip": true },
     "mexc3":         { "skip": true },

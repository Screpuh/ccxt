--- conflicted
+++ resolved
@@ -4,11 +4,7 @@
         "Read more about it at https://getcomposer.org/doc/01-basic-usage.md#installing-dependencies",
         "This file is @generated automatically"
     ],
-<<<<<<< HEAD
-    "content-hash": "d3f7e8169dc85b131338957321c37323",
-=======
     "content-hash": "92a77e6de24b46737d443fc42b1df61b",
->>>>>>> 5d8ddd5c
     "packages": [
         {
             "name": "evenement/evenement",

--- conflicted
+++ resolved
@@ -30,11 +30,7 @@
     "build": "npm run pre-transpile && npm run transpile && npm run post-transpile && npm run update-badges",
     "force-build": "npm run pre-transpile && npm run force-transpile-fast && npm run post-transpile && npm run update-badges",
     "force-build-slow": "npm run pre-transpile && npm run force-transpile && npm run post-transpile && npm run update-badges",
-<<<<<<< HEAD
-    "pre-transpile": "npm run export-exchanges && npm run vss && npm run tsBuild && npm run emitAPI && npm run copy-python-files && npm run check-js-syntax && npm run bundle",
-=======
     "pre-transpile": "npm run export-exchanges && npm run vss && npm run tsBuild && npm run emitAPI && npm run validate-types && npm run tsBuildExamples && npm run copy-python-files && npm run check-js-syntax && npm run bundle",
->>>>>>> e471853b
     "pre-transpile-pr": "npm run export-exchanges && npm run tsBuild && npm run emitAPI && npm run check-js-syntax",
     "post-transpile": "npm run check-python-syntax && npm run check-php-syntax",
     "test-ws": "npm run build && node run-tests-ws",

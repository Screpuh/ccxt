# -*- coding: utf-8 -*-

# PLEASE DO NOT EDIT THIS FILE, IT IS GENERATED AND WILL BE OVERWRITTEN:
# https://github.com/ccxt/ccxt/blob/master/CONTRIBUTING.md#how-to-contribute-code

from ccxt.async_support.base.exchange import Exchange
import math
from ccxt.base.errors import ExchangeError
from ccxt.base.errors import AuthenticationError
from ccxt.base.errors import ArgumentsRequired
from ccxt.base.errors import InsufficientFunds
from ccxt.base.errors import InvalidOrder
from ccxt.base.errors import OrderNotFound
from ccxt.base.decimal_to_precision import ROUND


class rightbtc(Exchange):

    def describe(self):
        return self.deep_extend(super(rightbtc, self).describe(), {
            'id': 'rightbtc',
            'name': 'RightBTC',
            'countries': ['AE'],
            'has': {
                'cancelOrder': True,
                'createOrder': True,
                'privateAPI': False,
                'fetchBalance': True,
                'fetchClosedOrders': False,
                'fetchMarkets': True,
                'fetchMyTrades': True,
                'fetchOHLCV': True,
                'fetchOpenOrders': True,
                'fetchOrder': 'emulated',
                'fetchOrderBook': True,
                'fetchOrders': True,
                'fetchTicker': True,
                'fetchTickers': True,
                'fetchTrades': True,
            },
            'timeframes': {
                '1m': 'min1',
                '5m': 'min5',
                '15m': 'min15',
                '30m': 'min30',
                '1h': 'hr1',
                '1d': 'day1',
                '1w': 'week',
            },
            'urls': {
                'logo': 'https://user-images.githubusercontent.com/51840849/87182092-1f372700-c2ec-11ea-8f9e-01b4d3ff8941.jpg',
                'api': 'https://www.rightbtc.com/api',
                'www': 'https://www.rightbtc.com',
                'doc': [
                    'https://docs.rightbtc.com/api/',
                ],
                # eslint-disable-next-line no-useless-escape
                # 'fees': 'https://www.rightbtc.com/\#\not /support/fee',
            },
            'api': {
                'public': {
                    'get': [
                        # 'getAssetsTradingPairs/zh',  # 404
                        'trading_pairs',
                        'ticker/{trading_pair}',
                        'tickers',
                        'depth/{trading_pair}',
                        'depth/{trading_pair}/{count}',
                        'trades/{trading_pair}',
                        'trades/{trading_pair}/{count}',
                        'candlestick/latest/{trading_pair}',
                        'candlestick/{timeSymbol}/{trading_pair}',
                        'candlestick/{timeSymbol}/{trading_pair}/{count}',
                    ],
                },
                'trader': {
                    'get': [
                        'balance/{symbol}',
                        'balances',
                        'deposits/{asset}/{page}',
                        'withdrawals/{asset}/{page}',
                        'orderpage/{trading_pair}/{cursor}',
                        'orders/{trading_pair}/{ids}',  # ids are a slash-separated list of {id}/{id}/{id}/...
                        'history/{trading_pair}/{ids}',
                        'historys/{trading_pair}/{page}',
                        'trading_pairs',
                    ],
                    'post': [
                        'order',
                    ],
                    'delete': [
                        'order/{trading_pair}/{ids}',
                    ],
                },
            },
            # HARDCODING IS DEPRECATED, THE FEES BELOW SHOULD BE REWRITTEN
            'fees': {
                'trading': {
                    # min trading fees
                    # 0.0001 BTC
                    # 0.01 ETP
                    # 0.001 ETH
                    # 0.1 BITCNY
                    'maker': 0.1 / 100,
                    'taker': 0.2 / 100,
                },
                'funding': {
                    'withdraw': {
                        # 'BTM': n => 3 + n * (1 / 100),
                        # 'ZDC': n => 1 + n * (0.5 / 100),
                        # 'ZGC': n => 0.5 + n * (0.5 / 100),
                        # 'BTS': n => 1 + n * (1 / 100),
                        # 'DLT': n => 3 + n * (1 / 100),
                        # 'SNT': n => 10 + n * (1 / 100),
                        # 'XNC': n => 1 + n * (1 / 100),
                        # 'ICO': n => 3 + n * (1 / 100),
                        # 'CMC': n => 1 + n * (0.5 / 100),
                        # 'GXS': n => 0.2 + n * (1 / 100),
                        # 'OBITS': n => 0.3 + n * (1 / 100),
                        # 'ICS': n => 2 + n * (1 / 100),
                        # 'TIC': n => 2 + n * (1 / 100),
                        # 'IND': n => 20 + n * (1 / 100),
                        # 'MVC': n => 20 + n * (1 / 100),
                        # 'BitCNY': n => 0.1 + n * (1 / 100),
                        # 'MTX': n => 1 + n * (1 / 100),
                        'ETP': 0.01,
                        'BTC': 0.0005,
                        'ETH': 0.005,
                        'ETC': 0.01,
                        'STORJ': 3,
                        'LTC': 0.01,
                        'ZEC': 0.001,
                        'BCC': 0.001,
                        'XRB': 0,
                        'NXS': 0.1,
                    },
                },
            },
            'commonCurrencies': {
                'XRB': 'NANO',
            },
            'exceptions': {
                'ERR_USERTOKEN_NOT_FOUND': AuthenticationError,
                'ERR_ASSET_NOT_EXISTS': ExchangeError,
                'ERR_ASSET_NOT_AVAILABLE': ExchangeError,
                'ERR_BALANCE_NOT_ENOUGH': InsufficientFunds,
                'ERR_CREATE_ORDER': InvalidOrder,
                'ERR_CANDLESTICK_DATA': ExchangeError,
            },
        })

    async def fetch_markets(self, params={}):
        # zh = await self.publicGetGetAssetsTradingPairsZh()
        markets = await self.publicGetTradingPairs(params)
        marketIds = list(markets.keys())
        result = []
        for i in range(0, len(marketIds)):
            id = marketIds[i]
            market = markets[id]
            baseId = self.safe_string(market, 'bid_asset_symbol')
            quoteId = self.safe_string(market, 'ask_asset_symbol')
            base = self.safe_currency_code(baseId)
            quote = self.safe_currency_code(quoteId)
            symbol = base + '/' + quote
            precision = {
                'amount': self.safe_integer(market, 'bid_asset_decimals'),
                'price': self.safe_integer(market, 'ask_asset_decimals'),
            }
            result.append({
                'id': id,
                'symbol': symbol,
                'base': base,
                'quote': quote,
                'baseId': baseId,
                'quoteId': quoteId,
                'active': True,
                'precision': precision,
                'limits': {
                    'amount': {
                        'min': math.pow(10, -precision['amount']),
                        'max': math.pow(10, precision['price']),
                    },
                    'price': {
                        'min': math.pow(10, -precision['price']),
                        'max': math.pow(10, precision['price']),
                    },
                    'cost': {
                        'min': None,
                        'max': None,
                    },
                },
                'info': market,
            })
        return result

    def divide_safe_float(self, x, key, divisor):
        value = self.safe_float(x, key)
        if value is not None:
            return value / divisor
        return value

    def parse_ticker(self, ticker, market=None):
        symbol = market['symbol']
        timestamp = self.safe_integer(ticker, 'date')
        last = self.divide_safe_float(ticker, 'last', 1e8)
        high = self.divide_safe_float(ticker, 'high', 1e8)
        low = self.divide_safe_float(ticker, 'low', 1e8)
        bid = self.divide_safe_float(ticker, 'buy', 1e8)
        ask = self.divide_safe_float(ticker, 'sell', 1e8)
        baseVolume = self.divide_safe_float(ticker, 'vol24h', 1e8)
        return {
            'symbol': symbol,
            'timestamp': timestamp,
            'datetime': self.iso8601(timestamp),
            'high': high,
            'low': low,
            'bid': bid,
            'bidVolume': None,
            'ask': ask,
            'askVolume': None,
            'vwap': None,
            'open': None,
            'close': last,
            'last': last,
            'previousClose': None,
            'change': None,
            'percentage': None,
            'average': None,
            'baseVolume': baseVolume,
            'quoteVolume': None,
            'info': ticker,
        }

    async def fetch_ticker(self, symbol, params={}):
        await self.load_markets()
        market = self.market(symbol)
        request = {
            'trading_pair': market['id'],
        }
        response = await self.publicGetTickerTradingPair(self.extend(request, params))
        result = self.safe_value(response, 'result')
        if result is None:
            raise ExchangeError(self.id + ' fetchTicker returned an empty response for symbol ' + symbol)
        return self.parse_ticker(result, market)

    async def fetch_tickers(self, symbols=None, params={}):
        await self.load_markets()
        response = await self.publicGetTickers(params)
        tickers = response['result']
        result = {}
        for i in range(0, len(tickers)):
            ticker = tickers[i]
            id = ticker['market']
            if not (id in self.marketsById):
                continue
            market = self.marketsById[id]
            symbol = market['symbol']
            result[symbol] = self.parse_ticker(ticker, market)
        return result

    async def fetch_order_book(self, symbol, limit=None, params={}):
        await self.load_markets()
        request = {
            'trading_pair': self.market_id(symbol),
        }
        method = 'publicGetDepthTradingPair'
        if limit is not None:
            method += 'Count'
            request['count'] = limit
        response = await getattr(self, method)(self.extend(request, params))
        bidsasks = {}
        types = ['bid', 'ask']
        for ti in range(0, len(types)):
            type = types[ti]
            bidsasks[type] = []
            for i in range(0, len(response['result'][type])):
                price, amount, total = response['result'][type][i]
                bidsasks[type].append([
                    price / 1e8,
                    amount / 1e8,
                    total / 1e8,
                ])
        return self.parse_order_book(bidsasks, None, 'bid', 'ask')

    def parse_trade(self, trade, market=None):
        #
        #     {
        #         "order_id": 118735,
        #         "trade_id": 7,
        #         "trading_pair": "BTCCNY",
        #         "side": "B",
        #         "quantity": 1000000000,
        #         "price": 900000000,
        #         "created_at": "2017-06-06T20:45:27.000Z"
        #     }
        #
        timestamp = self.safe_integer(trade, 'date')
        if timestamp is None:
            timestamp = self.parse8601(self.safe_string(trade, 'created_at'))
        id = self.safe_string(trade, 'tid')
        id = self.safe_string(trade, 'trade_id', id)
        orderId = self.safe_string(trade, 'order_id')
        price = self.divide_safe_float(trade, 'price', 1e8)
        amount = self.safe_float(trade, 'amount')
        amount = self.safe_float(trade, 'quantity', amount)
        if amount is not None:
            amount = amount / 1e8
        symbol = None
        if market is None:
            marketId = self.safe_string(trade, 'trading_pair')
            if marketId in self.markets_by_id:
                market = self.markets_by_id[marketId]
        if market is not None:
            symbol = market['symbol']
        cost = self.cost_to_precision(symbol, price * amount)
        cost = float(cost)
        side = self.safe_string_lower(trade, 'side')
        if side == 'b':
            side = 'buy'
        elif side == 's':
            side = 'sell'
        return {
            'id': id,
            'info': trade,
            'timestamp': timestamp,
            'datetime': self.iso8601(timestamp),
            'symbol': symbol,
            'order': orderId,
            'type': 'limit',
            'side': side,
            'takerOrMaker': None,
            'price': price,
            'amount': amount,
            'cost': cost,
            'fee': None,
        }

    async def fetch_trades(self, symbol, since=None, limit=None, params={}):
        await self.load_markets()
        market = self.market(symbol)
        request = {
            'trading_pair': market['id'],
        }
        response = await self.publicGetTradesTradingPair(self.extend(request, params))
        return self.parse_trades(response['result'], market, since, limit)

    def parse_ohlcv(self, ohlcv, market=None):
        return [
            self.safe_integer(ohlcv, 0),
            float(ohlcv[2]) / 1e8,
            float(ohlcv[3]) / 1e8,
            float(ohlcv[4]) / 1e8,
            float(ohlcv[5]) / 1e8,
            float(ohlcv[1]) / 1e8,
        ]

    async def fetch_ohlcv(self, symbol, timeframe='5m', since=None, limit=None, params={}):
        await self.load_markets()
        market = self.market(symbol)
        request = {
            'trading_pair': market['id'],
            'timeSymbol': self.timeframes[timeframe],
        }
        response = await self.publicGetCandlestickTimeSymbolTradingPair(self.extend(request, params))
        result = self.safe_value(response, 'result', [])
<<<<<<< HEAD
        return self.parse_ohlcvs(result, market)
=======
        return self.parse_ohlcvs(result, market, timeframe, since, limit)
>>>>>>> e73c37f7

    async def fetch_balance(self, params={}):
        await self.load_markets()
        response = await self.traderGetBalances(params)
        #
        #     {
        #         "status": {
        #             "success": 1,
        #             "message": "GET_BALANCES"
        #         },
        #         "result": [
        #             {
        #                 "asset": "ETP",
        #                 "balance": "5000000000000",
        #                 "frozen": "0",
        #                 "state": "1"
        #             },
        #             {
        #                 "asset": "CNY",
        #                 "balance": "10000000000000",
        #                 "frozen": "240790000",
        #                 "state": "1"
        #             }
        #         ]
        #     }
        #
        result = {'info': response}
        balances = self.safe_value(response, 'result', [])
        for i in range(0, len(balances)):
            balance = balances[i]
            currencyId = self.safe_string(balance, 'asset')
            code = self.safe_currency_code(currencyId)
            account = self.account()
            # https://github.com/ccxt/ccxt/issues/3873
            account['free'] = self.divide_safe_float(balance, 'balance', 1e8)
            account['used'] = self.divide_safe_float(balance, 'frozen', 1e8)
            result[code] = account
        return self.parse_balance(result)

    async def create_order(self, symbol, type, side, amount, price=None, params={}):
        await self.load_markets()
        market = self.market(symbol)
        order = {
            'trading_pair': market['id'],
            # We need to use decimalToPrecision here, since
            #   0.036*1e8 == 3599999.9999999995
            # which would get truncated to 3599999 after int// which would then be rejected by rightBtc because it's too precise
            'quantity': int(self.decimal_to_precision(amount * 1e8, ROUND, 0, self.precisionMode)),
            'limit': int(self.decimal_to_precision(price * 1e8, ROUND, 0, self.precisionMode)),
            'type': type.upper(),
            'side': side.upper(),
        }
        response = await self.traderPostOrder(self.extend(order, params))
        return self.parse_order(response)

    async def cancel_order(self, id, symbol=None, params={}):
        if symbol is None:
            raise ArgumentsRequired(self.id + ' cancelOrder requires a symbol argument')
        await self.load_markets()
        market = self.market(symbol)
        request = {
            'trading_pair': market['id'],
            'ids': id,
        }
        response = await self.traderDeleteOrderTradingPairIds(self.extend(request, params))
        return response

    def parse_order_status(self, status):
        statuses = {
            'NEW': 'open',
            'TRADE': 'closed',  # TRADE means filled or partially filled orders
            'CANCEL': 'canceled',
        }
        return self.safe_string(statuses, status, status)

    def parse_order(self, order, market=None):
        #
        # fetchOrder / fetchOpenOrders
        #
        #     {
        #         "id": 4180528,
        #         "quantity": 20000000,
        #         "rest": 20000000,
        #         "limit": 1000000,
        #         "price": null,
        #         "side": "BUY",
        #         "created": 1496005693738
        #     }
        #
        # fetchOrders
        #
        #     {
        #         "trading_pair": "ETPCNY",
        #         "status": "TRADE",
        #         "fee": 0.23,
        #         "min_fee": 10000000,
        #         "created_at": "2017-05-25T00:12:27.000Z",
        #         "cost": 1152468000000,
        #         "limit": 3600000000,
        #         "id": 11060,
        #         "quantity": 32013000000,
        #         "filled_quantity": 32013000000
        #     }
        #
        id = self.safe_string(order, 'id')
        status = self.parse_order_status(self.safe_string(order, 'status'))
        marketId = self.safe_string(order, 'trading_pair')
        if market is None:
            if marketId in self.markets_by_id:
                market = self.markets_by_id[marketId]
        symbol = marketId
        if market is not None:
            symbol = market['symbol']
        timestamp = self.safe_integer(order, 'created')
        if timestamp is None:
            timestamp = self.parse8601(self.safe_string(order, 'created_at'))
        if 'time' in order:
            timestamp = order['time']
        elif 'transactTime' in order:
            timestamp = order['transactTime']
        price = self.safe_float_2(order, 'limit', 'price')
        if price is not None:
            price = price / 1e8
        amount = self.divide_safe_float(order, 'quantity', 1e8)
        filled = self.divide_safe_float(order, 'filled_quantity', 1e8)
        remaining = self.divide_safe_float(order, 'rest', 1e8)
        cost = self.divide_safe_float(order, 'cost', 1e8)
        # lines 483-494 should be generalized into a base class method
        if amount is not None:
            if remaining is None:
                if filled is not None:
                    remaining = max(0, amount - filled)
            if filled is None:
                if remaining is not None:
                    filled = max(0, amount - remaining)
        type = 'limit'
        side = self.safe_string_lower(order, 'side')
        feeCost = self.divide_safe_float(order, 'min_fee', 1e8)
        fee = None
        if feeCost is not None:
            feeCurrency = None
            if market is not None:
                feeCurrency = market['quote']
            fee = {
                'rate': self.safe_float(order, 'fee'),
                'cost': feeCost,
                'currency': feeCurrency,
            }
        trades = None
        return {
            'info': order,
            'id': id,
            'clientOrderId': None,
            'timestamp': timestamp,
            'datetime': self.iso8601(timestamp),
            'lastTradeTimestamp': None,
            'symbol': symbol,
            'type': type,
            'side': side,
            'price': price,
            'amount': amount,
            'cost': cost,
            'filled': filled,
            'remaining': remaining,
            'status': status,
            'fee': fee,
            'trades': trades,
            'average': None,
        }

    async def fetch_order(self, id, symbol=None, params={}):
        if symbol is None:
            raise ArgumentsRequired(self.id + ' fetchOrder requires a symbol argument')
        await self.load_markets()
        market = self.market(symbol)
        request = {
            'trading_pair': market['id'],
            'ids': id,
        }
        response = await self.traderGetOrdersTradingPairIds(self.extend(request, params))
        #
        # response = {
        #         "status": {
        #             "success": 1,
        #             "message": "SUC_LIST_AVTICE_ORDERS"
        #         },
        #         "result": [
        #             {
        #                 "id": 4180528,
        #                 "quantity": 20000000,
        #                 "rest": 20000000,
        #                 "limit": 1000000,
        #                 "price": null,
        #                 "side": "BUY",
        #                 "created": 1496005693738
        #             }
        #         ]
        #     }
        #
        orders = self.parse_orders(response['result'], market)
        ordersById = self.index_by(orders, 'id')
        if not (id in ordersById):
            raise OrderNotFound(self.id + ' fetchOrder could not find order ' + str(id) + ' in open orders.')
        return ordersById[id]

    async def fetch_open_orders(self, symbol=None, since=None, limit=None, params={}):
        if symbol is None:
            raise ArgumentsRequired(self.id + ' fetchOpenOrders requires a symbol argument')
        await self.load_markets()
        market = self.market(symbol)
        request = {
            'trading_pair': market['id'],
            'cursor': 0,
        }
        response = await self.traderGetOrderpageTradingPairCursor(self.extend(request, params))
        #
        # response = {
        #         "status": {
        #             "success": 1,
        #             "message": "SUC_LIST_AVTICE_ORDERS_PAGE"
        #         },
        #         "result": {
        #             "cursor": "0",
        #             "orders": [
        #                 {
        #                     "id": 4180528,
        #                     "quantity": 20000000,
        #                     "rest": 20000000,
        #                     "limit": 1000000,
        #                     "price": null,
        #                     "side": "BUY",
        #                     "created": 1496005693738
        #                 }
        #             ]
        #         }
        #     }
        #
        return self.parse_orders(response['result']['orders'], market, since, limit)

    async def fetch_orders(self, symbol=None, since=None, limit=None, params={}):
        ids = self.safe_string(params, 'ids')
        if (symbol is None) or (ids is None):
            raise ArgumentsRequired(self.id + " fetchOrders requires a 'symbol' argument and an extra 'ids' parameter. The 'ids' should be an array or a string of one or more order ids separated with slashes.")  # eslint-disable-line quotes
        if isinstance(ids, list):
            ids = '/'.join(ids)
        await self.load_markets()
        market = self.market(symbol)
        request = {
            'trading_pair': market['id'],
            'ids': ids,
        }
        response = await self.traderGetHistoryTradingPairIds(self.extend(request, params))
        #
        # response = {
        #         "status": {
        #             "success": 1,
        #             "message": null
        #         },
        #         "result": [
        #             {
        #                 "trading_pair": "ETPCNY",
        #                 "status": "TRADE",
        #                 "fee": 0.23,
        #                 "min_fee": 10000000,
        #                 "created_at": "2017-05-25T00:12:27.000Z",
        #                 "cost": 1152468000000,
        #                 "limit": 3600000000,
        #                 "id": 11060,
        #                 "quantity": 32013000000,
        #                 "filled_quantity": 32013000000
        #             }
        #         ]
        #     }
        #
        return self.parse_orders(response['result'], None, since, limit)

    async def fetch_my_trades(self, symbol=None, since=None, limit=None, params={}):
        if symbol is None:
            raise ArgumentsRequired(self.id + ' fetchMyTrades requires a symbol argument')
        await self.load_markets()
        market = self.market(symbol)
        request = {
            'trading_pair': market['id'],
            'page': 0,
        }
        response = await self.traderGetHistorysTradingPairPage(self.extend(request, params))
        #
        # response = {
        #         "status": {
        #             "success": 1,
        #             "message": null
        #         },
        #         "result": [
        #             {
        #                 "order_id": 118735,
        #                 "trade_id": 7,
        #                 "trading_pair": "BTCCNY",
        #                 "side": "B",
        #                 "quantity": 1000000000,
        #                 "price": 900000000,
        #                 "created_at": "2017-06-06T20:45:27.000Z"
        #             },
        #             {
        #                 "order_id": 118734,
        #                 "trade_id": 7,
        #                 "trading_pair": "BTCCNY",
        #                 "side": "S",
        #                 "quantity": 1000000000,
        #                 "price": 900000000,
        #                 "created_at": "2017-06-06T20:45:27.000Z"
        #             }
        #         ]
        #     }
        #
        return self.parse_trades(response['result'], None, since, limit)

    def sign(self, path, api='public', method='GET', params={}, headers=None, body=None):
        query = self.omit(params, self.extract_params(path))
        url = self.urls['api'] + '/' + api + '/' + self.implode_params(path, params)
        if api == 'public':
            if query:
                url += '?' + self.urlencode(query)
        else:
            self.check_required_credentials()
            headers = {
                'apikey': self.apiKey,
                'signature': self.secret,
            }
            if method == 'GET':
                if query:
                    url += '?' + self.urlencode(query)
            else:
                body = self.json(query)
                headers['Content-Type'] = 'application/json'
        return {'url': url, 'method': method, 'body': body, 'headers': headers}

    def handle_errors(self, httpCode, reason, url, method, headers, body, response, requestHeaders, requestBody):
        if response is None:
            return  # fallback to default error handler
        status = self.safe_value(response, 'status')
        if status is not None:
            #
            #     {"status":{"success":0,"message":"ERR_USERTOKEN_NOT_FOUND"}}
            #
            success = self.safe_string(status, 'success')
            if success != '1':
                message = self.safe_string(status, 'message')
                feedback = self.id + ' ' + body
                self.throw_exactly_matched_exception(self.exceptions, message, feedback)
                raise ExchangeError(feedback)<|MERGE_RESOLUTION|>--- conflicted
+++ resolved
@@ -363,11 +363,7 @@
         }
         response = await self.publicGetCandlestickTimeSymbolTradingPair(self.extend(request, params))
         result = self.safe_value(response, 'result', [])
-<<<<<<< HEAD
-        return self.parse_ohlcvs(result, market)
-=======
         return self.parse_ohlcvs(result, market, timeframe, since, limit)
->>>>>>> e73c37f7
 
     async def fetch_balance(self, params={}):
         await self.load_markets()

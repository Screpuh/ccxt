{
  "name": "ccxt",
<<<<<<< HEAD
  "version": "1.92.30",
=======
  "version": "1.95.40",
>>>>>>> 9698587f
  "description": "A JavaScript / Python / PHP cryptocurrency trading library with support for 130+ exchanges",
  "main": "./ccxt.js",
  "unpkg": "dist/ccxt.browser.js",
  "engines": {
    "node": ">=10.4.0"
  },
  "publishConfig": {
    "registry": "https://registry.npmjs.com"
  },
  "repository": {
    "type": "git",
    "url": "https://github.com/ccxt/ccxt.git"
  },
  "readme": "README.md",
  "scripts": {
    "docker": "docker-compose run --rm ccxt",
    "build": "npm run pre-transpile && npm run transpile && npm run post-transpile && npm run update-badges",
    "force-build": "npm run pre-transpile && npm run force-transpile && npm run post-transpile && npm run update-badges",
    "pre-transpile": "npm run export-exchanges && npm run vss && npm run copy-python-files && npm run check-js-syntax && npm run browserify",
    "post-transpile": "npm run check-python-syntax && npm run check-php-syntax",
    "test": "npm run build && node run-tests",
    "fast-test": "node run-tests --js",
    "test-js": "node run-tests --js",
    "test-py": "node run-tests --python",
    "test-php": "node run-tests --php",
    "test-base": "npm run test-js-base && npm run test-python-base && npm run test-php-base",
    "test-js-base": "node ./js/test/base/test.base.js",
    "test-python-base": "python3 python/ccxt/test/test_decimal_to_precision.py && python3 python/ccxt/test/test_crypto.py",
    "test-php-base": "php -f php/test/decimal_to_precision.php && php -f php/test/test_crypto.php",
    "cli.js": "node ./examples/js/cli.js",
    "cli.py": "python3 ./examples/py/cli.py",
    "cli.php": "php ./examples/php/cli.php",
    "export-exchanges": "node build/export-exchanges",
    "export-docs": "python3 build/export-docs.py",
    "capabilities": "node ./examples/js/exchange-capabilities.js",
    "git-ignore-generated-files": "node build/git-ignore-generated-files",
    "git-unignore-generated-files": "node build/git-ignore-generated-files --unignore",
    "update-badges": "node build/update-badges",
    "update-links": "node build/update-links",
    "transpile": "node build/transpile",
    "force-transpile": "node build/transpile --force",
    "vss": "node build/vss",
    "lint": "eslint",
    "check-syntax": "npm run transpile && npm run check-js-syntax && npm run check-python-syntax && npm run check-php-syntax",
    "check-js-syntax": "node -e \"console.log(process.cwd())\" && eslint --version && eslint \"js/*.js\" \"js/base/Exchange.js\" --cache --cache-location .cache/eslintcache --cache-strategy metadata",
    "check-python-syntax": "cd python && tox -e qa && cd ..",
    "check-php-syntax": "php -f php/test/syntax.php",
    "browserify": "browserify ./ccxt.browser.js > ./dist/ccxt.browser.js",
    "copy-python-files": "npm run copy-python-package && npm run copy-python-license && npm run copy-python-keys && npm run copy-python-readme",
    "copy-python-package": "node build/copy package.json python/package.json",
    "copy-python-license": "node build/copy LICENSE.txt python/LICENSE.txt",
    "copy-python-keys": "node build/copy keys.json python/keys.json",
    "copy-python-readme": "node build/copy README.md python/README.md",
    "postinstall": "node postinstall"
  },
  "types": "./ccxt.d.ts",
  "devDependencies": {
    "ansicolor": "1.1.81",
    "as-table": "1.0.37",
    "asciichart": "1.5.25",
    "browserify": "14.5.0",
    "eslint": "^8.8.0",
    "eslint-config-airbnb-base": "15.0.0",
    "eslint-plugin-import": "2.25.4",
    "ololog": "1.1.155"
  },
  "author": {
    "name": "Igor Kroitor",
    "email": "igor.kroitor@gmail.com",
    "url": "https://github.com/kroitor"
  },
  "license": "MIT",
  "bugs": {
    "url": "https://github.com/ccxt/ccxt/issues"
  },
  "homepage": "https://ccxt.com",
  "keywords": [
    "algorithmic",
    "algotrading",
    "altcoin",
    "altcoins",
    "api",
    "arbitrage",
    "real-time",
    "realtime",
    "backtest",
    "backtesting",
    "bitcoin",
    "bot",
    "btc",
    "cny",
    "coin",
    "coins",
    "crypto",
    "cryptocurrency",
    "crypto currency",
    "crypto market",
    "currency",
    "currencies",
    "darkcoin",
    "dash",
    "digital currency",
    "doge",
    "dogecoin",
    "e-commerce",
    "etc",
    "eth",
    "ether",
    "ethereum",
    "exchange",
    "exchanges",
    "eur",
    "framework",
    "invest",
    "investing",
    "investor",
    "library",
    "light",
    "litecoin",
    "ltc",
    "market",
    "market data",
    "markets",
    "merchandise",
    "merchant",
    "minimal",
    "ohlcv",
    "order",
    "orderbook",
    "order book",
    "price",
    "price data",
    "pricefeed",
    "private",
    "public",
    "ripple",
    "strategy",
    "ticker",
    "tickers",
    "toolkit",
    "trade",
    "trader",
    "trading",
    "usd",
    "volume",
    "websocket",
    "websockets",
    "web socket",
    "web sockets",
    "ws",
    "xbt",
    "xrp",
    "zec",
    "zerocoin",
    "1Broker",
    "1BTCXE",
    "ACX",
    "acx.io",
    "Allcoin",
    "allcoin.com",
    "ANX",
    "ANXPro",
    "Bibox",
    "bibox.com",
    "Binance",
    "binance.com",
    "bit2c.co.il",
    "Bit2C",
    "BitBay",
    "BitBays",
    "bitcoincoid",
    "Bitcoin.co.id",
    "Bitfinex",
    "bitFlyer",
    "bitflyer.jp",
    "Bithumb",
    "bithumb.com",
    "Bitlish",
    "BitMarket",
    "BitMEX",
    "Bitso",
    "Bitstamp",
    "Bittrex",
    "BL3P",
    "Bleutrade",
    "bleutrade.com",
    "BlinkTrade",
    "Braziliex",
    "braziliex.com",
    "BtcBox",
    "btcbox.co.jp",
    "BTCC",
    "BTCChina",
    "BTC-e",
    "BTCe",
    "BTCExchange",
    "btcexchange.ph",
    "BTC Markets",
    "btcmarkets",
    "btcmarkets.net",
    "BTCTrader",
    "btctrader.com",
    "btc-trade.com.ua",
    "BTC Trade UA",
    "BTCTurk",
    "btcturk.com",
    "BTCX",
    "btc-x",
    "bter",
    "Bter.com",
    "bx.in.th",
    "ccex",
    "C-CEX",
    "cex",
    "CEX.IO",
    "CHBTC",
    "ChileBit",
    "chilebit.net",
    "coincheck",
    "CoinExchange",
    "coinexchange.io",
    "Coingi",
    "coingi.com",
    "CoinMarketCap",
    "CoinMate",
    "Coinsecure",
    "CoinSpot",
    "coinspot.com.au",
    "Crypto Capital",
    "cryptocapital.co",
    "DSX",
    "dsx.uk",
    "EXMO",
    "flowBTC",
    "flowbtc.com",
    "FoxBit",
    "foxbit.exchange",
    "FYB-SE",
    "FYB-SG",
    "Gatecoin",
    "GDAX",
    "Gemini",
    "HitBTC",
    "Huobi",
    "HuobiPRO",
    "huobi.pro",
    "Independent Reserve",
    "independentreserve.com",
    "itBit",
    "jubi.com",
    "Kraken",
    "KuCoin",
    "Kuna",
    "LakeBTC",
    "lakebtc.com",
    "LiveCoin",
    "Liqui",
    "liqui.io",
    "luno",
    "mercado",
    "MercadoBitcoin",
    "mercadobitcoin.br",
    "MixCoins",
    "mixcoins.com",
    "nova",
    "Novaexchange",
    "novaexchange.com",
    "OKCoin",
    "okcoin.com",
    "okcoin.cn",
    "OKEX",
    "okex.com",
    "Paymium",
    "Poloniex",
    "QuadrigaCX",
    "Qryptos",
    "QUOINEX",
    "SouthXchange",
    "SurBitcoin",
    "surbitcoin.com",
    "Tidex",
    "tidex.com",
    "TheRockTrading",
    "UrduBit",
    "urdubit.com",
    "Vaultoro",
    "VBTC",
    "vbtc.exchange",
    "vbtc.vn",
    "VirWoX",
    "WEX",
    "wex.nz",
    "xBTCe",
    "xbtce.com",
    "YoBit",
    "yobit.net",
    "YUNBI",
    "Zaif",
    "ZB",
    "1btcxe.com",
    "anxpro.com",
    "anybits.com",
    "Anybits",
    "bcex.top",
    "BCEX",
    "big.one",
    "BigONE",
    "bitbank.cc",
    "bitbank",
    "bitbay.net",
    "bitfinex.com",
    "bitforex.com",
    "Bitforex",
    "bitibu.com",
    "Bitibu",
    "bitkk.com",
    "bitkk",
    "bitlish.com",
    "bitmarket.pl",
    "bitmarket.net",
    "bitmex.com",
    "bitsane.com",
    "Bitsane",
    "bitso.com",
    "bitstamp.net",
    "bittrex.com",
    "bit-z.com",
    "Bit-Z",
    "bl3p.eu",
    "bitonic.nl",
    "btc-alpha.com",
    "BTC-Alpha",
    "btcchina.com",
    "BtcTrade.im",
    "buda.com",
    "Buda",
    "c-cex.com",
    "trade.chbtc.com",
    "cobinhood.com",
    "COBINHOOD",
    "coinbase.com",
    "Coinbase",
    "prime.coinbase.com",
    "Coinbase Prime",
    "pro.coinbase.com",
    "Coinbase Pro",
    "coincheck.com",
    "coinegg.com",
    "CoinEgg",
    "coinex.com",
    "CoinEx",
    "coinfalcon.com",
    "CoinFalcon",
    "coinfloor.co.uk",
    "coinfloor",
    "coinmarketcap.com",
    "coinmate.io",
    "coinnest.co.kr",
    "coinnest",
    "coinone.co.kr",
    "CoinOne",
    "cointiger.pro",
    "CoinTiger",
    "coolcoin.com",
    "CoolCoin",
    "coss.io",
    "COSS",
    "crex24.com",
    "CREX24",
    "cryptonbtc.com",
    "Crypton",
    "deribit.com",
    "Deribit",
    "ethfinex.com",
    "Ethfinex",
    "exmo.me",
    "exx.com",
    "EXX",
    "fcoin.com",
    "FCoin",
    "trader.flowbtc.com",
    "fybse.se",
    "fybsg.com",
    "gatecoin.com",
    "gate.io",
    "gdax.com",
    "gemini.com",
    "getbtc.org",
    "GetBTC",
    "hadax.com",
    "HADAX",
    "hitbtc.com",
    "Huobi Pro",
    "huobi.com.ru",
    "Huobi Russia",
    "ice3x.com",
    "ice3x.co.za",
    "ICE3X",
    "indodax.com",
    "INDODAX",
    "itbit.com",
    "kkex.com",
    "KKEX",
    "kraken.com",
    "kucoin.com",
    "kuna.io",
    "lbank.info",
    "LBank",
    "liquid.com",
    "Liquid",
    "livecoin.net",
    "luno.com",
    "lykke.com",
    "Lykke",
    "mercadobitcoin.com.br",
    "Mercado Bitcoin",
    "negociecoins.com.br",
    "NegocieCoins",
    "OKCoin CNY",
    "OKCoin USD",
    "paymium.com",
    "poloniex.com",
    "quadrigacx.com",
    "rightbtc.com",
    "RightBTC",
    "southxchange.com",
    "stronghold.co",
    "Stronghold",
    "theocean.trade",
    "The Ocean",
    "therocktrading.com",
    "tidebit.com",
    "TideBit",
    "uex.com",
    "UEX",
    "upbit.com",
    "Upbit",
    "vaultoro.com",
    "virwox.com",
    "yunbi.com",
    "zaif.jp",
    "zb.com",
    "fcoinjp.com",
    "FCoinJP",
    "binance.je",
    "Binance Jersey",
    "bequant.io",
    "Bequant",
    "DX.Exchange",
    "oceanex.pro.com",
    "OceanEx",
    "flowbtc.com.br",
    "foxbit.com.br",
    "latoken.com",
    "Latoken",
    "bitmart.com",
    "BitMart",
    "digifinex.vip",
    "DigiFinex",
    "idex.market",
    "IDEX",
    "adara.io",
    "Adara",
    "binance.us",
    "Binance US",
    "whitebit.com",
    "WhiteBit",
    "bitmax.io",
    "BitMax",
    "bytetrade.com",
    "ByteTrade",
    "ftx.com",
    "FTX",
    "{hostname}",
    "bw.com",
    "stex.com",
    "STEX",
    "BW",
    "timex.io",
    "TimeX",
    "bitz.com",
    "topliq.com",
    "TOP.Q",
    "hollaex.com",
    "HollaEx",
    "bybit.com",
    "Bybit",
    "aofex.com",
    "AOFEX",
    "byte-trade.com",
    "hbtc.com",
    "HBTC",
    "probit.com",
    "ProBit",
    "eterbase.com",
    "Eterbase",
    "qtrade.io",
    "qTrade",
    "dsxglobal.com",
    "bitvavo.com",
    "Bitvavo",
    "currency.com",
    "waves.exchange",
    "phemex.com",
    "Phemex",
    "huobi.co.jp",
    "Huobi Japan",
    "digifinex.com",
    "bitflyer.com",
    "bitpanda.com",
    "Bitpanda",
    "Bitpanda Pro",
    "xena.exchange",
    "Xena Exchange",
    "bitget.com",
    "Bitget",
    "idex.io",
    "novadax.com.br",
    "NovaDAX",
    "exchange.ripio.com",
    "Ripio",
    "huobi.com",
    "exchange.bitcoin.com",
    "bitcoin.com",
    "bibox365.com",
    "vcc.exchange",
    "VCC Exchange",
    "cdax.io",
    "CDAX",
    "delta.exchange",
    "Delta Exchange",
    "gopax.co.kr",
    "GOPAX",
    "aax.com",
    "AAX",
    "aaxpro.com",
    "equos.io",
    "EQUOS",
    "ndax.io",
    "NDAX",
    "ascendex.com",
    "AscendEX",
    "exchange.coinbase.com",
    "bitbns.com",
    "Bitbns",
    "Binance COIN-M Futures",
    "Binance USDⓈ-M Futures",
    "Binance COIN-M",
    "Binance USDⓈ-M",
    "eqonex.com",
    "EQONEX",
    "fmfw.io",
    "mexc.com",
    "MEXC Global",
    "bitrue.com",
    "Bitrue",
    "ftx.us",
    "FTXUS",
    "FTX US",
    "zipmex.com",
    "Zipmex",
    "zondaglobal.com",
    "Zonda",
    "futures.kucoin.com",
    "KuCoin Futures",
    "blockchain.com",
    "crypto.com",
    "wazirx.com",
    "WazirX",
    "woo.org",
    "Woo",
    "WOO X",
    "okx.com",
    "OKX",
    "bkex.com",
    "BKEX",
    "bitopro.com",
    "BitoPro",
    "coinflex.com",
    "CoinFLEX",
    "btcex.com",
    "BTCEX",
    "tokocrypto.com",
    "Tokocrypto"
  ],
  "collective": {
    "type": "opencollective",
    "url": "https://opencollective.com/ccxt",
    "logo": "https://opencollective.com/ccxt/logo.txt"
  },
  "ethereum": "0x26a3CB49578F07000575405a57888681249c35Fd"
}<|MERGE_RESOLUTION|>--- conflicted
+++ resolved
@@ -1,10 +1,6 @@
 {
   "name": "ccxt",
-<<<<<<< HEAD
-  "version": "1.92.30",
-=======
   "version": "1.95.40",
->>>>>>> 9698587f
   "description": "A JavaScript / Python / PHP cryptocurrency trading library with support for 130+ exchanges",
   "main": "./ccxt.js",
   "unpkg": "dist/ccxt.browser.js",

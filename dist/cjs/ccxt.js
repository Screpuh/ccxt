'use strict';

Object.defineProperty(exports, '__esModule', { value: true });

require('./_virtual/_commonjsHelpers.js');
require('./_virtual/formats.cjs.js');
require('./_virtual/index.cjs.js');
require('./_virtual/parse.cjs.js');
require('./_virtual/stringify.cjs.js');
require('./_virtual/utils.cjs.js');
var Exchange = require('./src/base/Exchange.js');
var Precise = require('./src/base/Precise.js');
var functions = require('./src/base/functions.js');
var errors = require('./src/base/errors.js');
var ace = require('./src/ace.js');
var alpaca = require('./src/alpaca.js');
var ascendex = require('./src/ascendex.js');
var bequant = require('./src/bequant.js');
var bigone = require('./src/bigone.js');
var binance = require('./src/binance.js');
var binancecoinm = require('./src/binancecoinm.js');
var binanceus = require('./src/binanceus.js');
var binanceusdm = require('./src/binanceusdm.js');
var bingx = require('./src/bingx.js');
var bit2c = require('./src/bit2c.js');
var bitbank = require('./src/bitbank.js');
var bitbay = require('./src/bitbay.js');
var bitbns = require('./src/bitbns.js');
var bitcoincom = require('./src/bitcoincom.js');
var bitfinex = require('./src/bitfinex.js');
var bitfinex2 = require('./src/bitfinex2.js');
var bitflyer = require('./src/bitflyer.js');
var bitforex = require('./src/bitforex.js');
var bitget = require('./src/bitget.js');
var bithumb = require('./src/bithumb.js');
var bitmart = require('./src/bitmart.js');
var bitmex = require('./src/bitmex.js');
var bitopro = require('./src/bitopro.js');
var bitpanda = require('./src/bitpanda.js');
var bitrue = require('./src/bitrue.js');
var bitso = require('./src/bitso.js');
var bitstamp = require('./src/bitstamp.js');
var bitstamp1 = require('./src/bitstamp1.js');
var bittrex = require('./src/bittrex.js');
var bitvavo = require('./src/bitvavo.js');
var bl3p = require('./src/bl3p.js');
var blockchaincom = require('./src/blockchaincom.js');
var btcalpha = require('./src/btcalpha.js');
var btcbox = require('./src/btcbox.js');
var btcmarkets = require('./src/btcmarkets.js');
var btctradeua = require('./src/btctradeua.js');
var btcturk = require('./src/btcturk.js');
var bybit = require('./src/bybit.js');
var cex = require('./src/cex.js');
var coinbase = require('./src/coinbase.js');
var coinbaseprime = require('./src/coinbaseprime.js');
var coinbasepro = require('./src/coinbasepro.js');
var coincheck = require('./src/coincheck.js');
var coinex = require('./src/coinex.js');
var coinfalcon = require('./src/coinfalcon.js');
var coinmate = require('./src/coinmate.js');
var coinone = require('./src/coinone.js');
var coinsph = require('./src/coinsph.js');
var coinspot = require('./src/coinspot.js');
var cryptocom = require('./src/cryptocom.js');
var currencycom = require('./src/currencycom.js');
var delta = require('./src/delta.js');
var deribit = require('./src/deribit.js');
var digifinex = require('./src/digifinex.js');
var exmo = require('./src/exmo.js');
var fmfwio = require('./src/fmfwio.js');
var gate = require('./src/gate.js');
var gateio = require('./src/gateio.js');
var gemini = require('./src/gemini.js');
var hitbtc = require('./src/hitbtc.js');
var hitbtc3 = require('./src/hitbtc3.js');
var hollaex = require('./src/hollaex.js');
var huobi = require('./src/huobi.js');
var huobijp = require('./src/huobijp.js');
var huobipro = require('./src/huobipro.js');
var idex = require('./src/idex.js');
var independentreserve = require('./src/independentreserve.js');
var indodax = require('./src/indodax.js');
var kraken = require('./src/kraken.js');
var krakenfutures = require('./src/krakenfutures.js');
var kucoin = require('./src/kucoin.js');
var kucoinfutures = require('./src/kucoinfutures.js');
var kuna = require('./src/kuna.js');
var latoken = require('./src/latoken.js');
var lbank = require('./src/lbank.js');
var lbank2 = require('./src/lbank2.js');
var luno = require('./src/luno.js');
var lykke = require('./src/lykke.js');
var mercado = require('./src/mercado.js');
var mexc = require('./src/mexc.js');
var mexc3 = require('./src/mexc3.js');
var ndax = require('./src/ndax.js');
var novadax = require('./src/novadax.js');
var oceanex = require('./src/oceanex.js');
var okcoin = require('./src/okcoin.js');
var okex = require('./src/okex.js');
var okex5 = require('./src/okex5.js');
var okx = require('./src/okx.js');
var paymium = require('./src/paymium.js');
var phemex = require('./src/phemex.js');
var poloniex = require('./src/poloniex.js');
var poloniexfutures = require('./src/poloniexfutures.js');
var probit = require('./src/probit.js');
var tidex = require('./src/tidex.js');
var timex = require('./src/timex.js');
var tokocrypto = require('./src/tokocrypto.js');
var upbit = require('./src/upbit.js');
var wavesexchange = require('./src/wavesexchange.js');
var wazirx = require('./src/wazirx.js');
var whitebit = require('./src/whitebit.js');
var woo = require('./src/woo.js');
var yobit = require('./src/yobit.js');
var zaif = require('./src/zaif.js');
var zonda = require('./src/zonda.js');
var alpaca$1 = require('./src/pro/alpaca.js');
var ascendex$1 = require('./src/pro/ascendex.js');
var bequant$1 = require('./src/pro/bequant.js');
var binance$1 = require('./src/pro/binance.js');
var binancecoinm$1 = require('./src/pro/binancecoinm.js');
var binanceus$1 = require('./src/pro/binanceus.js');
var binanceusdm$1 = require('./src/pro/binanceusdm.js');
var bingx$1 = require('./src/pro/bingx.js');
var bitcoincom$1 = require('./src/pro/bitcoincom.js');
var bitfinex$1 = require('./src/pro/bitfinex.js');
var bitfinex2$1 = require('./src/pro/bitfinex2.js');
var bitget$1 = require('./src/pro/bitget.js');
var bitmart$1 = require('./src/pro/bitmart.js');
var bitmex$1 = require('./src/pro/bitmex.js');
var bitopro$1 = require('./src/pro/bitopro.js');
var bitpanda$1 = require('./src/pro/bitpanda.js');
var bitrue$1 = require('./src/pro/bitrue.js');
var bitstamp$1 = require('./src/pro/bitstamp.js');
var bittrex$1 = require('./src/pro/bittrex.js');
var bitvavo$1 = require('./src/pro/bitvavo.js');
var blockchaincom$1 = require('./src/pro/blockchaincom.js');
var bybit$1 = require('./src/pro/bybit.js');
var cex$1 = require('./src/pro/cex.js');
var coinbase$1 = require('./src/pro/coinbase.js');
var coinbaseprime$1 = require('./src/pro/coinbaseprime.js');
var coinbasepro$1 = require('./src/pro/coinbasepro.js');
var coinex$1 = require('./src/pro/coinex.js');
var cryptocom$1 = require('./src/pro/cryptocom.js');
var currencycom$1 = require('./src/pro/currencycom.js');
var deribit$1 = require('./src/pro/deribit.js');
var exmo$1 = require('./src/pro/exmo.js');
var gate$1 = require('./src/pro/gate.js');
var gateio$1 = require('./src/pro/gateio.js');
var gemini$1 = require('./src/pro/gemini.js');
var hitbtc$1 = require('./src/pro/hitbtc.js');
var hollaex$1 = require('./src/pro/hollaex.js');
var huobi$1 = require('./src/pro/huobi.js');
var huobijp$1 = require('./src/pro/huobijp.js');
var huobipro$1 = require('./src/pro/huobipro.js');
var idex$1 = require('./src/pro/idex.js');
var independentreserve$1 = require('./src/pro/independentreserve.js');
var kraken$1 = require('./src/pro/kraken.js');
var krakenfutures$1 = require('./src/pro/krakenfutures.js');
var kucoin$1 = require('./src/pro/kucoin.js');
var kucoinfutures$1 = require('./src/pro/kucoinfutures.js');
var luno$1 = require('./src/pro/luno.js');
var mexc$1 = require('./src/pro/mexc.js');
var mexc3$1 = require('./src/pro/mexc3.js');
var ndax$1 = require('./src/pro/ndax.js');
var okcoin$1 = require('./src/pro/okcoin.js');
var okex$1 = require('./src/pro/okex.js');
var okx$1 = require('./src/pro/okx.js');
var phemex$1 = require('./src/pro/phemex.js');
var poloniex$1 = require('./src/pro/poloniex.js');
var poloniexfutures$1 = require('./src/pro/poloniexfutures.js');
var probit$1 = require('./src/pro/probit.js');
var upbit$1 = require('./src/pro/upbit.js');
var wazirx$1 = require('./src/pro/wazirx.js');
var whitebit$1 = require('./src/pro/whitebit.js');
var woo$1 = require('./src/pro/woo.js');

//-----------------------------------------------------------------------------
// this is updated by vss.js when building
<<<<<<< HEAD
const version = '4.1.26';
=======
const version = '4.1.38';
>>>>>>> 47700a47
Exchange["default"].ccxtVersion = version;
const exchanges = {
    'ace': ace,
    'alpaca': alpaca,
    'ascendex': ascendex,
    'bequant': bequant,
    'bigone': bigone,
    'binance': binance,
    'binancecoinm': binancecoinm,
    'binanceus': binanceus,
    'binanceusdm': binanceusdm,
    'bingx': bingx,
    'bit2c': bit2c,
    'bitbank': bitbank,
    'bitbay': bitbay,
    'bitbns': bitbns,
    'bitcoincom': bitcoincom,
    'bitfinex': bitfinex,
    'bitfinex2': bitfinex2,
    'bitflyer': bitflyer,
    'bitforex': bitforex,
    'bitget': bitget,
    'bithumb': bithumb,
    'bitmart': bitmart,
    'bitmex': bitmex,
    'bitopro': bitopro,
    'bitpanda': bitpanda,
    'bitrue': bitrue,
    'bitso': bitso,
    'bitstamp': bitstamp,
    'bitstamp1': bitstamp1,
    'bittrex': bittrex,
    'bitvavo': bitvavo,
    'bl3p': bl3p,
    'blockchaincom': blockchaincom,
    'btcalpha': btcalpha,
    'btcbox': btcbox,
    'btcmarkets': btcmarkets,
    'btctradeua': btctradeua,
    'btcturk': btcturk,
    'bybit': bybit,
    'cex': cex,
    'coinbase': coinbase,
    'coinbaseprime': coinbaseprime,
    'coinbasepro': coinbasepro,
    'coincheck': coincheck,
    'coinex': coinex,
    'coinfalcon': coinfalcon,
    'coinmate': coinmate,
    'coinone': coinone,
    'coinsph': coinsph,
    'coinspot': coinspot,
    'cryptocom': cryptocom,
    'currencycom': currencycom,
    'delta': delta,
    'deribit': deribit,
    'digifinex': digifinex,
    'exmo': exmo,
    'fmfwio': fmfwio,
    'gate': gate,
    'gateio': gateio,
    'gemini': gemini,
    'hitbtc': hitbtc,
    'hitbtc3': hitbtc3,
    'hollaex': hollaex,
    'huobi': huobi,
    'huobijp': huobijp,
    'huobipro': huobipro,
    'idex': idex,
    'independentreserve': independentreserve,
    'indodax': indodax,
    'kraken': kraken,
    'krakenfutures': krakenfutures,
    'kucoin': kucoin,
    'kucoinfutures': kucoinfutures,
    'kuna': kuna,
    'latoken': latoken,
    'lbank': lbank,
    'lbank2': lbank2,
    'luno': luno,
    'lykke': lykke,
    'mercado': mercado,
    'mexc': mexc,
    'mexc3': mexc3,
    'ndax': ndax,
    'novadax': novadax,
    'oceanex': oceanex,
    'okcoin': okcoin,
    'okex': okex,
    'okex5': okex5,
    'okx': okx,
    'paymium': paymium,
    'phemex': phemex,
    'poloniex': poloniex,
    'poloniexfutures': poloniexfutures,
    'probit': probit,
    'tidex': tidex,
    'timex': timex,
    'tokocrypto': tokocrypto,
    'upbit': upbit,
    'wavesexchange': wavesexchange,
    'wazirx': wazirx,
    'whitebit': whitebit,
    'woo': woo,
    'yobit': yobit,
    'zaif': zaif,
    'zonda': zonda,
};
const pro = {
    'alpaca': alpaca$1,
    'ascendex': ascendex$1,
    'bequant': bequant$1,
    'binance': binance$1,
    'binancecoinm': binancecoinm$1,
    'binanceus': binanceus$1,
    'binanceusdm': binanceusdm$1,
    'bingx': bingx$1,
    'bitcoincom': bitcoincom$1,
    'bitfinex': bitfinex$1,
    'bitfinex2': bitfinex2$1,
    'bitget': bitget$1,
    'bitmart': bitmart$1,
    'bitmex': bitmex$1,
    'bitopro': bitopro$1,
    'bitpanda': bitpanda$1,
    'bitrue': bitrue$1,
    'bitstamp': bitstamp$1,
    'bittrex': bittrex$1,
    'bitvavo': bitvavo$1,
    'blockchaincom': blockchaincom$1,
    'bybit': bybit$1,
    'cex': cex$1,
    'coinbase': coinbase$1,
    'coinbaseprime': coinbaseprime$1,
    'coinbasepro': coinbasepro$1,
    'coinex': coinex$1,
    'cryptocom': cryptocom$1,
    'currencycom': currencycom$1,
    'deribit': deribit$1,
    'exmo': exmo$1,
    'gate': gate$1,
    'gateio': gateio$1,
    'gemini': gemini$1,
    'hitbtc': hitbtc$1,
    'hollaex': hollaex$1,
    'huobi': huobi$1,
    'huobijp': huobijp$1,
    'huobipro': huobipro$1,
    'idex': idex$1,
    'independentreserve': independentreserve$1,
    'kraken': kraken$1,
    'krakenfutures': krakenfutures$1,
    'kucoin': kucoin$1,
    'kucoinfutures': kucoinfutures$1,
    'luno': luno$1,
    'mexc': mexc$1,
    'mexc3': mexc3$1,
    'ndax': ndax$1,
    'okcoin': okcoin$1,
    'okex': okex$1,
    'okx': okx$1,
    'phemex': phemex$1,
    'poloniex': poloniex$1,
    'poloniexfutures': poloniexfutures$1,
    'probit': probit$1,
    'upbit': upbit$1,
    'wazirx': wazirx$1,
    'whitebit': whitebit$1,
    'woo': woo$1,
};
pro.exchanges = Object.keys(pro);
pro['Exchange'] = Exchange["default"]; // now the same for rest and ts
//-----------------------------------------------------------------------------
const ccxt = Object.assign({ version, Exchange: Exchange["default"], Precise: Precise["default"], 'exchanges': Object.keys(exchanges), 'pro': pro }, exchanges, functions, errors);
//-----------------------------------------------------------------------------

exports.Exchange = Exchange["default"];
exports.Precise = Precise["default"];
exports.functions = functions;
exports.AccountNotEnabled = errors.AccountNotEnabled;
exports.AccountSuspended = errors.AccountSuspended;
exports.AddressPending = errors.AddressPending;
exports.ArgumentsRequired = errors.ArgumentsRequired;
exports.AuthenticationError = errors.AuthenticationError;
exports.BadRequest = errors.BadRequest;
exports.BadResponse = errors.BadResponse;
exports.BadSymbol = errors.BadSymbol;
exports.BaseError = errors.BaseError;
exports.CancelPending = errors.CancelPending;
exports.DDoSProtection = errors.DDoSProtection;
exports.DuplicateOrderId = errors.DuplicateOrderId;
exports.ExchangeError = errors.ExchangeError;
exports.ExchangeNotAvailable = errors.ExchangeNotAvailable;
exports.InsufficientFunds = errors.InsufficientFunds;
exports.InvalidAddress = errors.InvalidAddress;
exports.InvalidNonce = errors.InvalidNonce;
exports.InvalidOrder = errors.InvalidOrder;
exports.MarginModeAlreadySet = errors.MarginModeAlreadySet;
exports.NetworkError = errors.NetworkError;
exports.NoChange = errors.NoChange;
exports.NotSupported = errors.NotSupported;
exports.NullResponse = errors.NullResponse;
exports.OnMaintenance = errors.OnMaintenance;
exports.OrderImmediatelyFillable = errors.OrderImmediatelyFillable;
exports.OrderNotCached = errors.OrderNotCached;
exports.OrderNotFillable = errors.OrderNotFillable;
exports.OrderNotFound = errors.OrderNotFound;
exports.PermissionDenied = errors.PermissionDenied;
exports.RateLimitExceeded = errors.RateLimitExceeded;
exports.RequestTimeout = errors.RequestTimeout;
exports.errors = errors;
exports.ace = ace;
exports.alpaca = alpaca;
exports.ascendex = ascendex;
exports.bequant = bequant;
exports.bigone = bigone;
exports.binance = binance;
exports.binancecoinm = binancecoinm;
exports.binanceus = binanceus;
exports.binanceusdm = binanceusdm;
exports.bingx = bingx;
exports.bit2c = bit2c;
exports.bitbank = bitbank;
exports.bitbay = bitbay;
exports.bitbns = bitbns;
exports.bitcoincom = bitcoincom;
exports.bitfinex = bitfinex;
exports.bitfinex2 = bitfinex2;
exports.bitflyer = bitflyer;
exports.bitforex = bitforex;
exports.bitget = bitget;
exports.bithumb = bithumb;
exports.bitmart = bitmart;
exports.bitmex = bitmex;
exports.bitopro = bitopro;
exports.bitpanda = bitpanda;
exports.bitrue = bitrue;
exports.bitso = bitso;
exports.bitstamp = bitstamp;
exports.bitstamp1 = bitstamp1;
exports.bittrex = bittrex;
exports.bitvavo = bitvavo;
exports.bl3p = bl3p;
exports.blockchaincom = blockchaincom;
exports.btcalpha = btcalpha;
exports.btcbox = btcbox;
exports.btcmarkets = btcmarkets;
exports.btctradeua = btctradeua;
exports.btcturk = btcturk;
exports.bybit = bybit;
exports.cex = cex;
exports.coinbase = coinbase;
exports.coinbaseprime = coinbaseprime;
exports.coinbasepro = coinbasepro;
exports.coincheck = coincheck;
exports.coinex = coinex;
exports.coinfalcon = coinfalcon;
exports.coinmate = coinmate;
exports.coinone = coinone;
exports.coinsph = coinsph;
exports.coinspot = coinspot;
exports.cryptocom = cryptocom;
exports.currencycom = currencycom;
exports.delta = delta;
exports.deribit = deribit;
exports.digifinex = digifinex;
exports.exmo = exmo;
exports.fmfwio = fmfwio;
exports.gate = gate;
exports.gateio = gateio;
exports.gemini = gemini;
exports.hitbtc = hitbtc;
exports.hitbtc3 = hitbtc3;
exports.hollaex = hollaex;
exports.huobi = huobi;
exports.huobijp = huobijp;
exports.huobipro = huobipro;
exports.idex = idex;
exports.independentreserve = independentreserve;
exports.indodax = indodax;
exports.kraken = kraken;
exports.krakenfutures = krakenfutures;
exports.kucoin = kucoin;
exports.kucoinfutures = kucoinfutures;
exports.kuna = kuna;
exports.latoken = latoken;
exports.lbank = lbank;
exports.lbank2 = lbank2;
exports.luno = luno;
exports.lykke = lykke;
exports.mercado = mercado;
exports.mexc = mexc;
exports.mexc3 = mexc3;
exports.ndax = ndax;
exports.novadax = novadax;
exports.oceanex = oceanex;
exports.okcoin = okcoin;
exports.okex = okex;
exports.okex5 = okex5;
exports.okx = okx;
exports.paymium = paymium;
exports.phemex = phemex;
exports.poloniex = poloniex;
exports.poloniexfutures = poloniexfutures;
exports.probit = probit;
exports.tidex = tidex;
exports.timex = timex;
exports.tokocrypto = tokocrypto;
exports.upbit = upbit;
exports.wavesexchange = wavesexchange;
exports.wazirx = wazirx;
exports.whitebit = whitebit;
exports.woo = woo;
exports.yobit = yobit;
exports.zaif = zaif;
exports.zonda = zonda;
exports["default"] = ccxt;
exports.exchanges = exchanges;
exports.pro = pro;
exports.version = version;<|MERGE_RESOLUTION|>--- conflicted
+++ resolved
@@ -180,11 +180,7 @@
 
 //-----------------------------------------------------------------------------
 // this is updated by vss.js when building
-<<<<<<< HEAD
-const version = '4.1.26';
-=======
 const version = '4.1.38';
->>>>>>> 47700a47
 Exchange["default"].ccxtVersion = version;
 const exchanges = {
     'ace': ace,

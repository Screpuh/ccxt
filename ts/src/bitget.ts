
//  ---------------------------------------------------------------------------

import Exchange from './abstract/bitget.js';
import { ExchangeError, ExchangeNotAvailable, NotSupported, OnMaintenance, ArgumentsRequired, BadRequest, AccountSuspended, InvalidAddress, PermissionDenied, DDoSProtection, InsufficientFunds, InvalidNonce, CancelPending, InvalidOrder, OrderNotFound, AuthenticationError, RequestTimeout, BadSymbol, RateLimitExceeded } from './base/errors.js';
import { Precise } from './base/Precise.js';
import { TICK_SIZE } from './base/functions/number.js';
import { sha256 } from './static_dependencies/noble-hashes/sha256.js';
import { Int, OrderSide, OrderType, Trade, OHLCV, Order, FundingRateHistory, OrderRequest, FundingHistory, Balances, Str, Transaction, Ticker, OrderBook, Tickers, Market, Strings, Currency, Position, Liquidation } from './base/types.js';

//  ---------------------------------------------------------------------------

/**
 * @class bitget
 * @extends Exchange
 */
export default class bitget extends Exchange {
    describe () {
        return this.deepExtend (super.describe (), {
            'id': 'bitget',
            'name': 'Bitget',
            'countries': [ 'SG' ],
            'version': 'v2',
            'rateLimit': 50, // up to 3000 requests per 5 minutes ≈ 600 requests per minute ≈ 10 requests per second ≈ 100 ms
            'certified': true,
            'pro': true,
            'has': {
                'CORS': undefined,
                'spot': true,
                'margin': true,
                'swap': true,
                'future': true,
                'option': false,
                'addMargin': true,
                'borrowCrossMargin': true,
                'borrowIsolatedMargin': true,
                'cancelAllOrders': true,
                'cancelOrder': true,
                'cancelOrders': true,
                'createMarketBuyOrderWithCost': true,
                'createMarketOrderWithCost': false,
                'createMarketSellOrderWithCost': false,
                'closeAllPositions': true,
                'closePosition': false,
                'createOrder': true,
                'createOrders': true,
                'createReduceOnlyOrder': false,
                'editOrder': true,
                'fetchAccounts': false,
                'fetchBalance': true,
                'fetchBorrowInterest': true,
                'fetchBorrowRateHistories': false,
                'fetchBorrowRateHistory': false,
                'fetchCanceledOrders': true,
                'fetchClosedOrders': true,
                'fetchCrossBorrowRate': true,
                'fetchCrossBorrowRates': false,
                'fetchCurrencies': true,
                'fetchDepositAddress': true,
                'fetchDepositAddresses': false,
                'fetchDeposits': true,
                'fetchDepositWithdrawFee': 'emulated',
                'fetchDepositWithdrawFees': true,
                'fetchFundingHistory': true,
                'fetchFundingRate': true,
                'fetchFundingRateHistory': true,
                'fetchFundingRates': false,
                'fetchIndexOHLCV': true,
                'fetchIsolatedBorrowRate': true,
                'fetchIsolatedBorrowRates': false,
                'fetchLedger': true,
                'fetchLeverage': true,
                'fetchLeverageTiers': false,
                'fetchLiquidations': false,
                'fetchMarginMode': undefined,
                'fetchMarketLeverageTiers': true,
                'fetchMarkets': true,
                'fetchMarkOHLCV': true,
                'fetchMyLiquidations': true,
                'fetchMyTrades': true,
                'fetchOHLCV': true,
                'fetchOpenInterest': true,
                'fetchOpenInterestHistory': false,
                'fetchOpenOrders': true,
                'fetchOrder': true,
                'fetchOrderBook': true,
                'fetchOrders': false,
                'fetchOrderTrades': false,
                'fetchPosition': true,
                'fetchPositionMode': false,
                'fetchPositions': true,
                'fetchPositionsRisk': false,
                'fetchPremiumIndexOHLCV': false,
                'fetchTicker': true,
                'fetchTickers': true,
                'fetchTime': true,
                'fetchTrades': true,
                'fetchTradingFee': true,
                'fetchTradingFees': true,
                'fetchTransfer': false,
                'fetchTransfers': true,
                'fetchWithdrawal': false,
                'fetchWithdrawals': true,
                'reduceMargin': true,
                'repayCrossMargin': true,
                'repayIsolatedMargin': true,
                'setLeverage': true,
                'setMarginMode': true,
                'setPositionMode': true,
                'transfer': true,
                'withdraw': true,
            },
            'timeframes': {
                '1m': '1m',
                '3m': '3m',
                '5m': '5m',
                '15m': '15m',
                '30m': '30m',
                '1h': '1h',
                '2h': '2h',
                '4h': '4h',
                '6h': '6h',
                '12h': '12h',
                '1d': '1d',
                '3d': '3d',
                '1w': '1w',
                '1M': '1m',
            },
            'hostname': 'bitget.com',
            'urls': {
                'logo': 'https://user-images.githubusercontent.com/1294454/195989417-4253ddb0-afbe-4a1c-9dea-9dbcd121fa5d.jpg',
                'api': {
                    'spot': 'https://api.{hostname}',
                    'mix': 'https://api.{hostname}',
                    'user': 'https://api.{hostname}',
                    'p2p': 'https://api.{hostname}',
                    'broker': 'https://api.{hostname}',
                    'margin': 'https://api.{hostname}',
                    'common': 'https://api.{hostname}',
                    'tax': 'https://api.{hostname}',
                    'convert': 'https://api.{hostname}',
                    'copy': 'https://api.{hostname}',
                    'earn': 'https://api.{hostname}',
                },
                'www': 'https://www.bitget.com',
                'doc': [
                    'https://www.bitget.com/api-doc/common/intro',
                    'https://www.bitget.com/api-doc/spot/intro',
                    'https://www.bitget.com/api-doc/contract/intro',
                    'https://www.bitget.com/api-doc/broker/intro',
                    'https://www.bitget.com/api-doc/margin/intro',
                    'https://www.bitget.com/api-doc/copytrading/intro',
                    'https://www.bitget.com/api-doc/earn/intro',
                    'https://bitgetlimited.github.io/apidoc/en/mix',
                    'https://bitgetlimited.github.io/apidoc/en/spot',
                    'https://bitgetlimited.github.io/apidoc/en/broker',
                    'https://bitgetlimited.github.io/apidoc/en/margin',
                ],
                'fees': 'https://www.bitget.cc/zh-CN/rate?tab=1',
                'referral': 'https://www.bitget.com/expressly?languageType=0&channelCode=ccxt&vipCode=tg9j',
            },
            'api': {
                'public': {
                    'common': {
                        'get': {
                            'v2/public/annoucements': 1,
                            'v2/public/time': 1,
                        },
                    },
                    'spot': {
                        'get': {
                            'spot/v1/notice/queryAllNotices': 1, // 20 times/1s (IP) => 20/20 = 1
                            'spot/v1/public/time': 1,
                            'spot/v1/public/currencies': 6.6667, // 3 times/1s (IP) => 20/3 = 6.6667
                            'spot/v1/public/products': 1,
                            'spot/v1/public/product': 1,
                            'spot/v1/market/ticker': 1,
                            'spot/v1/market/tickers': 1,
                            'spot/v1/market/fills': 2, // 10 times/1s (IP) => 20/10 = 2
                            'spot/v1/market/fills-history': 2,
                            'spot/v1/market/candles': 1,
                            'spot/v1/market/depth': 1,
                            'spot/v1/market/spot-vip-level': 2,
                            'spot/v1/market/merge-depth': 1,
                            'spot/v1/market/history-candles': 1,
                            'spot/v1/public/loan/coinInfos': 2, // 10 times/1s (IP) => 20/10 = 2
                            'spot/v1/public/loan/hour-interest': 2, // 10 times/1s (IP) => 20/10 = 2
                            'v2/spot/public/coins': 6.6667,
                            'v2/spot/public/symbols': 1,
                            'v2/spot/market/vip-fee-rate': 2,
                            'v2/spot/market/tickers': 1,
                            'v2/spot/market/merge-depth': 1,
                            'v2/spot/market/orderbook': 1,
                            'v2/spot/market/candles': 1,
                            'v2/spot/market/history-candles': 1,
                            'v2/spot/market/fills': 2,
                            'v2/spot/market/fills-history': 2,
                        },
                    },
                    'mix': {
                        'get': {
                            'mix/v1/market/contracts': 1,
                            'mix/v1/market/depth': 1,
                            'mix/v1/market/ticker': 1,
                            'mix/v1/market/tickers': 1,
                            'mix/v1/market/contract-vip-level': 2,
                            'mix/v1/market/fills': 1,
                            'mix/v1/market/fills-history': 2,
                            'mix/v1/market/candles': 1,
                            'mix/v1/market/index': 1,
                            'mix/v1/market/funding-time': 1,
                            'mix/v1/market/history-fundRate': 1,
                            'mix/v1/market/current-fundRate': 1,
                            'mix/v1/market/open-interest': 1,
                            'mix/v1/market/mark-price': 1,
                            'mix/v1/market/symbol-leverage': 1,
                            'mix/v1/market/queryPositionLever': 1,
                            'mix/v1/market/open-limit': 1,
                            'mix/v1/market/history-candles': 1,
                            'mix/v1/market/history-index-candles': 1,
                            'mix/v1/market/history-mark-candles': 1,
                            'mix/v1/market/merge-depth': 1,
                            'v2/mix/market/vip-fee-rate': 2,
                            'v2/mix/market/merge-depth': 1,
                            'v2/mix/market/ticker': 1,
                            'v2/mix/market/tickers': 1,
                            'v2/mix/market/fills': 1,
                            'v2/mix/market/fills-history': 2,
                            'v2/mix/market/candles': 1,
                            'v2/mix/market/history-candles': 1,
                            'v2/mix/market/history-index-candles': 1,
                            'v2/mix/market/history-mark-candles': 1,
                            'v2/mix/market/open-interest': 1,
                            'v2/mix/market/funding-time': 1,
                            'v2/mix/market/symbol-price': 1,
                            'v2/mix/market/history-fund-rate': 1,
                            'v2/mix/market/current-fund-rate': 1,
                            'v2/mix/market/contracts': 1,
                            'v2/mix/market/query-position-lever': 2,
                        },
                    },
                    'margin': {
                        'get': {
                            'margin/v1/cross/public/interestRateAndLimit': 2, // 10 times/1s (IP) => 20/10 = 2
                            'margin/v1/isolated/public/interestRateAndLimit': 2, // 10 times/1s (IP) => 20/10 = 2
                            'margin/v1/cross/public/tierData': 2, // 10 times/1s (IP) => 20/10 = 2
                            'margin/v1/isolated/public/tierData': 2, // 10 times/1s (IP) => 20/10 = 2
                            'margin/v1/public/currencies': 1, // 20 times/1s (IP) => 20/20 = 1
                            'v2/margin/currencies': 2,
                        },
                    },
                    'earn': {
                        'get': {
                            'v2/earn/loan/public/coinInfos': 2,
                            'v2/earn/loan/public/hour-interest': 2,
                        },
                    },
                },
                'private': {
                    'spot': {
                        'get': {
                            'spot/v1/wallet/deposit-address': 4,
                            'spot/v1/wallet/withdrawal-list': 1,
                            'spot/v1/wallet/deposit-list': 1,
                            'spot/v1/account/getInfo': 20,
                            'spot/v1/account/assets': 2,
                            'spot/v1/account/assets-lite': 2, // 10 times/1s (UID) => 20/10 = 2
                            'spot/v1/account/transferRecords': 1, // 20 times/1s (UID) => 20/20 = 1
                            'spot/v1/convert/currencies': 2,
                            'spot/v1/convert/convert-record': 2,
                            'spot/v1/loan/ongoing-orders': 2, // 10 times/1s (UID) => 20/10 = 2
                            'spot/v1/loan/repay-history': 2, // 10 times/1s (UID) => 20/10 = 2
                            'spot/v1/loan/revise-history': 2, // 10 times/1s (UID) => 20/10 = 2
                            'spot/v1/loan/borrow-history': 2, // 10 times/1s (UID) => 20/10 = 2
                            'spot/v1/loan/debts': 2, // 10 times/1s (UID) => 20/10 = 2
                            'v2/spot/trade/orderInfo': 1,
                            'v2/spot/trade/unfilled-orders': 1,
                            'v2/spot/trade/history-orders': 1,
                            'v2/spot/trade/fills': 2,
                            'v2/spot/trade/current-plan-order': 1,
                            'v2/spot/trade/history-plan-order': 1,
                            'v2/spot/account/info': 20,
                            'v2/spot/account/assets': 2,
                            'v2/spot/account/subaccount-assets': 2,
                            'v2/spot/account/bills': 2,
                            'v2/spot/account/transferRecords': 1,
                            'v2/spot/wallet/deposit-address': 2,
                            'v2/spot/wallet/deposit-records': 2,
                            'v2/spot/wallet/withdrawal-records': 2,
                        },
                        'post': {
                            'spot/v1/wallet/transfer': 4,
                            'spot/v1/wallet/transfer-v2': 4,
                            'spot/v1/wallet/subTransfer': 10,
                            'spot/v1/wallet/withdrawal': 4,
                            'spot/v1/wallet/withdrawal-v2': 4,
                            'spot/v1/wallet/withdrawal-inner': 4,
                            'spot/v1/wallet/withdrawal-inner-v2': 4,
                            'spot/v1/account/sub-account-spot-assets': 200,
                            'spot/v1/account/bills': 2,
                            'spot/v1/trade/orders': 2,
                            'spot/v1/trade/batch-orders': 4,
                            'spot/v1/trade/cancel-order': 2,
                            'spot/v1/trade/cancel-order-v2': 2,
                            'spot/v1/trade/cancel-symbol-order': 2,
                            'spot/v1/trade/cancel-batch-orders': 4,
                            'spot/v1/trade/cancel-batch-orders-v2': 4,
                            'spot/v1/trade/orderInfo': 1,
                            'spot/v1/trade/open-orders': 1,
                            'spot/v1/trade/history': 1,
                            'spot/v1/trade/fills': 1,
                            'spot/v1/plan/placePlan': 1,
                            'spot/v1/plan/modifyPlan': 1,
                            'spot/v1/plan/cancelPlan': 1,
                            'spot/v1/plan/currentPlan': 1,
                            'spot/v1/plan/historyPlan': 1,
                            'spot/v1/plan/batchCancelPlan': 2, // 10 times/1s (UID) => 20/10 = 2
                            'spot/v1/convert/quoted-price': 4,
                            'spot/v1/convert/trade': 4,
                            'spot/v1/loan/borrow': 2, // 10 times/1s (UID) => 20/10 = 2
                            'spot/v1/loan/repay': 2, // 10 times/1s (UID) => 20/10 = 2
                            'spot/v1/loan/revise-pledge': 2, // 10 times/1s (UID) => 20/10 = 2
                            'spot/v1/trace/order/orderCurrentList': 2, // 10 times/1s (UID) => 20/10 = 2
                            'spot/v1/trace/order/orderHistoryList': 2, // 10 times/1s (UID) => 20/10 = 2
                            'spot/v1/trace/order/closeTrackingOrder': 2, // 10 times/1s (UID) => 20/10 = 2
                            'spot/v1/trace/order/updateTpsl': 2, // 10 times/1s (UID) => 20/10 = 2
                            'spot/v1/trace/order/followerEndOrder': 2, // 10 times/1s (UID) => 20/10 = 2
                            'spot/v1/trace/order/spotInfoList': 2, // 10 times/1s (UID) => 20/10 = 2
                            'spot/v1/trace/config/getTraderSettings': 2, // 10 times/1s (UID) => 20/10 = 2
                            'spot/v1/trace/config/getFollowerSettings': 2, // 10 times/1s (UID) => 20/10 = 2
                            'spot/v1/trace/user/myTraders': 2, // 10 times/1s (UID) => 20/10 = 2
                            'spot/v1/trace/config/setFollowerConfig': 2, // 10 times/1s (UID) => 20/10 = 2
                            'spot/v1/trace/user/myFollowers': 2, // 10 times/1s (UID) => 20/10 = 2
                            'spot/v1/trace/config/setProductCode': 2, // 10 times/1s (UID) => 20/10 = 2
                            'spot/v1/trace/user/removeTrader': 2, // 10 times/1s (UID) => 20/10 = 2
                            'spot/v1/trace/getRemovableFollower': 2,
                            'spot/v1/trace/user/removeFollower': 2,
                            'spot/v1/trace/profit/totalProfitInfo': 2, // 10 times/1s (UID) => 20/10 = 2
                            'spot/v1/trace/profit/totalProfitList': 2, // 10 times/1s (UID) => 20/10 = 2
                            'spot/v1/trace/profit/profitHisList': 2, // 10 times/1s (UID) => 20/10 = 2
                            'spot/v1/trace/profit/profitHisDetailList': 2, // 10 times/1s (UID) => 20/10 = 2
                            'spot/v1/trace/profit/waitProfitDetailList': 2, // 10 times/1s (UID) => 20/10 = 2
                            'spot/v1/trace/user/getTraderInfo': 2, // 10 times/1s (UID) => 20/10 = 2
                            'v2/spot/trade/place-order': 2,
                            'v2/spot/trade/cancel-order': 2,
                            'v2/spot/trade/batch-orders': 20,
                            'v2/spot/trade/batch-cancel-order': 2,
                            'v2/spot/trade/cancel-symbol-order': 4,
                            'v2/spot/trade/place-plan-order': 1,
                            'v2/spot/trade/modify-plan-order': 1,
                            'v2/spot/trade/cancel-plan-order': 1,
                            'v2/spot/trade/batch-cancel-plan-order': 2,
                            'v2/spot/wallet/transfer': 2,
                            'v2/spot/wallet/subaccount-transfer': 2,
                            'v2/spot/wallet/withdrawal': 2,
                        },
                    },
                    'mix': {
                        'get': {
                            'mix/v1/account/account': 2,
                            'mix/v1/account/accounts': 2,
                            'mix/v1/position/singlePosition': 2,
                            'mix/v1/position/singlePosition-v2': 2,
                            'mix/v1/position/allPosition': 4, // 5 times/1s (UID) => 20/5 = 4
                            'mix/v1/position/allPosition-v2': 4, // 5 times/1s (UID) => 20/5 = 4
                            'mix/v1/position/history-position': 1,
                            'mix/v1/account/accountBill': 2,
                            'mix/v1/account/accountBusinessBill': 4,
                            'mix/v1/order/current': 1, // 20 times/1s (UID) => 20/20 = 1
                            'mix/v1/order/marginCoinCurrent': 1, // 20 times/1s (UID) => 20/20 = 1
                            'mix/v1/order/history': 2,
                            'mix/v1/order/historyProductType': 4, // 5 times/1s (UID) => 20/5 = 4
                            'mix/v1/order/detail': 2,
                            'mix/v1/order/fills': 2,
                            'mix/v1/order/allFills': 2,
                            'mix/v1/plan/currentPlan': 1, // 20 times/1s (UID) => 20/20 = 1
                            'mix/v1/plan/historyPlan': 2,
                            'mix/v1/trace/currentTrack': 2,
                            'mix/v1/trace/followerOrder': 2,
                            'mix/v1/trace/followerHistoryOrders': 2,
                            'mix/v1/trace/historyTrack': 2,
                            'mix/v1/trace/summary': 1, // 20 times/1s (UID) => 20/20 = 1
                            'mix/v1/trace/profitSettleTokenIdGroup': 1, // 20 times/1s (UID) => 20/20 = 1
                            'mix/v1/trace/profitDateGroupList': 1, // 20 times/1s (UID) => 20/20 = 1
                            'mix/v1/trade/profitDateList': 2,
                            'mix/v1/trace/waitProfitDateList': 1, // 20 times/1s (UID) => 20/20 = 1
                            'mix/v1/trace/traderSymbols': 1, // 20 times/1s (UID) => 20/20 = 1
                            'mix/v1/trace/traderList': 2,
                            'mix/v1/trace/traderDetail': 2, // 10 times/1s (UID) => 20/10 = 2
                            'mix/v1/trace/queryTraceConfig': 2,
                            'v2/mix/account/account': 2,
                            'v2/mix/account/accounts': 2,
                            'v2/mix/account/sub-account-assets': 200,
                            'v2/mix/account/open-count': 2,
                            'v2/mix/account/bill': 2,
                            'v2/mix/market/query-position-lever': 2,
                            'v2/mix/position/single-position': 2,
                            'v2/mix/position/all-position': 4,
                            'v2/mix/position/history-position': 1,
                            'v2/mix/order/detail': 2,
                            'v2/mix/order/fills': 2,
                            'v2/mix/order/fill-history': 2,
                            'v2/mix/order/orders-pending': 2,
                            'v2/mix/order/orders-history': 2,
                            'v2/mix/order/orders-plan-pending': 2,
                            'v2/mix/order/orders-plan-history': 2,
                        },
                        'post': {
                            'mix/v1/account/sub-account-contract-assets': 200, // 0.1 times/1s (UID) => 20/0.1 = 200
                            'mix/v1/account/open-count': 1,
                            'mix/v1/account/setLeverage': 4, // 5 times/1s (UID) => 20/5 = 4
                            'mix/v1/account/setMargin': 4, // 5 times/1s (UID) => 20/5 = 4
                            'mix/v1/account/setMarginMode': 4, // 5 times/1s (UID) => 20/5 = 4
                            'mix/v1/account/setPositionMode': 4, // 5 times/1s (UID) => 20/5 = 4
                            'mix/v1/order/placeOrder': 2,
                            'mix/v1/order/batch-orders': 2,
                            'mix/v1/order/cancel-order': 2,
                            'mix/v1/order/cancel-batch-orders': 2,
                            'mix/v1/order/modifyOrder': 2, // 10 times/1s (UID) => 20/10 = 2
                            'mix/v1/order/cancel-symbol-orders': 2,
                            'mix/v1/order/cancel-all-orders': 2,
                            'mix/v1/order/close-all-positions': 20,
                            'mix/v1/plan/placePlan': 2,
                            'mix/v1/plan/modifyPlan': 2,
                            'mix/v1/plan/modifyPlanPreset': 2,
                            'mix/v1/plan/placeTPSL': 2,
                            'mix/v1/plan/placeTrailStop': 2,
                            'mix/v1/plan/placePositionsTPSL': 2,
                            'mix/v1/plan/modifyTPSLPlan': 2,
                            'mix/v1/plan/cancelPlan': 2,
                            'mix/v1/plan/cancelSymbolPlan': 2,
                            'mix/v1/plan/cancelAllPlan': 2,
                            'mix/v1/trace/closeTrackOrder': 2,
                            'mix/v1/trace/modifyTPSL': 2, // 10 times/1s (UID) => 20/10 = 2
                            'mix/v1/trace/closeTrackOrderBySymbol': 2,
                            'mix/v1/trace/setUpCopySymbols': 2,
                            'mix/v1/trace/followerSetBatchTraceConfig': 2,
                            'mix/v1/trace/followerCloseByTrackingNo': 2,
                            'mix/v1/trace/followerCloseByAll': 2,
                            'mix/v1/trace/followerSetTpsl': 2,
                            'mix/v1/trace/cancelCopyTrader': 4, // 5 times/1s (UID) => 20/5 = 4
                            'mix/v1/trace/traderUpdateConfig': 2, // 10 times/1s (UID) => 20/10 = 2
                            'mix/v1/trace/myTraderList': 2, // 10 times/1s (UID) => 20/10 = 2
                            'mix/v1/trace/myFollowerList': 2, // 10 times/1s (UID) => 20/10 = 2
                            'mix/v1/trace/removeFollower': 2, // 10 times/1s (UID) => 20/10 = 2
                            'mix/v1/trace/public/getFollowerConfig': 2, // 10 times/1s (UID) => 20/10 = 2
                            'mix/v1/trace/report/order/historyList': 2, // 10 times/1s (IP) => 20/10 = 2
                            'mix/v1/trace/report/order/currentList': 2, // 10 times/1s (IP) => 20/10 = 2
                            'mix/v1/trace/queryTraderTpslRatioConfig': 2, // 10 times/1s (UID) => 20/10 = 2
                            'mix/v1/trace/traderUpdateTpslRatioConfig': 2, // 10 times/1s (UID) => 20/10 = 2
                            'v2/mix/account/set-leverage': 4,
                            'v2/mix/account/set-margin': 4,
                            'v2/mix/account/set-margin-mode': 4,
                            'v2/mix/account/set-position-mode': 4,
                            'v2/mix/order/place-order': 20,
                            'v2/mix/order/click-backhand': 20,
                            'v2/mix/order/batch-place-order': 20,
                            'v2/mix/order/modify-order': 2,
                            'v2/mix/order/cancel-order': 2,
                            'v2/mix/order/batch-cancel-orders': 2,
                            'v2/mix/order/close-positions': 20,
                            'v2/mix/order/place-tpsl-order': 2,
                            'v2/mix/order/place-plan-order': 2,
                            'v2/mix/order/modify-tpsl-order': 2,
                            'v2/mix/order/modify-plan-order': 2,
                            'v2/mix/order/cancel-plan-order': 2,
                        },
                    },
                    'user': {
                        'get': {
                            'user/v1/fee/query': 2,
                            'user/v1/sub/virtual-list': 2,
                            'user/v1/sub/virtual-api-list': 2,
                            'user/v1/tax/spot-record': 1,
                            'user/v1/tax/future-record': 1,
                            'user/v1/tax/margin-record': 1,
                            'user/v1/tax/p2p-record': 1,
                            'v2/user/virtual-subaccount-list': 2,
                            'v2/user/virtual-subaccount-apikey-list': 2,
                        },
                        'post': {
                            'user/v1/sub/virtual-create': 4,
                            'user/v1/sub/virtual-modify': 4,
                            'user/v1/sub/virtual-api-batch-create': 20, // 1 times/1s (UID) => 20/1 = 20
                            'user/v1/sub/virtual-api-create': 4,
                            'user/v1/sub/virtual-api-modify': 4,
                            'v2/user/create-virtual-subaccount': 4,
                            'v2/user/modify-virtual-subaccount': 4,
                            'v2/user/batch-create-subaccount-and-apikey': 20,
                            'v2/user/create-virtual-subaccount-apikey': 4,
                            'v2/user/modify-virtual-subaccount-apikey': 4,
                        },
                    },
                    'p2p': {
                        'get': {
                            'p2p/v1/merchant/merchantList': 2, // 10 times/1s (UID) => 20/10 = 2
                            'p2p/v1/merchant/merchantInfo': 2, // 10 times/1s (UID) => 20/10 = 2
                            'p2p/v1/merchant/advList': 2, // 10 times/1s (UID) => 20/10 = 2
                            'p2p/v1/merchant/orderList': 2, // 10 times/1s (UID) => 20/10 = 2
                            'v2/p2p/merchantList': 2,
                            'v2/p2p/merchantInfo': 2,
                            'v2/p2p/orderList': 2,
                            'v2/p2p/advList': 2,
                        },
                    },
                    'broker': {
                        'get': {
                            'broker/v1/account/info': 2, // 10 times/1s (UID) => 20/10 = 2
                            'broker/v1/account/sub-list': 20, // 1 times/1s (UID) => 20/1 = 20
                            'broker/v1/account/sub-email': 20, // 1 times/1s (UID) => 20/1 = 20
                            'broker/v1/account/sub-spot-assets': 2, // 10 times/1s (UID) => 20/10 = 2
                            'broker/v1/account/sub-future-assets': 2, // 10 times/1s (UID) => 20/10 = 2
                            'broker/v1/account/subaccount-transfer': 1, // unknown
                            'broker/v1/account/subaccount-deposit': 1, // unknown
                            'broker/v1/account/subaccount-withdrawal': 1, // unknown
                            'broker/v1/account/sub-api-list': 2, // 10 times/1s (UID) => 20/10 = 2
                            'v2/broker/account/info': 2,
                            'v2/broker/account/subaccount-list': 20,
                            'v2/broker/account/subaccount-email': 2,
                            'v2/broker/account/subaccount-spot-assets': 2,
                            'v2/broker/account/subaccount-future-assets': 2,
                            'v2/broker/manage/subaccount-apikey-list': 2,
                        },
                        'post': {
                            'broker/v1/account/sub-create': 20, // 1 times/1s (UID) => 20/1 = 20
                            'broker/v1/account/sub-modify': 20, // 1 times/1s (UID) => 20/1 = 20
                            'broker/v1/account/sub-modify-email': 20, // 1 times/1s (UID) => 20/1 = 20
                            'broker/v1/account/sub-address': 2, // 10 times/1s (UID) => 20/10 = 2
                            'broker/v1/account/sub-withdrawal': 2, // 10 times/1s (UID) => 20/10 = 2
                            'broker/v1/account/sub-auto-transfer': 4, // 5 times/1s (UID) => 20/5 = 4
                            'broker/v1/account/sub-api-create': 2, // 10 times/1s (UID) => 20/10 = 2
                            'broker/v1/account/sub-api-modify': 2, // 10 times/1s (UID) => 20/10 = 2
                            'v2/broker/account/modify-subaccount-email': 2,
                            'v2/broker/account/create-subaccount': 20,
                            'v2/broker/account/modify-subaccount': 20,
                            'v2/broker/account/subaccount-address': 2,
                            'v2/broker/account/subaccount-withdrawal': 2,
                            'v2/broker/account/set-subaccount-autotransfer': 2,
                            'v2/broker/manage/create-subaccount-apikey': 2,
                            'v2/broker/manage/modify-subaccount-apikey': 2,
                        },
                    },
                    'margin': {
                        'get': {
                            'margin/v1/cross/account/riskRate': 2, // 10 times/1s (UID) => 20/10 = 2
                            'margin/v1/cross/account/maxTransferOutAmount': 2, // 10 times/1s (UID) => 20/10 = 2
                            'margin/v1/isolated/account/maxTransferOutAmount': 2, // 10 times/1s (UID) => 20/10 = 2
                            'margin/v1/isolated/order/openOrders': 2, // 10 times/1s (UID) => 20/10 = 2
                            'margin/v1/isolated/order/history': 2, // 10 times/1s (UID) => 20/10 = 2
                            'margin/v1/isolated/order/fills': 2, // 10 times/1s (UID) => 20/10 = 2
                            'margin/v1/isolated/loan/list': 2, // 10 times/1s (UID) => 20/10 = 2
                            'margin/v1/isolated/repay/list': 2, // 10 times/1s (UID) => 20/10 = 2
                            'margin/v1/isolated/interest/list': 2, // 10 times/1s (UID) => 20/10 = 2
                            'margin/v1/isolated/liquidation/list': 2, // 10 times/1s (UID) => 20/10 = 2
                            'margin/v1/isolated/fin/list': 2, // 10 times/1s (UID) => 20/10 = 2
                            'margin/v1/cross/order/openOrders': 2, // 10 times/1s (UID) => 20/10 = 2
                            'margin/v1/cross/order/history': 2, // 10 times/1s (UID) => 20/10 = 2
                            'margin/v1/cross/order/fills': 2, // 10 times/1s (UID) => 20/10 = 2
                            'margin/v1/cross/loan/list': 2, // 10 times/1s (UID) => 20/10 = 2
                            'margin/v1/cross/repay/list': 2, // 10 times/1s (UID) => 20/10 = 2
                            'margin/v1/cross/interest/list': 2, // 10 times/1s (UID) => 20/10 = 2
                            'margin/v1/cross/liquidation/list': 2, // 10 times/1s (UID) => 20/10 = 2
                            'margin/v1/cross/fin/list': 2, // 10 times/1s (UID) => 20/10 = 2
                            'margin/v1/cross/account/assets': 2, // 10 times/1s (IP) => 20/10 = 2
                            'margin/v1/isolated/account/assets': 2, // 10 times/1s (IP) => 20/10 = 2
                            'v2/margin/crossed/borrow-history': 2,
                            'v2/margin/crossed/repay-history': 2,
                            'v2/margin/crossed/interest-history': 2,
                            'v2/margin/crossed/liquidation-history': 2,
                            'v2/margin/crossed/financial-records': 2,
                            'v2/margin/crossed/account/assets': 2,
                            'v2/margin/crossed/account/risk-rate': 2,
                            'v2/margin/crossed/account/max-borrowable-amount': 2,
                            'v2/margin/crossed/account/max-transfer-out-amount': 2,
                            'v2/margin/crossed/interest-rate-and-limit': 2,
                            'v2/margin/crossed/tier-data': 2,
                            'v2/margin/crossed/open-orders': 2,
                            'v2/margin/crossed/history-orders': 2,
                            'v2/margin/crossed/fills': 2,
                            'v2/margin/isolated/borrow-history': 2,
                            'v2/margin/isolated/repay-history': 2,
                            'v2/margin/isolated/interest-history': 2,
                            'v2/margin/isolated/liquidation-history': 2,
                            'v2/margin/isolated/financial-records': 2,
                            'v2/margin/isolated/account/assets': 2,
                            'v2/margin/isolated/account/risk-rate': 2,
                            'v2/margin/isolated/account/max-borrowable-amount': 2,
                            'v2/margin/isolated/account/max-transfer-out-amount': 2,
                            'v2/margin/isolated/interest-rate-and-limit': 2,
                            'v2/margin/isolated/tier-data': 2,
                            'v2/margin/isolated/open-orders': 2,
                            'v2/margin/isolated/history-orders': 2,
                            'v2/margin/isolated/fills': 2,
                        },
                        'post': {
                            'margin/v1/cross/account/borrow': 2, // 10 times/1s (UID) => 20/10 = 2
                            'margin/v1/isolated/account/borrow': 2, // 10 times/1s (UID) => 20/10 = 2
                            'margin/v1/cross/account/repay': 2, // 10 times/1s (UID) => 20/10 = 2
                            'margin/v1/isolated/account/repay': 2, // 10 times/1s (UID) => 20/10 = 2
                            'margin/v1/isolated/account/riskRate': 2, // 10 times/1s (UID) => 20/10 = 2
                            'margin/v1/cross/account/maxBorrowableAmount': 2, // 10 times/1s (UID) => 20/10 = 2
                            'margin/v1/isolated/account/maxBorrowableAmount': 2, // 10 times/1s (UID) => 20/10 = 2
                            'margin/v1/isolated/account/flashRepay': 2, // 10 times/1s (UID) => 20/10 = 2
                            'margin/v1/isolated/account/queryFlashRepayStatus': 2, // 10 times/1s (UID) => 20/10 = 2
                            'margin/v1/cross/account/flashRepay': 2, // 10 times/1s (UID) => 20/10 = 2
                            'margin/v1/cross/account/queryFlashRepayStatus': 2, // 10 times/1s (UID) => 20/10 = 2
                            'margin/v1/isolated/order/placeOrder': 4, // 5 times/1s (UID) => 20/5 = 4
                            'margin/v1/isolated/order/batchPlaceOrder': 4, // 5 times/1s (UID) => 20/5 = 4
                            'margin/v1/isolated/order/cancelOrder': 2, // 10 times/1s (UID) => 20/10 = 2
                            'margin/v1/isolated/order/batchCancelOrder': 2, // 10 times/1s (UID) => 20/10 = 2
                            'margin/v1/cross/order/placeOrder': 2, // 10 times/1s (UID) => 20/10 = 2
                            'margin/v1/cross/order/batchPlaceOrder': 2, // 10 times/1s (UID) => 20/10 = 2
                            'margin/v1/cross/order/cancelOrder': 2, // 10 times/1s (UID) => 20/10 = 2
                            'margin/v1/cross/order/batchCancelOrder': 2, // 10 times/1s (UID) => 20/10 = 2
                            'v2/margin/crossed/account/borrow': 2,
                            'v2/margin/crossed/account/repay': 2,
                            'v2/margin/crossed/account/flash-repay': 2,
                            'v2/margin/crossed/account/query-flash-repay-status': 2,
                            'v2/margin/crossed/place-order': 2,
                            'v2/margin/crossed/batch-place-order': 2,
                            'v2/margin/crossed/cancel-order': 2,
                            'v2/margin/crossed/batch-cancel-order': 2,
                            'v2/margin/isolated/account/borrow': 2,
                            'v2/margin/isolated/account/repay': 2,
                            'v2/margin/isolated/account/flash-repay': 2,
                            'v2/margin/isolated/account/query-flash-repay-status': 2,
                            'v2/margin/isolated/place-order': 2,
                            'v2/margin/isolated/batch-place-order': 2,
                            'v2/margin/isolated/cancel-order': 2,
                            'v2/margin/isolated/batch-cancel-order': 2,
                        },
                    },
                    'copy': {
                        'get': {
                            'v2/copy/mix-trader/order-current-track': 2,
                            'v2/copy/mix-trader/order-history-track': 2,
                            'v2/copy/mix-trader/order-total-detail': 2,
                            'v2/copy/mix-trader/profit-history-summarys': 1,
                            'v2/copy/mix-trader/profit-history-details': 1,
                            'v2/copy/mix-trader/profit-details': 1,
                            'v2/copy/mix-trader/profits-group-coin-date': 1,
                            'v2/copy/mix-trader/config-query-symbols': 1,
                            'v2/copy/mix-trader/config-query-followers': 2,
                            'v2/copy/mix-follower/query-current-orders': 2,
                            'v2/copy/mix-follower/query-history-orders': 1,
                            'v2/copy/mix-follower/query-settings': 2,
                            'v2/copy/mix-follower/query-traders': 2,
                            'v2/copy/mix-follower/query-quantity-limit': 2,
                            'v2/copy/mix-broker/query-traders': 2,
                            'v2/copy/mix-broker/query-history-traces': 2,
                            'v2/copy/mix-broker/query-current-traces': 2,
                            'v2/copy/spot-trader/profit-summarys': 2,
                            'v2/copy/spot-trader/profit-history-details': 2,
                            'v2/copy/spot-trader/profit-details': 2,
                            'v2/copy/spot-trader/order-total-detail': 2,
                            'v2/copy/spot-trader/order-history-track': 2,
                            'v2/copy/spot-trader/order-current-track': 2,
                            'v2/copy/spot-trader/config-query-settings': 2,
                            'v2/copy/spot-trader/config-query-followers': 2,
                            'v2/copy/spot-follower/query-traders': 2,
                            'v2/copy/spot-follower/query-trader-symbols': 2,
                            'v2/copy/spot-follower/query-settings': 2,
                            'v2/copy/spot-follower/query-history-orders': 2,
                            'v2/copy/spot-follower/query-current-orders': 2,
                        },
                        'post': {
                            'v2/copy/mix-trader/order-modify-tpsl': 2,
                            'v2/copy/mix-trader/order-close-positions': 2,
                            'v2/copy/mix-trader/config-setting-symbols': 2,
                            'v2/copy/mix-trader/config-setting-base': 2,
                            'v2/copy/mix-trader/config-remove-follower': 2,
                            'v2/copy/mix-follower/setting-tpsl': 1,
                            'v2/copy/mix-follower/settings': 2,
                            'v2/copy/mix-follower/close-positions': 2,
                            'v2/copy/mix-follower/cancel-trader': 4,
                            'v2/copy/spot-trader/order-modify-tpsl': 2,
                            'v2/copy/spot-trader/order-close-tracking': 2,
                            'v2/copy/spot-trader/config-setting-symbols': 2,
                            'v2/copy/spot-trader/config-remove-follower': 2,
                            'v2/copy/spot-follower/stop-order': 2,
                            'v2/copy/spot-follower/settings': 2,
                            'v2/copy/spot-follower/setting-tpsl': 2,
                            'v2/copy/spot-follower/order-close-tracking': 2,
                            'v2/copy/spot-follower/cancel-trader': 2,
                        },
                    },
                    'tax': {
                        'get': {
                            'v2/tax/spot-record': 20,
                            'v2/tax/future-record': 20,
                            'v2/tax/margin-record': 20,
                            'v2/tax/p2p-record': 20,
                        },
                    },
                    'convert': {
                        'get': {
                            'v2/convert/currencies': 2,
                            'v2/convert/quoted-price': 2,
                            'v2/convert/convert-record': 2,
                        },
                        'post': {
                            'v2/convert/trade': 2,
                        },
                    },
                    'earn': {
                        'get': {
                            'v2/earn/savings/product': 2,
                            'v2/earn/savings/account': 2,
                            'v2/earn/savings/assets': 2,
                            'v2/earn/savings/records': 2,
                            'v2/earn/savings/subscribe-info': 2,
                            'v2/earn/savings/subscribe-result': 2,
                            'v2/earn/savings/redeem-result': 2,
                            'v2/earn/sharkfin/product': 2,
                            'v2/earn/sharkfin/account': 2,
                            'v2/earn/sharkfin/assets': 2,
                            'v2/earn/sharkfin/records': 2,
                            'v2/earn/sharkfin/subscribe-info': 2,
                            'v2/earn/sharkfin/subscribe-result': 4,
                            'v2/earn/loan/ongoing-orders': 2,
                            'v2/earn/loan/repay-history': 2,
                            'v2/earn/loan/revise-history': 2,
                            'v2/earn/loan/borrow-history': 2,
                            'v2/earn/loan/debts': 2,
                            'v2/earn/loan/reduces': 2,
                        },
                        'post': {
                            'v2/earn/savings/subscribe': 2,
                            'v2/earn/savings/redeem': 2,
                            'v2/earn/sharkfin/subscribe': 2,
                            'v2/earn/loan/borrow': 2,
                            'v2/earn/loan/repay': 2,
                            'v2/earn/loan/revise-pledge': 2,
                        },
                    },
                    'common': {
                        'get': {
                            'v2/common/trade-rate': 2,
                        },
                    },
                },
            },
            'fees': {
                'spot': {
                    'taker': this.parseNumber ('0.002'),
                    'maker': this.parseNumber ('0.002'),
                },
                'swap': {
                    'taker': this.parseNumber ('0.0006'),
                    'maker': this.parseNumber ('0.0004'),
                },
            },
            'requiredCredentials': {
                'apiKey': true,
                'secret': true,
                'password': true,
            },
            'exceptions': {
                // http error codes
                // 400 Bad Request — Invalid request format
                // 401 Unauthorized — Invalid API Key
                // 403 Forbidden — You do not have access to the requested resource
                // 404 Not Found
                // 500 Internal Server Error — We had a problem with our server
                'exact': {
                    '1': ExchangeError, // { "code": 1, "message": "System error" }
                    // undocumented
                    'failure to get a peer from the ring-balancer': ExchangeNotAvailable, // { "message": "failure to get a peer from the ring-balancer" }
                    '4010': PermissionDenied, // { "code": 4010, "message": "For the security of your funds, withdrawals are not permitted within 24 hours after changing fund password  / mobile number / Google Authenticator settings " }
                    // common
                    // '0': ExchangeError, // 200 successful,when the order placement / cancellation / operation is successful
                    '4001': ExchangeError, // no data received in 30s
                    '4002': ExchangeError, // Buffer full. cannot write data
                    // --------------------------------------------------------
                    '30001': AuthenticationError, // { "code": 30001, "message": 'request header "OK_ACCESS_KEY" cannot be blank'}
                    '30002': AuthenticationError, // { "code": 30002, "message": 'request header "OK_ACCESS_SIGN" cannot be blank'}
                    '30003': AuthenticationError, // { "code": 30003, "message": 'request header "OK_ACCESS_TIMESTAMP" cannot be blank'}
                    '30004': AuthenticationError, // { "code": 30004, "message": 'request header "OK_ACCESS_PASSPHRASE" cannot be blank'}
                    '30005': InvalidNonce, // { "code": 30005, "message": "invalid OK_ACCESS_TIMESTAMP" }
                    '30006': AuthenticationError, // { "code": 30006, "message": "invalid OK_ACCESS_KEY" }
                    '30007': BadRequest, // { "code": 30007, "message": 'invalid Content_Type, please use "application/json" format'}
                    '30008': RequestTimeout, // { "code": 30008, "message": "timestamp request expired" }
                    '30009': ExchangeError, // { "code": 30009, "message": "system error" }
                    '30010': AuthenticationError, // { "code": 30010, "message": "API validation failed" }
                    '30011': PermissionDenied, // { "code": 30011, "message": "invalid IP" }
                    '30012': AuthenticationError, // { "code": 30012, "message": "invalid authorization" }
                    '30013': AuthenticationError, // { "code": 30013, "message": "invalid sign" }
                    '30014': DDoSProtection, // { "code": 30014, "message": "request too frequent" }
                    '30015': AuthenticationError, // { "code": 30015, "message": 'request header "OK_ACCESS_PASSPHRASE" incorrect'}
                    '30016': ExchangeError, // { "code": 30015, "message": "you are using v1 apiKey, please use v1 endpoint. If you would like to use v3 endpoint, please subscribe to v3 apiKey" }
                    '30017': ExchangeError, // { "code": 30017, "message": "apikey's broker id does not match" }
                    '30018': ExchangeError, // { "code": 30018, "message": "apikey's domain does not match" }
                    '30019': ExchangeNotAvailable, // { "code": 30019, "message": "Api is offline or unavailable" }
                    '30020': BadRequest, // { "code": 30020, "message": "body cannot be blank" }
                    '30021': BadRequest, // { "code": 30021, "message": "Json data format error" }, { "code": 30021, "message": "json data format error" }
                    '30022': PermissionDenied, // { "code": 30022, "message": "Api has been frozen" }
                    '30023': BadRequest, // { "code": 30023, "message": "{0} parameter cannot be blank" }
                    '30024': BadSymbol, // {"code":30024,"message":"\"instrument_id\" is an invalid parameter"}
                    '30025': BadRequest, // { "code": 30025, "message": "{0} parameter category error" }
                    '30026': DDoSProtection, // { "code": 30026, "message": "requested too frequent" }
                    '30027': AuthenticationError, // { "code": 30027, "message": "login failure" }
                    '30028': PermissionDenied, // { "code": 30028, "message": "unauthorized execution" }
                    '30029': AccountSuspended, // { "code": 30029, "message": "account suspended" }
                    '30030': ExchangeError, // { "code": 30030, "message": "endpoint request failed. Please try again" }
                    '30031': BadRequest, // { "code": 30031, "message": "token does not exist" }
                    '30032': BadSymbol, // { "code": 30032, "message": "pair does not exist" }
                    '30033': BadRequest, // { "code": 30033, "message": "exchange domain does not exist" }
                    '30034': ExchangeError, // { "code": 30034, "message": "exchange ID does not exist" }
                    '30035': ExchangeError, // { "code": 30035, "message": "trading is not supported in this website" }
                    '30036': ExchangeError, // { "code": 30036, "message": "no relevant data" }
                    '30037': ExchangeNotAvailable, // { "code": 30037, "message": "endpoint is offline or unavailable" }
                    // '30038': AuthenticationError, // { "code": 30038, "message": "user does not exist" }
                    '30038': OnMaintenance, // {"client_oid":"","code":"30038","error_code":"30038","error_message":"Matching engine is being upgraded. Please try in about 1 minute.","message":"Matching engine is being upgraded. Please try in about 1 minute.","order_id":"-1","result":false}
                    // futures
                    '32001': AccountSuspended, // { "code": 32001, "message": "futures account suspended" }
                    '32002': PermissionDenied, // { "code": 32002, "message": "futures account does not exist" }
                    '32003': CancelPending, // { "code": 32003, "message": "canceling, please wait" }
                    '32004': ExchangeError, // { "code": 32004, "message": "you have no unfilled orders" }
                    '32005': InvalidOrder, // { "code": 32005, "message": "max order quantity" }
                    '32006': InvalidOrder, // { "code": 32006, "message": "the order price or trigger price exceeds USD 1 million" }
                    '32007': InvalidOrder, // { "code": 32007, "message": "leverage level must be the same for orders on the same side of the contract" }
                    '32008': InvalidOrder, // { "code": 32008, "message": "Max. positions to open (cross margin)" }
                    '32009': InvalidOrder, // { "code": 32009, "message": "Max. positions to open (fixed margin)" }
                    '32010': ExchangeError, // { "code": 32010, "message": "leverage cannot be changed with open positions" }
                    '32011': ExchangeError, // { "code": 32011, "message": "futures status error" }
                    '32012': ExchangeError, // { "code": 32012, "message": "futures order update error" }
                    '32013': ExchangeError, // { "code": 32013, "message": "token type is blank" }
                    '32014': ExchangeError, // { "code": 32014, "message": "your number of contracts closing is larger than the number of contracts available" }
                    '32015': ExchangeError, // { "code": 32015, "message": "margin ratio is lower than 100% before opening positions" }
                    '32016': ExchangeError, // { "code": 32016, "message": "margin ratio is lower than 100% after opening position" }
                    '32017': ExchangeError, // { "code": 32017, "message": "no BBO" }
                    '32018': ExchangeError, // { "code": 32018, "message": "the order quantity is less than 1, please try again" }
                    '32019': ExchangeError, // { "code": 32019, "message": "the order price deviates from the price of the previous minute by more than 3%" }
                    '32020': ExchangeError, // { "code": 32020, "message": "the price is not in the range of the price limit" }
                    '32021': ExchangeError, // { "code": 32021, "message": "leverage error" }
                    '32022': ExchangeError, // { "code": 32022, "message": "this function is not supported in your country or region according to the regulations" }
                    '32023': ExchangeError, // { "code": 32023, "message": "this account has outstanding loan" }
                    '32024': ExchangeError, // { "code": 32024, "message": "order cannot be placed during delivery" }
                    '32025': ExchangeError, // { "code": 32025, "message": "order cannot be placed during settlement" }
                    '32026': ExchangeError, // { "code": 32026, "message": "your account is restricted from opening positions" }
                    '32027': ExchangeError, // { "code": 32027, "message": "cancelled over 20 orders" }
                    '32028': AccountSuspended, // { "code": 32028, "message": "account is suspended and liquidated" }
                    '32029': ExchangeError, // { "code": 32029, "message": "order info does not exist" }
                    '32030': InvalidOrder, // The order cannot be cancelled
                    '32031': ArgumentsRequired, // client_oid or order_id is required.
                    '32038': AuthenticationError, // User does not exist
                    '32040': ExchangeError, // User have open contract orders or position
                    '32044': ExchangeError, // { "code": 32044, "message": "The margin ratio after submitting this order is lower than the minimum requirement ({0}) for your tier." }
                    '32045': ExchangeError, // String of commission over 1 million
                    '32046': ExchangeError, // Each user can hold up to 10 trade plans at the same time
                    '32047': ExchangeError, // system error
                    '32048': InvalidOrder, // Order strategy track range error
                    '32049': ExchangeError, // Each user can hold up to 10 track plans at the same time
                    '32050': InvalidOrder, // Order strategy rang error
                    '32051': InvalidOrder, // Order strategy ice depth error
                    '32052': ExchangeError, // String of commission over 100 thousand
                    '32053': ExchangeError, // Each user can hold up to 6 ice plans at the same time
                    '32057': ExchangeError, // The order price is zero. Market-close-all function cannot be executed
                    '32054': ExchangeError, // Trade not allow
                    '32055': InvalidOrder, // cancel order error
                    '32056': ExchangeError, // iceberg per order average should between {0}-{1} contracts
                    '32058': ExchangeError, // Each user can hold up to 6 initiative plans at the same time
                    '32059': InvalidOrder, // Total amount should exceed per order amount
                    '32060': InvalidOrder, // Order strategy type error
                    '32061': InvalidOrder, // Order strategy initiative limit error
                    '32062': InvalidOrder, // Order strategy initiative range error
                    '32063': InvalidOrder, // Order strategy initiative rate error
                    '32064': ExchangeError, // Time Stringerval of orders should set between 5-120s
                    '32065': ExchangeError, // Close amount exceeds the limit of Market-close-all (999 for BTC, and 9999 for the rest tokens)
                    '32066': ExchangeError, // You have open orders. Please cancel all open orders before changing your leverage level.
                    '32067': ExchangeError, // Account equity < required margin in this setting. Please adjust your leverage level again.
                    '32068': ExchangeError, // The margin for this position will fall short of the required margin in this setting. Please adjust your leverage level or increase your margin to proceed.
                    '32069': ExchangeError, // Target leverage level too low. Your account balance is insufficient to cover the margin required. Please adjust the leverage level again.
                    '32070': ExchangeError, // Please check open position or unfilled order
                    '32071': ExchangeError, // Your current liquidation mode does not support this action.
                    '32072': ExchangeError, // The highest available margin for your order’s tier is {0}. Please edit your margin and place a new order.
                    '32073': ExchangeError, // The action does not apply to the token
                    '32074': ExchangeError, // The number of contracts of your position, open orders, and the current order has exceeded the maximum order limit of this asset.
                    '32075': ExchangeError, // Account risk rate breach
                    '32076': ExchangeError, // Liquidation of the holding position(s) at market price will require cancellation of all pending close orders of the contracts.
                    '32077': ExchangeError, // Your margin for this asset in futures account is insufficient and the position has been taken over for liquidation. (You will not be able to place orders, close positions, transfer funds, or add margin during this period of time. Your account will be restored after the liquidation is complete.)
                    '32078': ExchangeError, // Please cancel all open orders before switching the liquidation mode(Please cancel all open orders before switching the liquidation mode)
                    '32079': ExchangeError, // Your open positions are at high risk.(Please add margin or reduce positions before switching the mode)
                    '32080': ExchangeError, // Funds cannot be transferred out within 30 minutes after futures settlement
                    '32083': ExchangeError, // The number of contracts should be a positive multiple of %%. Please place your order again
                    // token and margin trading
                    '33001': PermissionDenied, // { "code": 33001, "message": "margin account for this pair is not enabled yet" }
                    '33002': AccountSuspended, // { "code": 33002, "message": "margin account for this pair is suspended" }
                    '33003': InsufficientFunds, // { "code": 33003, "message": "no loan balance" }
                    '33004': ExchangeError, // { "code": 33004, "message": "loan amount cannot be smaller than the minimum limit" }
                    '33005': ExchangeError, // { "code": 33005, "message": "repayment amount must exceed 0" }
                    '33006': ExchangeError, // { "code": 33006, "message": "loan order not found" }
                    '33007': ExchangeError, // { "code": 33007, "message": "status not found" }
                    '33008': InsufficientFunds, // { "code": 33008, "message": "loan amount cannot exceed the maximum limit" }
                    '33009': ExchangeError, // { "code": 33009, "message": "user ID is blank" }
                    '33010': ExchangeError, // { "code": 33010, "message": "you cannot cancel an order during session 2 of call auction" }
                    '33011': ExchangeError, // { "code": 33011, "message": "no new market data" }
                    '33012': ExchangeError, // { "code": 33012, "message": "order cancellation failed" }
                    '33013': InvalidOrder, // { "code": 33013, "message": "order placement failed" }
                    '33014': OrderNotFound, // { "code": 33014, "message": "order does not exist" }
                    '33015': InvalidOrder, // { "code": 33015, "message": "exceeded maximum limit" }
                    '33016': ExchangeError, // { "code": 33016, "message": "margin trading is not open for this token" }
                    '33017': InsufficientFunds, // { "code": 33017, "message": "insufficient balance" }
                    '33018': ExchangeError, // { "code": 33018, "message": "this parameter must be smaller than 1" }
                    '33020': ExchangeError, // { "code": 33020, "message": "request not supported" }
                    '33021': BadRequest, // { "code": 33021, "message": "token and the pair do not match" }
                    '33022': InvalidOrder, // { "code": 33022, "message": "pair and the order do not match" }
                    '33023': ExchangeError, // { "code": 33023, "message": "you can only place market orders during call auction" }
                    '33024': InvalidOrder, // { "code": 33024, "message": "trading amount too small" }
                    '33025': InvalidOrder, // { "code": 33025, "message": "base token amount is blank" }
                    '33026': ExchangeError, // { "code": 33026, "message": "transaction completed" }
                    '33027': InvalidOrder, // { "code": 33027, "message": "cancelled order or order cancelling" }
                    '33028': InvalidOrder, // { "code": 33028, "message": "the decimal places of the trading price exceeded the limit" }
                    '33029': InvalidOrder, // { "code": 33029, "message": "the decimal places of the trading size exceeded the limit" }
                    '33034': ExchangeError, // { "code": 33034, "message": "You can only place limit order after Call Auction has started" }
                    '33035': ExchangeError, // This type of order cannot be canceled(This type of order cannot be canceled)
                    '33036': ExchangeError, // Exceeding the limit of entrust order
                    '33037': ExchangeError, // The buy order price should be lower than 130% of the trigger price
                    '33038': ExchangeError, // The sell order price should be higher than 70% of the trigger price
                    '33039': ExchangeError, // The limit of callback rate is 0 < x <= 5%
                    '33040': ExchangeError, // The trigger price of a buy order should be lower than the latest transaction price
                    '33041': ExchangeError, // The trigger price of a sell order should be higher than the latest transaction price
                    '33042': ExchangeError, // The limit of price variance is 0 < x <= 1%
                    '33043': ExchangeError, // The total amount must be larger than 0
                    '33044': ExchangeError, // The average amount should be 1/1000 * total amount <= x <= total amount
                    '33045': ExchangeError, // The price should not be 0, including trigger price, order price, and price limit
                    '33046': ExchangeError, // Price variance should be 0 < x <= 1%
                    '33047': ExchangeError, // Sweep ratio should be 0 < x <= 100%
                    '33048': ExchangeError, // Per order limit: Total amount/1000 < x <= Total amount
                    '33049': ExchangeError, // Total amount should be X > 0
                    '33050': ExchangeError, // Time interval should be 5 <= x <= 120s
                    '33051': ExchangeError, // cancel order number not higher limit: plan and track entrust no more than 10, ice and time entrust no more than 6
                    '33059': BadRequest, // { "code": 33059, "message": "client_oid or order_id is required" }
                    '33060': BadRequest, // { "code": 33060, "message": "Only fill in either parameter client_oid or order_id" }
                    '33061': ExchangeError, // Value of a single market price order cannot exceed 100,000 USD
                    '33062': ExchangeError, // The leverage ratio is too high. The borrowed position has exceeded the maximum position of this leverage ratio. Please readjust the leverage ratio
                    '33063': ExchangeError, // Leverage multiple is too low, there is insufficient margin in the account, please readjust the leverage ratio
                    '33064': ExchangeError, // The setting of the leverage ratio cannot be less than 2, please readjust the leverage ratio
                    '33065': ExchangeError, // Leverage ratio exceeds maximum leverage ratio, please readjust leverage ratio
                    // account
                    '21009': ExchangeError, // Funds cannot be transferred out within 30 minutes after swap settlement(Funds cannot be transferred out within 30 minutes after swap settlement)
                    '34001': PermissionDenied, // { "code": 34001, "message": "withdrawal suspended" }
                    '34002': InvalidAddress, // { "code": 34002, "message": "please add a withdrawal address" }
                    '34003': ExchangeError, // { "code": 34003, "message": "sorry, this token cannot be withdrawn to xx at the moment" }
                    '34004': ExchangeError, // { "code": 34004, "message": "withdrawal fee is smaller than minimum limit" }
                    '34005': ExchangeError, // { "code": 34005, "message": "withdrawal fee exceeds the maximum limit" }
                    '34006': ExchangeError, // { "code": 34006, "message": "withdrawal amount is lower than the minimum limit" }
                    '34007': ExchangeError, // { "code": 34007, "message": "withdrawal amount exceeds the maximum limit" }
                    '34008': InsufficientFunds, // { "code": 34008, "message": "insufficient balance" }
                    '34009': ExchangeError, // { "code": 34009, "message": "your withdrawal amount exceeds the daily limit" }
                    '34010': ExchangeError, // { "code": 34010, "message": "transfer amount must be larger than 0" }
                    '34011': ExchangeError, // { "code": 34011, "message": "conditions not met" }
                    '34012': ExchangeError, // { "code": 34012, "message": "the minimum withdrawal amount for NEO is 1, and the amount must be an integer" }
                    '34013': ExchangeError, // { "code": 34013, "message": "please transfer" }
                    '34014': ExchangeError, // { "code": 34014, "message": "transfer limited" }
                    '34015': ExchangeError, // { "code": 34015, "message": "subaccount does not exist" }
                    '34016': PermissionDenied, // { "code": 34016, "message": "transfer suspended" }
                    '34017': AccountSuspended, // { "code": 34017, "message": "account suspended" }
                    '34018': AuthenticationError, // { "code": 34018, "message": "incorrect trades password" }
                    '34019': PermissionDenied, // { "code": 34019, "message": "please bind your email before withdrawal" }
                    '34020': PermissionDenied, // { "code": 34020, "message": "please bind your funds password before withdrawal" }
                    '34021': InvalidAddress, // { "code": 34021, "message": "Not verified address" }
                    '34022': ExchangeError, // { "code": 34022, "message": "Withdrawals are not available for sub accounts" }
                    '34023': PermissionDenied, // { "code": 34023, "message": "Please enable futures trading before transferring your funds" }
                    '34026': ExchangeError, // transfer too frequently(transfer too frequently)
                    '34036': ExchangeError, // Parameter is incorrect, please refer to API documentation
                    '34037': ExchangeError, // Get the sub-account balance interface, account type is not supported
                    '34038': ExchangeError, // Since your C2C transaction is unusual, you are restricted from fund transfer. Please contact our customer support to cancel the restriction
                    '34039': ExchangeError, // You are now restricted from transferring out your funds due to abnormal trades on C2C Market. Please transfer your fund on our website or app instead to verify your identity
                    // swap
                    '35001': ExchangeError, // { "code": 35001, "message": "Contract does not exist" }
                    '35002': ExchangeError, // { "code": 35002, "message": "Contract settling" }
                    '35003': ExchangeError, // { "code": 35003, "message": "Contract paused" }
                    '35004': ExchangeError, // { "code": 35004, "message": "Contract pending settlement" }
                    '35005': AuthenticationError, // { "code": 35005, "message": "User does not exist" }
                    '35008': InvalidOrder, // { "code": 35008, "message": "Risk ratio too high" }
                    '35010': InvalidOrder, // { "code": 35010, "message": "Position closing too large" }
                    '35012': InvalidOrder, // { "code": 35012, "message": "Incorrect order size" }
                    '35014': InvalidOrder, // { "code": 35014, "message": "Order price is not within limit" }
                    '35015': InvalidOrder, // { "code": 35015, "message": "Invalid leverage level" }
                    '35017': ExchangeError, // { "code": 35017, "message": "Open orders exist" }
                    '35019': InvalidOrder, // { "code": 35019, "message": "Order size too large" }
                    '35020': InvalidOrder, // { "code": 35020, "message": "Order price too high" }
                    '35021': InvalidOrder, // { "code": 35021, "message": "Order size exceeded current tier limit" }
                    '35022': ExchangeError, // { "code": 35022, "message": "Contract status error" }
                    '35024': ExchangeError, // { "code": 35024, "message": "Contract not initialized" }
                    '35025': InsufficientFunds, // { "code": 35025, "message": "No account balance" }
                    '35026': ExchangeError, // { "code": 35026, "message": "Contract settings not initialized" }
                    '35029': OrderNotFound, // { "code": 35029, "message": "Order does not exist" }
                    '35030': InvalidOrder, // { "code": 35030, "message": "Order size too large" }
                    '35031': InvalidOrder, // { "code": 35031, "message": "Cancel order size too large" }
                    '35032': ExchangeError, // { "code": 35032, "message": "Invalid user status" }
                    '35037': ExchangeError, // No last traded price in cache
                    '35039': ExchangeError, // { "code": 35039, "message": "Open order quantity exceeds limit" }
                    '35040': InvalidOrder, // {"error_message":"Invalid order type","result":"true","error_code":"35040","order_id":"-1"}
                    '35044': ExchangeError, // { "code": 35044, "message": "Invalid order status" }
                    '35046': InsufficientFunds, // { "code": 35046, "message": "Negative account balance" }
                    '35047': InsufficientFunds, // { "code": 35047, "message": "Insufficient account balance" }
                    '35048': ExchangeError, // { "code": 35048, "message": "User contract is frozen and liquidating" }
                    '35049': InvalidOrder, // { "code": 35049, "message": "Invalid order type" }
                    '35050': InvalidOrder, // { "code": 35050, "message": "Position settings are blank" }
                    '35052': InsufficientFunds, // { "code": 35052, "message": "Insufficient cross margin" }
                    '35053': ExchangeError, // { "code": 35053, "message": "Account risk too high" }
                    '35055': InsufficientFunds, // { "code": 35055, "message": "Insufficient account balance" }
                    '35057': ExchangeError, // { "code": 35057, "message": "No last traded price" }
                    '35058': ExchangeError, // { "code": 35058, "message": "No limit" }
                    '35059': BadRequest, // { "code": 35059, "message": "client_oid or order_id is required" }
                    '35060': BadRequest, // { "code": 35060, "message": "Only fill in either parameter client_oid or order_id" }
                    '35061': BadRequest, // { "code": 35061, "message": "Invalid instrument_id" }
                    '35062': InvalidOrder, // { "code": 35062, "message": "Invalid match_price" }
                    '35063': InvalidOrder, // { "code": 35063, "message": "Invalid order_size" }
                    '35064': InvalidOrder, // { "code": 35064, "message": "Invalid client_oid" }
                    '35066': InvalidOrder, // Order interval error
                    '35067': InvalidOrder, // Time-weighted order ratio error
                    '35068': InvalidOrder, // Time-weighted order range error
                    '35069': InvalidOrder, // Time-weighted single transaction limit error
                    '35070': InvalidOrder, // Algo order type error
                    '35071': InvalidOrder, // Order total must be larger than single order limit
                    '35072': InvalidOrder, // Maximum 6 unfulfilled time-weighted orders can be held at the same time
                    '35073': InvalidOrder, // Order price is 0. Market-close-all not available
                    '35074': InvalidOrder, // Iceberg order single transaction average error
                    '35075': InvalidOrder, // Failed to cancel order
                    '35076': InvalidOrder, // LTC 20x leverage. Not allowed to open position
                    '35077': InvalidOrder, // Maximum 6 unfulfilled iceberg orders can be held at the same time
                    '35078': InvalidOrder, // Order amount exceeded 100,000
                    '35079': InvalidOrder, // Iceberg order price variance error
                    '35080': InvalidOrder, // Callback rate error
                    '35081': InvalidOrder, // Maximum 10 unfulfilled trail orders can be held at the same time
                    '35082': InvalidOrder, // Trail order callback rate error
                    '35083': InvalidOrder, // Each user can only hold a maximum of 10 unfulfilled stop-limit orders at the same time
                    '35084': InvalidOrder, // Order amount exceeded 1 million
                    '35085': InvalidOrder, // Order amount is not in the correct range
                    '35086': InvalidOrder, // Price exceeds 100 thousand
                    '35087': InvalidOrder, // Price exceeds 100 thousand
                    '35088': InvalidOrder, // Average amount error
                    '35089': InvalidOrder, // Price exceeds 100 thousand
                    '35090': ExchangeError, // No stop-limit orders available for cancelation
                    '35091': ExchangeError, // No trail orders available for cancellation
                    '35092': ExchangeError, // No iceberg orders available for cancellation
                    '35093': ExchangeError, // No trail orders available for cancellation
                    '35094': ExchangeError, // Stop-limit order last traded price error
                    '35095': BadRequest, // Instrument_id error
                    '35096': ExchangeError, // Algo order status error
                    '35097': ExchangeError, // Order status and order ID cannot exist at the same time
                    '35098': ExchangeError, // An order status or order ID must exist
                    '35099': ExchangeError, // Algo order ID error
                    // option
                    '36001': BadRequest, // Invalid underlying index.
                    '36002': BadRequest, // Instrument does not exist.
                    '36005': ExchangeError, // Instrument status is invalid.
                    '36101': AuthenticationError, // Account does not exist.
                    '36102': PermissionDenied, // Account status is invalid.
                    '36103': AccountSuspended, // Account is suspended due to ongoing liquidation.
                    '36104': PermissionDenied, // Account is not enabled for options trading.
                    '36105': PermissionDenied, // Please enable the account for option contract.
                    '36106': AccountSuspended, // Funds cannot be transferred in or out, as account is suspended.
                    '36107': PermissionDenied, // Funds cannot be transferred out within 30 minutes after option exercising or settlement.
                    '36108': InsufficientFunds, // Funds cannot be transferred in or out, as equity of the account is less than zero.
                    '36109': PermissionDenied, // Funds cannot be transferred in or out during option exercising or settlement.
                    '36201': PermissionDenied, // New order function is blocked.
                    '36202': PermissionDenied, // Account does not have permission to short option.
                    '36203': InvalidOrder, // Invalid format for client_oid.
                    '36204': ExchangeError, // Invalid format for request_id.
                    '36205': BadRequest, // Instrument id does not match underlying index.
                    '36206': BadRequest, // Order_id and client_oid can not be used at the same time.
                    '36207': InvalidOrder, // Either order price or fartouch price must be present.
                    '36208': InvalidOrder, // Either order price or size must be present.
                    '36209': InvalidOrder, // Either order_id or client_oid must be present.
                    '36210': InvalidOrder, // Either order_ids or client_oids must be present.
                    '36211': InvalidOrder, // Exceeding max batch size for order submission.
                    '36212': InvalidOrder, // Exceeding max batch size for oder cancellation.
                    '36213': InvalidOrder, // Exceeding max batch size for order amendment.
                    '36214': ExchangeError, // Instrument does not have valid bid/ask quote.
                    '36216': OrderNotFound, // Order does not exist.
                    '36217': InvalidOrder, // Order submission failed.
                    '36218': InvalidOrder, // Order cancellation failed.
                    '36219': InvalidOrder, // Order amendment failed.
                    '36220': InvalidOrder, // Order is pending cancel.
                    '36221': InvalidOrder, // Order qty is not valid multiple of lot size.
                    '36222': InvalidOrder, // Order price is breaching highest buy limit.
                    '36223': InvalidOrder, // Order price is breaching lowest sell limit.
                    '36224': InvalidOrder, // Exceeding max order size.
                    '36225': InvalidOrder, // Exceeding max open order count for instrument.
                    '36226': InvalidOrder, // Exceeding max open order count for underlying.
                    '36227': InvalidOrder, // Exceeding max open size across all orders for underlying
                    '36228': InvalidOrder, // Exceeding max available qty for instrument.
                    '36229': InvalidOrder, // Exceeding max available qty for underlying.
                    '36230': InvalidOrder, // Exceeding max position limit for underlying.
                    // --------------------------------------------------------
                    // swap
                    '400': BadRequest, // Bad Request
                    '401': AuthenticationError, // Unauthorized access
                    '403': PermissionDenied, // Access prohibited
                    '404': BadRequest, // Request address does not exist
                    '405': BadRequest, // The HTTP Method is not supported
                    '415': BadRequest, // The current media type is not supported
                    '429': DDoSProtection, // Too many requests
                    '500': ExchangeNotAvailable, // System busy
                    '1001': RateLimitExceeded, // The request is too frequent and has been throttled
                    '1002': ExchangeError, // {0} verifications within 24 hours
                    '1003': ExchangeError, // You failed more than {0} times today, the current operation is locked, please try again in 24 hours
                    // '00000': ExchangeError, // success
                    '40001': AuthenticationError, // ACCESS_KEY cannot be empty
                    '40002': AuthenticationError, // SECRET_KEY cannot be empty
                    '40003': AuthenticationError, // Signature cannot be empty
                    '40004': InvalidNonce, // Request timestamp expired
                    '40005': InvalidNonce, // Invalid ACCESS_TIMESTAMP
                    '40006': AuthenticationError, // Invalid ACCESS_KEY
                    '40007': BadRequest, // Invalid Content_Type
                    '40008': InvalidNonce, // Request timestamp expired
                    '40009': AuthenticationError, // sign signature error
                    '40010': AuthenticationError, // sign signature error
                    '40011': AuthenticationError, // ACCESS_PASSPHRASE cannot be empty
                    '40012': AuthenticationError, // apikey/password is incorrect
                    '40013': ExchangeError, // User status is abnormal
                    '40014': PermissionDenied, // Incorrect permissions
                    '40015': ExchangeError, // System is abnormal, please try again later
                    '40016': PermissionDenied, // The user must bind the phone or Google
                    '40017': ExchangeError, // Parameter verification failed
                    '40018': PermissionDenied, // Invalid IP
                    '40019': BadRequest, // {"code":"40019","msg":"Parameter QLCUSDT_SPBL cannot be empty","requestTime":1679196063659,"data":null}
                    '40031': AccountSuspended, // The account has been cancelled and cannot be used again
                    '40037': AuthenticationError, // Apikey does not exist
                    '40102': BadRequest, // Contract configuration does not exist, please check the parameters
                    '40103': BadRequest, // Request method cannot be empty
                    '40104': ExchangeError, // Lever adjustment failure
                    '40105': ExchangeError, // Abnormal access to current price limit data
                    '40106': ExchangeError, // Abnormal get next settlement time
                    '40107': ExchangeError, // Abnormal access to index price data
                    '40108': InvalidOrder, // Wrong order quantity
                    '40109': OrderNotFound, // The data of the order cannot be found, please confirm the order number
                    '40200': OnMaintenance, // Server upgrade, please try again later
                    '40201': InvalidOrder, // Order number cannot be empty
                    '40202': ExchangeError, // User information cannot be empty
                    '40203': BadRequest, // The amount of adjustment margin cannot be empty or negative
                    '40204': BadRequest, // Adjustment margin type cannot be empty
                    '40205': BadRequest, // Adjusted margin type data is wrong
                    '40206': BadRequest, // The direction of the adjustment margin cannot be empty
                    '40207': BadRequest, // The adjustment margin data is wrong
                    '40208': BadRequest, // The accuracy of the adjustment margin amount is incorrect
                    '40209': BadRequest, // The current page number is wrong, please confirm
                    '40300': ExchangeError, // User does not exist
                    '40301': PermissionDenied, // Permission has not been obtained yet. If you need to use it, please contact customer service
                    '40302': BadRequest, // Parameter abnormality
                    '40303': BadRequest, // Can only query up to 20,000 data
                    '40304': BadRequest, // Parameter type is abnormal
                    '40305': BadRequest, // Client_oid length is not greater than 50, and cannot be Martian characters
                    '40306': ExchangeError, // Batch processing orders can only process up to 20
                    '40308': OnMaintenance, // The contract is being temporarily maintained
                    '40309': BadSymbol, // The contract has been removed
                    '40400': ExchangeError, // Status check abnormal
                    '40401': ExchangeError, // The operation cannot be performed
                    '40402': BadRequest, // The opening direction cannot be empty
                    '40403': BadRequest, // Wrong opening direction format
                    '40404': BadRequest, // Whether to enable automatic margin call parameters cannot be empty
                    '40405': BadRequest, // Whether to enable the automatic margin call parameter type is wrong
                    '40406': BadRequest, // Whether to enable automatic margin call parameters is of unknown type
                    '40407': ExchangeError, // The query direction is not the direction entrusted by the plan
                    '40408': ExchangeError, // Wrong time range
                    '40409': ExchangeError, // Time format error
                    '40500': InvalidOrder, // Client_oid check error
                    '40501': ExchangeError, // Channel name error
                    '40502': ExchangeError, // If it is a copy user, you must pass the copy to whom
                    '40503': ExchangeError, // With the single type
                    '40504': ExchangeError, // Platform code must pass
                    '40505': ExchangeError, // Not the same as single type
                    '40506': AuthenticationError, // Platform signature error
                    '40507': AuthenticationError, // Api signature error
                    '40508': ExchangeError, // KOL is not authorized
                    '40509': ExchangeError, // Abnormal copy end
                    '40600': ExchangeError, // Copy function suspended
                    '40601': ExchangeError, // Followers cannot be KOL
                    '40602': ExchangeError, // The number of copies has reached the limit and cannot process the request
                    '40603': ExchangeError, // Abnormal copy end
                    '40604': ExchangeNotAvailable, // Server is busy, please try again later
                    '40605': ExchangeError, // Copy type, the copy number must be passed
                    '40606': ExchangeError, // The type of document number is wrong
                    '40607': ExchangeError, // Document number must be passed
                    '40608': ExchangeError, // No documented products currently supported
                    '40609': ExchangeError, // The contract product does not support copying
                    '40700': BadRequest, // Cursor parameters are incorrect
                    '40701': ExchangeError, // KOL is not authorized
                    '40702': ExchangeError, // Unauthorized copying user
                    '40703': ExchangeError, // Bill inquiry start and end time cannot be empty
                    '40704': ExchangeError, // Can only check the data of the last three months
                    '40705': BadRequest, // The start and end time cannot exceed 90 days
                    '40706': InvalidOrder, // Wrong order price
                    '40707': BadRequest, // Start time is greater than end time
                    '40708': BadRequest, // Parameter verification is abnormal
                    '40709': ExchangeError, // There is no position in this position, and no automatic margin call can be set
                    '40710': ExchangeError, // Abnormal account status
                    '40711': InsufficientFunds, // Insufficient contract account balance
                    '40712': InsufficientFunds, // Insufficient margin
                    '40713': ExchangeError, // Cannot exceed the maximum transferable margin amount
                    '40714': ExchangeError, // No direct margin call is allowed
                    '40768': OrderNotFound, // Order does not exist"
                    '41114': OnMaintenance, // {"code":"41114","msg":"The current trading pair is under maintenance, please refer to the official announcement for the opening time","requestTime":1679196062544,"data":null}
                    '43011': InvalidOrder, // The parameter does not meet the specification executePrice <= 0
                    '43025': InvalidOrder, // Plan order does not exist
                    '43115': OnMaintenance, // {"code":"43115","msg":"The current trading pair is opening soon, please refer to the official announcement for the opening time","requestTime":1688907202434,"data":null}
                    '45110': InvalidOrder, // {"code":"45110","msg":"less than the minimum amount 5 USDT","requestTime":1669911118932,"data":null}
                    // spot
                    'invalid sign': AuthenticationError,
                    'invalid currency': BadSymbol, // invalid trading pair
                    'invalid symbol': BadSymbol,
                    'invalid period': BadRequest, // invalid Kline type
                    'invalid user': ExchangeError,
                    'invalid amount': InvalidOrder,
                    'invalid type': InvalidOrder, // {"status":"error","ts":1595700344504,"err_code":"invalid-parameter","err_msg":"invalid type"}
                    'invalid orderId': InvalidOrder,
                    'invalid record': ExchangeError,
                    'invalid accountId': BadRequest,
                    'invalid address': BadRequest,
                    'accesskey not null': AuthenticationError, // {"status":"error","ts":1595704360508,"err_code":"invalid-parameter","err_msg":"accesskey not null"}
                    'illegal accesskey': AuthenticationError,
                    'sign not null': AuthenticationError,
                    'req_time is too much difference from server time': InvalidNonce,
                    'permissions not right': PermissionDenied, // {"status":"error","ts":1595704490084,"err_code":"invalid-parameter","err_msg":"permissions not right"}
                    'illegal sign invalid': AuthenticationError, // {"status":"error","ts":1595684716042,"err_code":"invalid-parameter","err_msg":"illegal sign invalid"}
                    'user locked': AccountSuspended,
                    'Request Frequency Is Too High': RateLimitExceeded,
                    'more than a daily rate of cash': BadRequest,
                    'more than the maximum daily withdrawal amount': BadRequest,
                    'need to bind email or mobile': ExchangeError,
                    'user forbid': PermissionDenied,
                    'User Prohibited Cash Withdrawal': PermissionDenied,
                    'Cash Withdrawal Is Less Than The Minimum Value': BadRequest,
                    'Cash Withdrawal Is More Than The Maximum Value': BadRequest,
                    'the account with in 24 hours ban coin': PermissionDenied,
                    'order cancel fail': BadRequest, // {"status":"error","ts":1595703343035,"err_code":"bad-request","err_msg":"order cancel fail"}
                    'base symbol error': BadSymbol,
                    'base date error': ExchangeError,
                    'api signature not valid': AuthenticationError,
                    'gateway internal error': ExchangeError,
                    'audit failed': ExchangeError,
                    'order queryorder invalid': BadRequest,
                    'market no need price': InvalidOrder,
                    'limit need price': InvalidOrder,
                    'userid not equal to account_id': ExchangeError,
                    'your balance is low': InsufficientFunds, // {"status":"error","ts":1595594160149,"err_code":"invalid-parameter","err_msg":"invalid size, valid range: [1,2000]"}
                    'address invalid cointype': ExchangeError,
                    'system exception': ExchangeError, // {"status":"error","ts":1595711862763,"err_code":"system exception","err_msg":"system exception"}
                    '50003': ExchangeError, // No record
                    '50004': BadSymbol, // The transaction pair is currently not supported or has been suspended
                    '50006': PermissionDenied, // The account is forbidden to withdraw. If you have any questions, please contact customer service.
                    '50007': PermissionDenied, // The account is forbidden to withdraw within 24 hours. If you have any questions, please contact customer service.
                    '50008': RequestTimeout, // network timeout
                    '50009': RateLimitExceeded, // The operation is too frequent, please try again later
                    '50010': ExchangeError, // The account is abnormally frozen. If you have any questions, please contact customer service.
                    '50014': InvalidOrder, // The transaction amount under minimum limits
                    '50015': InvalidOrder, // The transaction amount exceed maximum limits
                    '50016': InvalidOrder, // The price can't be higher than the current price
                    '50017': InvalidOrder, // Price under minimum limits
                    '50018': InvalidOrder, // The price exceed maximum limits
                    '50019': InvalidOrder, // The amount under minimum limits
                    '50020': InsufficientFunds, // Insufficient balance
                    '50021': InvalidOrder, // Price is under minimum limits
                    '50026': InvalidOrder, // Market price parameter error
                    'invalid order query time': ExchangeError, // start time is greater than end time; or the time interval between start time and end time is greater than 48 hours
                    'invalid start time': BadRequest, // start time is a date 30 days ago; or start time is a date in the future
                    'invalid end time': BadRequest, // end time is a date 30 days ago; or end time is a date in the future
                    '20003': ExchangeError, // operation failed, {"status":"error","ts":1595730308979,"err_code":"bad-request","err_msg":"20003"}
                    '01001': ExchangeError, // order failed, {"status":"fail","err_code":"01001","err_msg":"系统异常，请稍后重试"}
                    '43111': PermissionDenied, // {"code":"43111","msg":"参数错误 address not in address book","requestTime":1665394201164,"data":null}
                },
                'broad': {
                    'invalid size, valid range': ExchangeError,
                },
            },
            'precisionMode': TICK_SIZE,
            'commonCurrencies': {
                'JADE': 'Jade Protocol',
            },
            'options': {
                'timeframes': {
                    'spot': {
                        '1m': '1min',
                        '5m': '5min',
                        '15m': '15min',
                        '30m': '30min',
                        '1h': '1h',
                        '4h': '4h',
                        '6h': '6h',
                        '12h': '12h',
                        '1d': '1day',
                        '3d': '3day',
                        '1w': '1week',
                        '1M': '1M',
                    },
                    'swap': {
                        '1m': '1m',
                        '3m': '3m',
                        '5m': '5m',
                        '15m': '15m',
                        '30m': '30m',
                        '1h': '1H',
                        '2h': '2H',
                        '4h': '4H',
                        '6h': '6H',
                        '12h': '12H',
                        '1d': '1D',
                        '3d': '3D',
                        '1w': '1W',
                        '1M': '1M',
                    },
                },
                'fetchMarkets': [
                    'spot',
                    'swap', // there is future markets but they use the same endpoints as swap
                ],
                'defaultType': 'spot', // 'spot', 'swap', 'future'
                'defaultSubType': 'linear', // 'linear', 'inverse'
                'createMarketBuyOrderRequiresPrice': true,
                'broker': 'p4sve',
                'withdraw': {
                    'fillResponseFromRequest': true,
                },
                'fetchOHLCV': {
                    'spot': {
                        'method': 'publicSpotGetV2SpotMarketCandles', // or publicSpotGetV2SpotMarketHistoryCandles
                    },
                    'swap': {
                        'method': 'publicMixGetV2MixMarketCandles', // or publicMixGetV2MixMarketHistoryCandles or publicMixGetV2MixMarketHistoryIndexCandles or publicMixGetV2MixMarketHistoryMarkCandles
                    },
                },
                'fetchTrades': {
                    'spot': {
                        'method': 'publicSpotGetV2SpotMarketFillsHistory', // or publicSpotGetV2SpotMarketFills
                    },
                    'swap': {
                        'method': 'publicMixGetV2MixMarketFillsHistory', // or publicMixGetV2MixMarketFills
                    },
                },
                'accountsByType': {
                    'spot': 'spot',
                    'cross': 'crossed_margin',
                    'isolated': 'isolated_margin',
                    'swap': 'usdt_futures',
                    'usdc_swap': 'usdc_futures',
                    'future': 'coin_futures',
                    'p2p': 'p2p',
                },
                'accountsById': {
                    'spot': 'spot',
                    'crossed_margin': 'cross',
                    'isolated_margin': 'isolated',
                    'usdt_futures': 'swap',
                    'usdc_futures': 'usdc_swap',
                    'coin_futures': 'future',
                    'p2p': 'p2p',
                },
                'sandboxMode': false,
                'networks': {
                    'TRX': 'TRC20',
                    'ETH': 'ERC20',
                    'BSC': 'BEP20',
                },
                'networksById': {
                    'TRC20': 'TRX',
                    'BSC': 'BEP20',
                },
                'fetchPositions': {
                    'method': 'privateMixGetV2MixPositionAllPosition', // or privateMixGetV2MixPositionHistoryPosition
                },
                'defaultTimeInForce': 'GTC', // 'GTC' = Good To Cancel (default), 'IOC' = Immediate Or Cancel
            },
        });
    }

    setSandboxMode (enabled) {
        this.options['sandboxMode'] = enabled;
    }

    convertSymbolForSandbox (symbol) {
        if (symbol.startsWith ('S')) {
            // handle using the exchange specified sandbox symbols
            return symbol;
        }
        let convertedSymbol = undefined;
        if (symbol.indexOf ('/') > -1) {
            if (symbol.indexOf (':') === -1) {
                throw new NotSupported (this.id + ' sandbox supports swap and future markets only');
            }
            const splitBase = symbol.split ('/');
            const previousBase = this.safeString (splitBase, 0);
            const previousQuoteSettleExpiry = this.safeString (splitBase, 1);
            const splitQuote = previousQuoteSettleExpiry.split (':');
            const previousQuote = this.safeString (splitQuote, 0);
            const previousSettleExpiry = this.safeString (splitQuote, 1);
            const splitSettle = previousSettleExpiry.split ('-');
            const previousSettle = this.safeString (splitSettle, 0);
            const expiry = this.safeString (splitSettle, 1);
            convertedSymbol = 'S' + previousBase + '/S' + previousQuote + ':S' + previousSettle;
            if (expiry !== undefined) {
                convertedSymbol = convertedSymbol + '-' + expiry;
            }
        } else {
            // handle using a market id instead of a unified symbol
            const base = symbol.slice (0, 3);
            const remaining = symbol.slice (3);
            convertedSymbol = 'S' + base + 'S' + remaining;
        }
        return convertedSymbol;
    }

    handleProductTypeAndParams (market = undefined, params = {}) {
        let subType = undefined;
        [ subType, params ] = this.handleSubTypeAndParams ('handleProductTypeAndParams', undefined, params);
        let defaultProductType = undefined;
        if ((subType !== undefined) && (market === undefined)) {
            // set default only if subType is defined and market is not defined, since there is also USDC productTypes which are also linear
            const sandboxMode = this.safeValue (this.options, 'sandboxMode', false);
            if (sandboxMode) {
                defaultProductType = (subType === 'linear') ? 'SUSDT-FUTURES' : 'SCOIN-FUTURES';
            } else {
                defaultProductType = (subType === 'linear') ? 'USDT-FUTURES' : 'COIN-FUTURES';
            }
        }
        let productType = this.safeString (params, 'productType', defaultProductType);
        if ((productType === undefined) && (market !== undefined)) {
            const settle = market['settle'];
            if (settle === 'USDT') {
                productType = 'USDT-FUTURES';
            } else if (settle === 'USDC') {
                productType = 'USDC-FUTURES';
            } else if (settle === 'SUSDT') {
                productType = 'SUSDT-FUTURES';
            } else if (settle === 'SUSDC') {
                productType = 'SUSDC-FUTURES';
            } else if ((settle === 'SBTC') || (settle === 'SETH') || (settle === 'SEOS')) {
                productType = 'SCOIN-FUTURES';
            } else {
                productType = 'COIN-FUTURES';
            }
        }
        if (productType === undefined) {
            throw new ArgumentsRequired (this.id + ' requires a productType param, one of "USDT-FUTURES", "USDC-FUTURES", "COIN-FUTURES", "SUSDT-FUTURES", "SUSDC-FUTURES" or "SCOIN-FUTURES"');
        }
        params = this.omit (params, 'productType');
        return [ productType, params ];
    }

    async fetchTime (params = {}) {
        /**
         * @method
         * @name bitget#fetchTime
         * @description fetches the current integer timestamp in milliseconds from the exchange server
         * @see https://www.bitget.com/api-doc/common/public/Get-Server-Time
         * @param {object} [params] extra parameters specific to the exchange API endpoint
         * @returns {int} the current integer timestamp in milliseconds from the exchange server
         */
        const response = await this.publicCommonGetV2PublicTime (params);
        //
        //     {
        //         "code": "00000",
        //         "msg": "success",
        //         "requestTime": 1700111073740,
        //         "data": {
        //             "serverTime": "1700111073740"
        //         }
        //     }
        //
        const data = this.safeValue (response, 'data', {});
        return this.safeInteger (data, 'serverTime');
    }

    async fetchMarkets (params = {}) {
        /**
         * @method
         * @name bitget#fetchMarkets
         * @description retrieves data on all markets for bitget
         * @see https://www.bitget.com/api-doc/spot/market/Get-Symbols
         * @see https://www.bitget.com/api-doc/contract/market/Get-All-Symbols-Contracts
         * @param {object} [params] extra parameters specific to the exchange API endpoint
         * @returns {object[]} an array of objects representing market data
         */
        const sandboxMode = this.safeValue (this.options, 'sandboxMode', false);
        let types = this.safeValue (this.options, 'fetchMarkets', [ 'spot', 'swap' ]);
        if (sandboxMode) {
            types = [ 'swap' ];
        }
        let promises = [];
        for (let i = 0; i < types.length; i++) {
            const type = types[i];
            if (type === 'swap') {
                let subTypes = undefined;
                if (sandboxMode) {
                    // the following are simulated trading markets [ 'SUSDT-FUTURES', 'SCOIN-FUTURES', 'SUSDC-FUTURES' ];
                    subTypes = [ 'SUSDT-FUTURES', 'SCOIN-FUTURES', 'SUSDC-FUTURES' ];
                } else {
                    subTypes = [ 'USDT-FUTURES', 'COIN-FUTURES', 'USDC-FUTURES' ];
                }
                for (let j = 0; j < subTypes.length; j++) {
                    promises.push (this.fetchMarketsByType (type, this.extend (params, {
                        'productType': subTypes[j],
                    })));
                }
            } else {
                promises.push (this.fetchMarketsByType (types[i], params));
            }
        }
        promises = await Promise.all (promises);
        let result = promises[0];
        for (let i = 1; i < promises.length; i++) {
            result = this.arrayConcat (result, promises[i]);
        }
        return result;
    }

    parseMarket (market): Market {
        //
        // spot
        //
        //     {
        //         "symbol": "TRXUSDT",
        //         "baseCoin": "TRX",
        //         "quoteCoin": "USDT",
        //         "minTradeAmount": "0",
        //         "maxTradeAmount": "10000000000",
        //         "takerFeeRate": "0.002",
        //         "makerFeeRate": "0.002",
        //         "pricePrecision": "6",
        //         "quantityPrecision": "4",
        //         "quotePrecision": "6",
        //         "status": "online",
        //         "minTradeUSDT": "5",
        //         "buyLimitPriceRatio": "0.05",
        //         "sellLimitPriceRatio": "0.05"
        //     }
        //
        // swap and future
        //
        //     {
        //         "symbol": "BTCUSDT",
        //         "baseCoin": "BTC",
        //         "quoteCoin": "USDT",
        //         "buyLimitPriceRatio": "0.01",
        //         "sellLimitPriceRatio": "0.01",
        //         "feeRateUpRatio": "0.005",
        //         "makerFeeRate": "0.0002",
        //         "takerFeeRate": "0.0006",
        //         "openCostUpRatio": "0.01",
        //         "supportMarginCoins": ["USDT"],
        //         "minTradeNum": "0.001",
        //         "priceEndStep": "1",
        //         "volumePlace": "3",
        //         "pricePlace": "1",
        //         "sizeMultiplier": "0.001",
        //         "symbolType": "perpetual",
        //         "minTradeUSDT": "5",
        //         "maxSymbolOrderNum": "200",
        //         "maxProductOrderNum": "400",
        //         "maxPositionNum": "150",
        //         "symbolStatus": "normal",
        //         "offTime": "-1",
        //         "limitOpenTime": "-1",
        //         "deliveryTime": "",
        //         "deliveryStartTime": "",
        //         "deliveryPeriod": "",
        //         "launchTime": "",
        //         "fundInterval": "8",
        //         "minLever": "1",
        //         "maxLever": "125",
        //         "posLimit": "0.05",
        //         "maintainTime": ""
        //     }
        //
        const marketId = this.safeString (market, 'symbol');
        const quoteId = this.safeString (market, 'quoteCoin');
        const baseId = this.safeString (market, 'baseCoin');
        const quote = this.safeCurrencyCode (quoteId);
        const base = this.safeCurrencyCode (baseId);
        const supportMarginCoins = this.safeValue (market, 'supportMarginCoins', []);
        let settleId = undefined;
        if (this.inArray (baseId, supportMarginCoins)) {
            settleId = baseId;
        } else if (this.inArray (quoteId, supportMarginCoins)) {
            settleId = quoteId;
        } else {
            settleId = this.safeString (supportMarginCoins, 0);
        }
        const settle = this.safeCurrencyCode (settleId);
        let symbol = base + '/' + quote;
        let type = undefined;
        let swap = false;
        let spot = false;
        let future = false;
        let contract = false;
        let pricePrecision = undefined;
        let amountPrecision = undefined;
        let linear = undefined;
        let inverse = undefined;
        let expiry = undefined;
        let expiryDatetime = undefined;
        const symbolType = this.safeString (market, 'symbolType');
        if (symbolType === undefined) {
            type = 'spot';
            spot = true;
            pricePrecision = this.parseNumber (this.parsePrecision (this.safeString (market, 'pricePrecision')));
            amountPrecision = this.parseNumber (this.parsePrecision (this.safeString (market, 'quantityPrecision')));
        } else {
            if (symbolType === 'perpetual') {
                type = 'swap';
                swap = true;
                symbol = symbol + ':' + settle;
            } else if (symbolType === 'delivery') {
                expiry = this.safeInteger (market, 'deliveryTime');
                expiryDatetime = this.iso8601 (expiry);
                const expiryParts = expiryDatetime.split ('-');
                const yearPart = this.safeString (expiryParts, 0);
                const dayPart = this.safeString (expiryParts, 2);
                const year = yearPart.slice (2, 4);
                const month = this.safeString (expiryParts, 1);
                const day = dayPart.slice (0, 2);
                const expiryString = year + month + day;
                type = 'future';
                future = true;
                symbol = symbol + ':' + settle + '-' + expiryString;
            }
            contract = true;
            inverse = (base === settle);
            linear = !inverse;
            const priceDecimals = this.safeInteger (market, 'pricePlace');
            const amountDecimals = this.safeInteger (market, 'volumePlace');
            const priceStep = this.safeString (market, 'priceEndStep');
            const amountStep = this.safeString (market, 'minTradeNum');
            const precisePrice = new Precise (priceStep);
            precisePrice.decimals = Math.max (precisePrice.decimals, priceDecimals);
            precisePrice.reduce ();
            const priceString = precisePrice.toString ();
            pricePrecision = this.parseNumber (priceString);
            const preciseAmount = new Precise (amountStep);
            preciseAmount.decimals = Math.max (preciseAmount.decimals, amountDecimals);
            preciseAmount.reduce ();
            const amountString = preciseAmount.toString ();
            amountPrecision = this.parseNumber (amountString);
        }
        const status = this.safeString2 (market, 'status', 'symbolStatus');
        let active = undefined;
        if (status !== undefined) {
            active = ((status === 'online') || (status === 'normal'));
        }
        let minCost = undefined;
        if (quote === 'USDT') {
            minCost = this.safeNumber (market, 'minTradeUSDT');
        }
        const contractSize = contract ? 1 : undefined;
        return {
            'id': marketId,
            'symbol': symbol,
            'base': base,
            'quote': quote,
            'settle': settle,
            'baseId': baseId,
            'quoteId': quoteId,
            'settleId': settleId,
            'type': type,
            'spot': spot,
            'margin': undefined,
            'swap': swap,
            'future': future,
            'option': false,
            'active': active,
            'contract': contract,
            'linear': linear,
            'inverse': inverse,
            'taker': this.safeNumber (market, 'takerFeeRate'),
            'maker': this.safeNumber (market, 'makerFeeRate'),
            'contractSize': contractSize,
            'expiry': expiry,
            'expiryDatetime': expiryDatetime,
            'strike': undefined,
            'optionType': undefined,
            'precision': {
                'amount': amountPrecision,
                'price': pricePrecision,
            },
            'limits': {
                'leverage': {
                    'min': this.safeNumber (market, 'minLever'),
                    'max': this.safeNumber (market, 'maxLever'),
                },
                'amount': {
                    'min': this.safeNumber2 (market, 'minTradeNum', 'minTradeAmount'),
                    'max': this.safeNumber (market, 'maxTradeAmount'),
                },
                'price': {
                    'min': undefined,
                    'max': undefined,
                },
                'cost': {
                    'min': minCost,
                    'max': undefined,
                },
            },
            'created': this.safeInteger (market, 'launchTime'),
            'info': market,
        };
    }

    async fetchMarketsByType (type, params = {}) {
        let response = undefined;
        if (type === 'spot') {
            response = await this.publicSpotGetV2SpotPublicSymbols (params);
        } else if ((type === 'swap') || (type === 'future')) {
            response = await this.publicMixGetV2MixMarketContracts (params);
        } else {
            throw new NotSupported (this.id + ' does not support ' + type + ' market');
        }
        //
        // spot
        //
        //     {
        //         "code": "00000",
        //         "msg": "success",
        //         "requestTime": 1700102364653,
        //         "data": [
        //             {
        //                 "symbol": "TRXUSDT",
        //                 "baseCoin": "TRX",
        //                 "quoteCoin": "USDT",
        //                 "minTradeAmount": "0",
        //                 "maxTradeAmount": "10000000000",
        //                 "takerFeeRate": "0.002",
        //                 "makerFeeRate": "0.002",
        //                 "pricePrecision": "6",
        //                 "quantityPrecision": "4",
        //                 "quotePrecision": "6",
        //                 "status": "online",
        //                 "minTradeUSDT": "5",
        //                 "buyLimitPriceRatio": "0.05",
        //                 "sellLimitPriceRatio": "0.05"
        //             },
        //         ]
        //     }
        //
        // swap and future
        //
        //     {
        //         "code": "00000",
        //         "msg": "success",
        //         "requestTime": 1700102364709,
        //         "data": [
        //             {
        //                 "symbol": "BTCUSDT",
        //                 "baseCoin": "BTC",
        //                 "quoteCoin": "USDT",
        //                 "buyLimitPriceRatio": "0.01",
        //                 "sellLimitPriceRatio": "0.01",
        //                 "feeRateUpRatio": "0.005",
        //                 "makerFeeRate": "0.0002",
        //                 "takerFeeRate": "0.0006",
        //                 "openCostUpRatio": "0.01",
        //                 "supportMarginCoins": ["USDT"],
        //                 "minTradeNum": "0.001",
        //                 "priceEndStep": "1",
        //                 "volumePlace": "3",
        //                 "pricePlace": "1",
        //                 "sizeMultiplier": "0.001",
        //                 "symbolType": "perpetual",
        //                 "minTradeUSDT": "5",
        //                 "maxSymbolOrderNum": "200",
        //                 "maxProductOrderNum": "400",
        //                 "maxPositionNum": "150",
        //                 "symbolStatus": "normal",
        //                 "offTime": "-1",
        //                 "limitOpenTime": "-1",
        //                 "deliveryTime": "",
        //                 "deliveryStartTime": "",
        //                 "deliveryPeriod": "",
        //                 "launchTime": "",
        //                 "fundInterval": "8",
        //                 "minLever": "1",
        //                 "maxLever": "125",
        //                 "posLimit": "0.05",
        //                 "maintainTime": ""
        //             },
        //         ]
        //     }
        //
        const data = this.safeValue (response, 'data', []);
        return this.parseMarkets (data);
    }

    async fetchCurrencies (params = {}) {
        /**
         * @method
         * @name bitget#fetchCurrencies
         * @description fetches all available currencies on an exchange
         * @see https://www.bitget.com/api-doc/spot/market/Get-Coin-List
         * @param {object} [params] extra parameters specific to the exchange API endpoint
         * @returns {object} an associative dictionary of currencies
         */
        const response = await this.publicSpotGetV2SpotPublicCoins (params);
        //
        //     {
        //         "code": "00000",
        //         "data": [
        //             {
        //                 "chains": [
        //                     {
        //                         "browserUrl": "https://blockchair.com/bitcoin/transaction/",
        //                         "chain": "BTC",
        //                         "depositConfirm": "1",
        //                         "extraWithdrawFee": "0",
        //                         "minDepositAmount": "0.0001",
        //                         "minWithdrawAmount": "0.005",
        //                         "needTag": "false",
        //                         "rechargeable": "true",
        //                         "withdrawConfirm": "1",
        //                         "withdrawFee": "0.0004",
        //                         "withdrawable": "true"
        //                     },
        //                 ],
        //                 "coin": "BTC",
        //                 "coinId": "1",
        //                 "transfer": "true""
        //             }
        //         ],
        //         "msg": "success",
        //         "requestTime": "1700120731773"
        //     }
        //
        const result = {};
        const data = this.safeValue (response, 'data', []);
        for (let i = 0; i < data.length; i++) {
            const entry = data[i];
            const id = this.safeString (entry, 'coinId');
            const code = this.safeCurrencyCode (this.safeString (entry, 'coin'));
            const chains = this.safeValue (entry, 'chains', []);
            const networks = {};
            let deposit = false;
            let withdraw = false;
            let minWithdrawString = undefined;
            let minDepositString = undefined;
            let minWithdrawFeeString = undefined;
            for (let j = 0; j < chains.length; j++) {
                const chain = chains[j];
                const networkId = this.safeString (chain, 'chain');
                const network = this.safeCurrencyCode (networkId);
                const withdrawEnabled = this.safeString (chain, 'withdrawable');
                const canWithdraw = withdrawEnabled === 'true';
                withdraw = (canWithdraw) ? canWithdraw : withdraw;
                const depositEnabled = this.safeString (chain, 'rechargeable');
                const canDeposit = depositEnabled === 'true';
                deposit = (canDeposit) ? canDeposit : deposit;
                const networkWithdrawFeeString = this.safeString (chain, 'withdrawFee');
                if (networkWithdrawFeeString !== undefined) {
                    minWithdrawFeeString = (minWithdrawFeeString === undefined) ? networkWithdrawFeeString : Precise.stringMin (networkWithdrawFeeString, minWithdrawFeeString);
                }
                const networkMinWithdrawString = this.safeString (chain, 'minWithdrawAmount');
                if (networkMinWithdrawString !== undefined) {
                    minWithdrawString = (minWithdrawString === undefined) ? networkMinWithdrawString : Precise.stringMin (networkMinWithdrawString, minWithdrawString);
                }
                const networkMinDepositString = this.safeString (chain, 'minDepositAmount');
                if (networkMinDepositString !== undefined) {
                    minDepositString = (minDepositString === undefined) ? networkMinDepositString : Precise.stringMin (networkMinDepositString, minDepositString);
                }
                networks[network] = {
                    'info': chain,
                    'id': networkId,
                    'network': network,
                    'limits': {
                        'withdraw': {
                            'min': this.parseNumber (networkMinWithdrawString),
                            'max': undefined,
                        },
                        'deposit': {
                            'min': this.parseNumber (networkMinDepositString),
                            'max': undefined,
                        },
                    },
                    'active': canWithdraw && canDeposit,
                    'withdraw': canWithdraw,
                    'deposit': canDeposit,
                    'fee': this.parseNumber (networkWithdrawFeeString),
                    'precision': undefined,
                };
            }
            result[code] = {
                'info': entry,
                'id': id,
                'code': code,
                'networks': networks,
                'type': undefined,
                'name': undefined,
                'active': deposit && withdraw,
                'deposit': deposit,
                'withdraw': withdraw,
                'fee': this.parseNumber (minWithdrawFeeString),
                'precision': undefined,
                'limits': {
                    'amount': {
                        'min': undefined,
                        'max': undefined,
                    },
                    'withdraw': {
                        'min': this.parseNumber (minWithdrawString),
                        'max': undefined,
                    },
                    'deposit': {
                        'min': this.parseNumber (minDepositString),
                        'max': undefined,
                    },
                },
                'created': undefined,
            };
        }
        return result;
    }

    async fetchMarketLeverageTiers (symbol: string, params = {}) {
        /**
         * @method
         * @name bitget#fetchMarketLeverageTiers
         * @description retrieve information on the maximum leverage, and maintenance margin for trades of varying trade sizes for a single market
         * @see https://www.bitget.com/api-doc/contract/position/Get-Query-Position-Lever
         * @see https://www.bitget.com/api-doc/margin/cross/account/Cross-Tier-Data
         * @see https://www.bitget.com/api-doc/margin/isolated/account/Isolated-Tier-Data
         * @param {string} symbol unified market symbol
         * @param {object} [params] extra parameters specific to the exchange API endpoint
         * @param {string} [params.marginMode] for spot margin 'cross' or 'isolated', default is 'isolated'
         * @param {string} [params.code] required for cross spot margin
         * @param {string} [params.productType] *contract only* 'USDT-FUTURES', 'USDC-FUTURES', 'COIN-FUTURES', 'SUSDT-FUTURES', 'SUSDC-FUTURES' or 'SCOIN-FUTURES'
         * @returns {object} a [leverage tiers structure]{@link https://docs.ccxt.com/#/?id=leverage-tiers-structure}
         */
        await this.loadMarkets ();
        const sandboxMode = this.safeValue (this.options, 'sandboxMode', false);
        let market = undefined;
        if (sandboxMode) {
            const sandboxSymbol = this.convertSymbolForSandbox (symbol);
            market = this.market (sandboxSymbol);
        } else {
            market = this.market (symbol);
        }
        const request = {};
        let response = undefined;
        let marginMode = undefined;
        [ marginMode, params ] = this.handleMarginModeAndParams ('fetchMarketLeverageTiers', params, 'isolated');
        if ((market['swap']) || (market['future'])) {
            let productType = undefined;
            [ productType, params ] = this.handleProductTypeAndParams (market, params);
            request['productType'] = productType;
            request['symbol'] = market['id'];
            response = await this.publicMixGetV2MixMarketQueryPositionLever (this.extend (request, params));
        } else if (marginMode === 'isolated') {
            request['symbol'] = market['id'];
            response = await this.privateMarginGetV2MarginIsolatedTierData (this.extend (request, params));
        } else if (marginMode === 'cross') {
            const code = this.safeString (params, 'code');
            if (code === undefined) {
                throw new ArgumentsRequired (this.id + ' fetchMarketLeverageTiers() requires a code argument');
            }
            params = this.omit (params, 'code');
            const currency = this.currency (code);
            request['coin'] = currency['code'];
            response = await this.privateMarginGetV2MarginCrossedTierData (this.extend (request, params));
        } else {
            throw new BadRequest (this.id + ' fetchMarketLeverageTiers() symbol does not support market ' + market['symbol']);
        }
        //
        // swap and future
        //
        //     {
        //         "code": "00000",
        //         "msg": "success",
        //         "requestTime": 1700290724614,
        //         "data": [
        //             {
        //                 "symbol": "BTCUSDT",
        //                 "level": "1",
        //                 "startUnit": "0",
        //                 "endUnit": "150000",
        //                 "leverage": "125",
        //                 "keepMarginRate": "0.004"
        //             },
        //         ]
        //     }
        //
        // isolated
        //
        //     {
        //         "code": "00000",
        //         "msg": "success",
        //         "requestTime": 1700291531894,
        //         "data": [
        //             {
        //                 "tier": "1",
        //                 "symbol": "BTCUSDT",
        //                 "leverage": "10",
        //                 "baseCoin": "BTC",
        //                 "quoteCoin": "USDT",
        //                 "baseMaxBorrowableAmount": "2",
        //                 "quoteMaxBorrowableAmount": "24000",
        //                 "maintainMarginRate": "0.05",
        //                 "initRate": "0.1111"
        //             },
        //         ]
        //     }
        //
        // cross
        //
        //     {
        //         "code": "00000",
        //         "msg": "success",
        //         "requestTime": 1700291818831,
        //         "data": [
        //             {
        //                 "tier": "1",
        //                 "leverage": "3",
        //                 "coin": "BTC",
        //                 "maxBorrowableAmount": "26",
        //                 "maintainMarginRate": "0.1"
        //             }
        //         ]
        //     }
        //
        const result = this.safeValue (response, 'data', []);
        return this.parseMarketLeverageTiers (result, market);
    }

    parseMarketLeverageTiers (info, market: Market = undefined) {
        //
        // swap and future
        //
        //     {
        //         "symbol": "BTCUSDT",
        //         "level": "1",
        //         "startUnit": "0",
        //         "endUnit": "150000",
        //         "leverage": "125",
        //         "keepMarginRate": "0.004"
        //     }
        //
        // isolated
        //
        //     {
        //         "tier": "1",
        //         "symbol": "BTCUSDT",
        //         "leverage": "10",
        //         "baseCoin": "BTC",
        //         "quoteCoin": "USDT",
        //         "baseMaxBorrowableAmount": "2",
        //         "quoteMaxBorrowableAmount": "24000",
        //         "maintainMarginRate": "0.05",
        //         "initRate": "0.1111"
        //     }
        //
        // cross
        //
        //     {
        //         "tier": "1",
        //         "leverage": "3",
        //         "coin": "BTC",
        //         "maxBorrowableAmount": "26",
        //         "maintainMarginRate": "0.1"
        //     }
        //
        const tiers = [];
        let minNotional = 0;
        for (let i = 0; i < info.length; i++) {
            const item = info[i];
            const minimumNotional = this.safeNumber (item, 'startUnit');
            if (minimumNotional !== undefined) {
                minNotional = minimumNotional;
            }
            const maxNotional = this.safeNumberN (item, [ 'endUnit', 'maxBorrowableAmount', 'baseMaxBorrowableAmount' ]);
            const marginCurrency = this.safeString2 (item, 'coin', 'baseCoin');
            const currencyId = (marginCurrency !== undefined) ? marginCurrency : market['base'];
            tiers.push ({
                'tier': this.safeInteger2 (item, 'level', 'tier'),
                'currency': this.safeCurrencyCode (currencyId),
                'minNotional': minNotional,
                'maxNotional': maxNotional,
                'maintenanceMarginRate': this.safeNumber2 (item, 'keepMarginRate', 'maintainMarginRate'),
                'maxLeverage': this.safeNumber (item, 'leverage'),
                'info': item,
            });
            minNotional = maxNotional;
        }
        return tiers;
    }

    async fetchDeposits (code: Str = undefined, since: Int = undefined, limit: Int = undefined, params = {}): Promise<Transaction[]> {
        /**
         * @method
         * @name bitget#fetchDeposits
         * @description fetch all deposits made to an account
         * @see https://www.bitget.com/api-doc/spot/account/Get-Deposit-Record
         * @param {string} code unified currency code
         * @param {int} [since] the earliest time in ms to fetch deposits for
         * @param {int} [limit] the maximum number of deposits structures to retrieve
         * @param {object} [params] extra parameters specific to the exchange API endpoint
         * @param {int} [params.until] end time in milliseconds
         * @param {string} [params.idLessThan] return records with id less than the provided value
         * @param {boolean} [params.paginate] default false, when true will automatically paginate by calling this endpoint multiple times. See in the docs all the [available parameters](https://github.com/ccxt/ccxt/wiki/Manual#pagination-params)
         * @returns {object[]} a list of [transaction structures]{@link https://docs.ccxt.com/#/?id=transaction-structure}
         */
        await this.loadMarkets ();
        let paginate = false;
        [ paginate, params ] = this.handleOptionAndParams (params, 'fetchDeposits', 'paginate');
        if (paginate) {
            return await this.fetchPaginatedCallCursor ('fetchDeposits', undefined, since, limit, params, 'idLessThan', 'idLessThan', undefined, 100) as Transaction[];
        }
        if (code === undefined) {
            throw new ArgumentsRequired (this.id + ' fetchDeposits() requires a `code` argument');
        }
        const currency = this.currency (code);
        if (since === undefined) {
            since = this.milliseconds () - 7776000000; // 90 days
        }
        let request = {
            'coin': currency['code'],
            'startTime': since,
            'endTime': this.milliseconds (),
        };
        if (limit !== undefined) {
            request['limit'] = limit;
        }
        [ request, params ] = this.handleUntilOption ('endTime', request, params);
        const response = await this.privateSpotGetV2SpotWalletDepositRecords (this.extend (request, params));
        //
        //     {
        //         "code": "00000",
        //         "msg": "success",
        //         "requestTime": 1700528340608,
        //         "data": [
        //             {
        //                 "orderId": "1083832260799930368",
        //                 "tradeId": "35bf0e588a42b25c71a9d45abe7308cabdeec6b7b423910b9bd4743d3a9a9efa",
        //                 "coin": "BTC",
        //                 "type": "deposit",
        //                 "size": "0.00030000",
        //                 "status": "success",
        //                 "toAddress": "1BfZh7JESJGBUszCGeZnzxbVVvBycbJSbA",
        //                 "dest": "on_chain",
        //                 "chain": "BTC",
        //                 "fromAddress": null,
        //                 "cTime": "1694131668281",
        //                 "uTime": "1694131680247"
        //             }
        //         ]
        //     }
        //
        const rawTransactions = this.safeValue (response, 'data', []);
        return this.parseTransactions (rawTransactions, currency, since, limit);
    }

    async withdraw (code: string, amount, address, tag = undefined, params = {}) {
        /**
         * @method
         * @name bitget#withdraw
         * @description make a withdrawal
         * @see https://www.bitget.com/api-doc/spot/account/Wallet-Withdrawal
         * @param {string} code unified currency code
         * @param {float} amount the amount to withdraw
         * @param {string} address the address to withdraw to
         * @param {string} tag
         * @param {object} [params] extra parameters specific to the exchange API endpoint
         * @param {string} [params.chain] the blockchain network the withdrawal is taking place on
         * @returns {object} a [transaction structure]{@link https://docs.ccxt.com/#/?id=transaction-structure}
         */
        this.checkAddress (address);
        const chain = this.safeString2 (params, 'chain', 'network');
        params = this.omit (params, 'network');
        if (chain === undefined) {
            throw new ArgumentsRequired (this.id + ' withdraw() requires a chain parameter or a network parameter');
        }
        await this.loadMarkets ();
        const currency = this.currency (code);
        const networkId = this.networkCodeToId (chain);
        const request = {
            'coin': currency['code'],
            'address': address,
            'chain': networkId,
            'size': amount,
            'transferType': 'on_chain',
        };
        if (tag !== undefined) {
            request['tag'] = tag;
        }
        const response = await this.privateSpotPostV2SpotWalletWithdrawal (this.extend (request, params));
        //
        //     {
        //          "code":"00000",
        //          "msg":"success",
        //          "requestTime":1696784219602,
        //          "data": {
        //              "orderId":"1094957867615789056",
        //              "clientOid":"64f1e4ce842041d296b4517df1b5c2d7"
        //          }
        //      }
        //
        const data = this.safeValue (response, 'data', {});
        const result = {
            'id': this.safeString (data, 'orderId'),
            'info': response,
            'txid': undefined,
            'timestamp': undefined,
            'datetime': undefined,
            'network': undefined,
            'addressFrom': undefined,
            'address': undefined,
            'addressTo': undefined,
            'amount': undefined,
            'type': 'withdrawal',
            'currency': undefined,
            'status': undefined,
            'updated': undefined,
            'tagFrom': undefined,
            'tag': undefined,
            'tagTo': undefined,
            'comment': undefined,
            'fee': undefined,
        };
        const withdrawOptions = this.safeValue (this.options, 'withdraw', {});
        const fillResponseFromRequest = this.safeValue (withdrawOptions, 'fillResponseFromRequest', true);
        if (fillResponseFromRequest) {
            result['currency'] = code;
            result['timestamp'] = this.milliseconds ();
            result['datetime'] = this.iso8601 (this.milliseconds ());
            result['amount'] = amount;
            result['tag'] = tag;
            result['address'] = address;
            result['addressTo'] = address;
            result['network'] = chain;
        }
        return result;
    }

    async fetchWithdrawals (code: Str = undefined, since: Int = undefined, limit: Int = undefined, params = {}): Promise<Transaction[]> {
        /**
         * @method
         * @name bitget#fetchWithdrawals
         * @description fetch all withdrawals made from an account
         * @see https://www.bitget.com/api-doc/spot/account/Get-Withdraw-Record
         * @param {string} code unified currency code
         * @param {int} [since] the earliest time in ms to fetch withdrawals for
         * @param {int} [limit] the maximum number of withdrawals structures to retrieve
         * @param {object} [params] extra parameters specific to the exchange API endpoint
         * @param {int} [params.until] end time in milliseconds
         * @param {string} [params.idLessThan] return records with id less than the provided value
         * @param {boolean} [params.paginate] default false, when true will automatically paginate by calling this endpoint multiple times. See in the docs all the [available parameters](https://github.com/ccxt/ccxt/wiki/Manual#pagination-params)
         * @returns {object[]} a list of [transaction structures]{@link https://docs.ccxt.com/#/?id=transaction-structure}
         */
        await this.loadMarkets ();
        let paginate = false;
        [ paginate, params ] = this.handleOptionAndParams (params, 'fetchWithdrawals', 'paginate');
        if (paginate) {
            return await this.fetchPaginatedCallCursor ('fetchWithdrawals', undefined, since, limit, params, 'idLessThan', 'idLessThan', undefined, 100) as Transaction[];
        }
        if (code === undefined) {
            throw new ArgumentsRequired (this.id + ' fetchWithdrawals() requires a `code` argument');
        }
        const currency = this.currency (code);
        if (since === undefined) {
            since = this.milliseconds () - 7776000000; // 90 days
        }
        let request = {
            'coin': currency['code'],
            'startTime': since,
            'endTime': this.milliseconds (),
        };
        [ request, params ] = this.handleUntilOption ('endTime', request, params);
        if (limit !== undefined) {
            request['limit'] = limit;
        }
        const response = await this.privateSpotGetV2SpotWalletWithdrawalRecords (this.extend (request, params));
        //
        //     {
        //         "code": "00000",
        //         "msg": "success",
        //         "requestTime": 1700528340608,
        //         "data": [
        //             {
        //                 "orderId": "1083832260799930368",
        //                 "tradeId": "35bf0e588a42b25c71a9d45abe7308cabdeec6b7b423910b9bd4743d3a9a9efa",
        //                 "clientOid": "123",
        //                 "coin": "BTC",
        //                 "type": "withdraw",
        //                 "size": "0.00030000",
        //                 "fee": "-1.0000000",
        //                 "status": "success",
        //                 "toAddress": "1BfZh7JESJGBUszCGeZnzxbVVvBycbJSbA",
        //                 "dest": "on_chain",
        //                 "chain": "BTC",
        //                 "confirm": "100",
        //                 "fromAddress": null,
        //                 "cTime": "1694131668281",
        //                 "uTime": "1694131680247"
        //             }
        //         ]
        //     }
        //
        const rawTransactions = this.safeValue (response, 'data', []);
        return this.parseTransactions (rawTransactions, currency, since, limit);
    }

    parseTransaction (transaction, currency: Currency = undefined): Transaction {
        //
        // fetchDeposits
        //
        //     {
        //         "orderId": "1083832260799930368",
        //         "tradeId": "35bf0e588a42b25c71a9d45abe7308cabdeec6b7b423910b9bd4743d3a9a9efa",
        //         "coin": "BTC",
        //         "type": "deposit",
        //         "size": "0.00030000",
        //         "status": "success",
        //         "toAddress": "1BfZh7JESJGBUszCGeZnzxbVVvBycbJSbA",
        //         "dest": "on_chain",
        //         "chain": "BTC",
        //         "fromAddress": null,
        //         "cTime": "1694131668281",
        //         "uTime": "1694131680247"
        //     }
        //
        // fetchWithdrawals
        //
        //     {
        //         "orderId": "1083832260799930368",
        //         "tradeId": "35bf0e588a42b25c71a9d45abe7308cabdeec6b7b423910b9bd4743d3a9a9efa",
        //         "clientOid": "123",
        //         "coin": "BTC",
        //         "type": "withdraw",
        //         "size": "0.00030000",
        //         "fee": "-1.0000000",
        //         "status": "success",
        //         "toAddress": "1BfZh7JESJGBUszCGeZnzxbVVvBycbJSbA",
        //         "dest": "on_chain",
        //         "chain": "BTC",
        //         "confirm": "100",
        //         "fromAddress": null,
        //         "cTime": "1694131668281",
        //         "uTime": "1694131680247"
        //     }
        //
        const currencyId = this.safeString (transaction, 'coin');
        const code = this.safeCurrencyCode (currencyId, currency);
        const timestamp = this.safeInteger (transaction, 'cTime');
        const networkId = this.safeString (transaction, 'chain');
        const status = this.safeString (transaction, 'status');
        const tag = this.safeString (transaction, 'tag');
        const feeCostString = this.safeString (transaction, 'fee');
        const feeCostAbsString = Precise.stringAbs (feeCostString);
        let fee = undefined;
        let amountString = this.safeString (transaction, 'size');
        if (feeCostAbsString !== undefined) {
            fee = { 'currency': code, 'cost': this.parseNumber (feeCostAbsString) };
            amountString = Precise.stringSub (amountString, feeCostAbsString);
        }
        return {
            'id': this.safeString (transaction, 'orderId'),
            'info': transaction,
            'txid': this.safeString (transaction, 'tradeId'),
            'timestamp': timestamp,
            'datetime': this.iso8601 (timestamp),
            'network': this.networkIdToCode (networkId),
            'addressFrom': this.safeString (transaction, 'fromAddress'),
            'address': this.safeString (transaction, 'toAddress'),
            'addressTo': this.safeString (transaction, 'toAddress'),
            'amount': this.parseNumber (amountString),
            'type': this.safeString (transaction, 'type'),
            'currency': code,
            'status': this.parseTransactionStatus (status),
            'updated': this.safeInteger (transaction, 'uTime'),
            'tagFrom': undefined,
            'tag': tag,
            'tagTo': tag,
            'comment': undefined,
            'internal': undefined,
            'fee': fee,
        };
    }

    parseTransactionStatus (status) {
        const statuses = {
            'success': 'ok',
            'Pending': 'pending',
            'pending_review': 'pending',
            'pending_review_fail': 'failed',
            'reject': 'failed',
        };
        return this.safeString (statuses, status, status);
    }

    async fetchDepositAddress (code: string, params = {}) {
        /**
         * @method
         * @name bitget#fetchDepositAddress
         * @description fetch the deposit address for a currency associated with this account
         * @see https://www.bitget.com/api-doc/spot/account/Get-Deposit-Address
         * @param {string} code unified currency code
         * @param {object} [params] extra parameters specific to the exchange API endpoint
         * @returns {object} an [address structure]{@link https://docs.ccxt.com/#/?id=address-structure}
         */
        await this.loadMarkets ();
        const networkCode = this.safeString2 (params, 'chain', 'network');
        params = this.omit (params, 'network');
        const networkId = this.networkCodeToId (networkCode, code);
        const currency = this.currency (code);
        const request = {
            'coin': currency['code'],
        };
        if (networkId !== undefined) {
            request['chain'] = networkId;
        }
        const response = await this.privateSpotGetV2SpotWalletDepositAddress (this.extend (request, params));
        //
        //     {
        //         "code": "00000",
        //         "msg": "success",
        //         "requestTime": 1700532244807,
        //         "data": {
        //             "coin": "BTC",
        //             "address": "1BfZh7JESJGBUszCGeZnzxbVVvBycbJSbA",
        //             "chain": "",
        //             "tag": null,
        //             "url": "https://blockchair.com/bitcoin/transaction/"
        //         }
        //     }
        //
        const data = this.safeValue (response, 'data', {});
        return this.parseDepositAddress (data, currency);
    }

    parseDepositAddress (depositAddress, currency: Currency = undefined) {
        //
        //     {
        //         "coin": "BTC",
        //         "address": "1BfZh7JESJGBUszCGeZnzxbVVvBycbJSbA",
        //         "chain": "",
        //         "tag": null,
        //         "url": "https://blockchair.com/bitcoin/transaction/"
        //     }
        //
        const currencyId = this.safeString (depositAddress, 'coin');
        const networkId = this.safeString (depositAddress, 'chain');
        const parsedCurrency = this.safeCurrencyCode (currencyId, currency);
        return {
            'currency': parsedCurrency,
            'address': this.safeString (depositAddress, 'address'),
            'tag': this.safeString (depositAddress, 'tag'),
            'network': this.networkIdToCode (networkId, parsedCurrency),
            'info': depositAddress,
        };
    }

    async fetchOrderBook (symbol: string, limit: Int = undefined, params = {}): Promise<OrderBook> {
        /**
         * @method
         * @name bitget#fetchOrderBook
         * @description fetches information on open orders with bid (buy) and ask (sell) prices, volumes and other data
         * @see https://www.bitget.com/api-doc/spot/market/Get-Orderbook
         * @see https://www.bitget.com/api-doc/contract/market/Get-Merge-Depth
         * @param {string} symbol unified symbol of the market to fetch the order book for
         * @param {int} [limit] the maximum amount of order book entries to return
         * @param {object} [params] extra parameters specific to the exchange API endpoint
         * @returns {object} A dictionary of [order book structures]{@link https://docs.ccxt.com/#/?id=order-book-structure} indexed by market symbols
         */
        await this.loadMarkets ();
        const sandboxMode = this.safeValue (this.options, 'sandboxMode', false);
        let market = undefined;
        if (sandboxMode) {
            const sandboxSymbol = this.convertSymbolForSandbox (symbol);
            market = this.market (sandboxSymbol);
        } else {
            market = this.market (symbol);
        }
        const request = {
            'symbol': market['id'],
        };
        if (limit !== undefined) {
            request['limit'] = limit;
        }
        let response = undefined;
        if (market['spot']) {
            response = await this.publicSpotGetV2SpotMarketOrderbook (this.extend (request, params));
        } else {
            let productType = undefined;
            [ productType, params ] = this.handleProductTypeAndParams (market, params);
            request['productType'] = productType;
            response = await this.publicMixGetV2MixMarketMergeDepth (this.extend (request, params));
        }
        //
        //     {
        //       "code": "00000",
        //       "msg": "success",
        //       "requestTime": 1645854610294,
        //       "data": {
        //         "asks": [ [ "39102", "11.026" ] ],
        //         "bids": [ [ '39100.5', "1.773" ] ],
        //         "ts": "1645854610294"
        //       }
        //     }
        //
        const data = this.safeValue (response, 'data', {});
        const timestamp = this.safeInteger (data, 'ts');
        return this.parseOrderBook (data, market['symbol'], timestamp);
    }

    parseTicker (ticker, market: Market = undefined): Ticker {
        //
        // spot: fetchTicker, fetchTickers
        //
        //     {
        //         "open": "37202.46",
        //         "symbol": "BTCUSDT",
        //         "high24h": "37744.75",
        //         "low24h": "36666",
        //         "lastPr": "37583.69",
        //         "quoteVolume": "519127705.303",
        //         "baseVolume": "13907.0386",
        //         "usdtVolume": "519127705.302908",
        //         "ts": "1700532903261",
        //         "bidPr": "37583.68",
        //         "askPr": "37583.69",
        //         "bidSz": "0.0007",
        //         "askSz": "0.0829",
        //         "openUtc": "37449.4",
        //         "changeUtc24h": "0.00359",
        //         "change24h": "0.00321"
        //     }
        //
        // swap and future: fetchTicker
        //
        //     {
        //         "symbol": "BTCUSDT",
        //         "lastPr": "37577.2",
        //         "askPr": "37577.3",
        //         "bidPr": "37577.2",
        //         "bidSz": "3.679",
        //         "askSz": "0.02",
        //         "high24h": "37765",
        //         "low24h": "36628.9",
        //         "ts": "1700533070359",
        //         "change24h": "0.00288",
        //         "baseVolume": "108606.181",
        //         "quoteVolume": "4051316303.9608",
        //         "usdtVolume": "4051316303.9608",
        //         "openUtc": "37451.5",
        //         "changeUtc24h": "0.00336",
        //         "indexPrice": "37574.489253",
        //         "fundingRate": "0.0001",
        //         "holdingAmount": "53464.529",
        //         "deliveryStartTime": null,
        //         "deliveryTime": null,
        //         "deliveryStatus": "",
        //         "open24h": "37235.7"
        //     }
        //
        // swap and future: fetchTickers
        //
        //     {
        //         "open": "14.9776",
        //         "symbol": "LINKUSDT",
        //         "high24h": "15.3942",
        //         "low24h": "14.3457",
        //         "lastPr": "14.3748",
        //         "quoteVolume": "7008612.4299",
        //         "baseVolume": "469908.8523",
        //         "usdtVolume": "7008612.42986561",
        //         "ts": "1700533772309",
        //         "bidPr": "14.375",
        //         "askPr": "14.3769",
        //         "bidSz": "50.004",
        //         "askSz": "0.7647",
        //         "openUtc": "14.478",
        //         "changeUtc24h": "-0.00713",
        //         "change24h": "-0.04978"
        //     }
        //
        const marketId = this.safeString (ticker, 'symbol');
        const symbol = this.safeSymbol (marketId, market);
        const close = this.safeString (ticker, 'lastPr');
        const timestamp = this.safeInteger (ticker, 'ts');
        const change = this.safeString (ticker, 'change24h');
        return this.safeTicker ({
            'symbol': symbol,
            'timestamp': timestamp,
            'datetime': this.iso8601 (timestamp),
            'high': this.safeString (ticker, 'high24h'),
            'low': this.safeString (ticker, 'low24h'),
            'bid': this.safeString (ticker, 'bidPr'),
            'bidVolume': this.safeString (ticker, 'bidSz'),
            'ask': this.safeString (ticker, 'askPr'),
            'askVolume': this.safeString (ticker, 'askSz'),
            'vwap': undefined,
            'open': this.safeString2 (ticker, 'open', 'open24h'),
            'close': close,
            'last': close,
            'previousClose': undefined,
            'change': change,
            'percentage': Precise.stringMul (change, '100'),
            'average': undefined,
            'baseVolume': this.safeString (ticker, 'baseVolume'),
            'quoteVolume': this.safeString (ticker, 'quoteVolume'),
            'info': ticker,
        }, market);
    }

    async fetchTicker (symbol: string, params = {}): Promise<Ticker> {
        /**
         * @method
         * @name bitget#fetchTicker
         * @description fetches a price ticker, a statistical calculation with the information calculated over the past 24 hours for a specific market
         * @see https://www.bitget.com/api-doc/spot/market/Get-Tickers
         * @see https://www.bitget.com/api-doc/contract/market/Get-Ticker
         * @param {string} symbol unified symbol of the market to fetch the ticker for
         * @param {object} [params] extra parameters specific to the exchange API endpoint
         * @returns {object} a [ticker structure]{@link https://docs.ccxt.com/#/?id=ticker-structure}
         */
        await this.loadMarkets ();
        const sandboxMode = this.safeValue (this.options, 'sandboxMode', false);
        let market = undefined;
        if (sandboxMode) {
            const sandboxSymbol = this.convertSymbolForSandbox (symbol);
            market = this.market (sandboxSymbol);
        } else {
            market = this.market (symbol);
        }
        const request = {
            'symbol': market['id'],
        };
        let response = undefined;
        if (market['spot']) {
            response = await this.publicSpotGetV2SpotMarketTickers (this.extend (request, params));
        } else {
            let productType = undefined;
            [ productType, params ] = this.handleProductTypeAndParams (market, params);
            request['productType'] = productType;
            response = await this.publicMixGetV2MixMarketTicker (this.extend (request, params));
        }
        //
        // spot
        //
        //     {
        //         "code": "00000",
        //         "msg": "success",
        //         "requestTime": 1700532903782,
        //         "data": [
        //             {
        //                 "open": "37202.46",
        //                 "symbol": "BTCUSDT",
        //                 "high24h": "37744.75",
        //                 "low24h": "36666",
        //                 "lastPr": "37583.69",
        //                 "quoteVolume": "519127705.303",
        //                 "baseVolume": "13907.0386",
        //                 "usdtVolume": "519127705.302908",
        //                 "ts": "1700532903261",
        //                 "bidPr": "37583.68",
        //                 "askPr": "37583.69",
        //                 "bidSz": "0.0007",
        //                 "askSz": "0.0829",
        //                 "openUtc": "37449.4",
        //                 "changeUtc24h": "0.00359",
        //                 "change24h": "0.00321"
        //             }
        //         ]
        //     }
        //
        // swap and future
        //
        //     {
        //         "code": "00000",
        //         "msg": "success",
        //         "requestTime": 1700533070357,
        //         "data": [
        //             {
        //                 "symbol": "BTCUSDT",
        //                 "lastPr": "37577.2",
        //                 "askPr": "37577.3",
        //                 "bidPr": "37577.2",
        //                 "bidSz": "3.679",
        //                 "askSz": "0.02",
        //                 "high24h": "37765",
        //                 "low24h": "36628.9",
        //                 "ts": "1700533070359",
        //                 "change24h": "0.00288",
        //                 "baseVolume": "108606.181",
        //                 "quoteVolume": "4051316303.9608",
        //                 "usdtVolume": "4051316303.9608",
        //                 "openUtc": "37451.5",
        //                 "changeUtc24h": "0.00336",
        //                 "indexPrice": "37574.489253",
        //                 "fundingRate": "0.0001",
        //                 "holdingAmount": "53464.529",
        //                 "deliveryStartTime": null,
        //                 "deliveryTime": null,
        //                 "deliveryStatus": "",
        //                 "open24h": "37235.7"
        //             }
        //         ]
        //     }
        //
        const data = this.safeValue (response, 'data', []);
        return this.parseTicker (data[0], market);
    }

    async fetchTickers (symbols: Strings = undefined, params = {}): Promise<Tickers> {
        /**
         * @method
         * @name bitget#fetchTickers
         * @description fetches price tickers for multiple markets, statistical information calculated over the past 24 hours for each market
         * @see https://www.bitget.com/api-doc/spot/market/Get-Tickers
         * @see https://www.bitget.com/api-doc/contract/market/Get-All-Symbol-Ticker
         * @param {string[]|undefined} symbols unified symbols of the markets to fetch the ticker for, all market tickers are returned if not assigned
         * @param {object} [params] extra parameters specific to the exchange API endpoint
         * @param {string} [params.productType] *contract only* 'USDT-FUTURES', 'USDC-FUTURES', 'COIN-FUTURES', 'SUSDT-FUTURES', 'SUSDC-FUTURES' or 'SCOIN-FUTURES'
         * @returns {object} a dictionary of [ticker structures]{@link https://docs.ccxt.com/#/?id=ticker-structure}
         */
        await this.loadMarkets ();
        let market = undefined;
        if (symbols !== undefined) {
            const symbol = this.safeValue (symbols, 0);
            const sandboxMode = this.safeValue (this.options, 'sandboxMode', false);
            if (sandboxMode) {
                const sandboxSymbol = this.convertSymbolForSandbox (symbol);
                market = this.market (sandboxSymbol);
            } else {
                market = this.market (symbol);
            }
        }
        const request = {};
        let type = undefined;
        [ type, params ] = this.handleMarketTypeAndParams ('fetchTickers', market, params);
        let response = undefined;
        if (type === 'spot') {
            if (symbols !== undefined) {
                request['symbol'] = market['id'];
            }
            response = await this.publicSpotGetV2SpotMarketTickers (this.extend (request, params));
        } else {
            let productType = undefined;
            [ productType, params ] = this.handleProductTypeAndParams (market, params);
            request['productType'] = productType;
            response = await this.publicMixGetV2MixMarketTickers (this.extend (request, params));
        }
        //
        // spot
        //
        //     {
        //         "code": "00000",
        //         "msg": "success",
        //         "requestTime": 1700532903782,
        //         "data": [
        //             {
        //                 "open": "37202.46",
        //                 "symbol": "BTCUSDT",
        //                 "high24h": "37744.75",
        //                 "low24h": "36666",
        //                 "lastPr": "37583.69",
        //                 "quoteVolume": "519127705.303",
        //                 "baseVolume": "13907.0386",
        //                 "usdtVolume": "519127705.302908",
        //                 "ts": "1700532903261",
        //                 "bidPr": "37583.68",
        //                 "askPr": "37583.69",
        //                 "bidSz": "0.0007",
        //                 "askSz": "0.0829",
        //                 "openUtc": "37449.4",
        //                 "changeUtc24h": "0.00359",
        //                 "change24h": "0.00321"
        //             }
        //         ]
        //     }
        //
        // swap and future
        //
        //     {
        //         "code": "00000",
        //         "msg": "success",
        //         "requestTime": 1700533773477,
        //         "data": [
        //             {
        //                 "open": "14.9776",
        //                 "symbol": "LINKUSDT",
        //                 "high24h": "15.3942",
        //                 "low24h": "14.3457",
        //                 "lastPr": "14.3748",
        //                 "quoteVolume": "7008612.4299",
        //                 "baseVolume": "469908.8523",
        //                 "usdtVolume": "7008612.42986561",
        //                 "ts": "1700533772309",
        //                 "bidPr": "14.375",
        //                 "askPr": "14.3769",
        //                 "bidSz": "50.004",
        //                 "askSz": "0.7647",
        //                 "openUtc": "14.478",
        //                 "changeUtc24h": "-0.00713",
        //                 "change24h": "-0.04978"
        //             },
        //         ]
        //     }
        //
        const data = this.safeValue (response, 'data', []);
        return this.parseTickers (data, symbols);
    }

    parseTrade (trade, market: Market = undefined): Trade {
        //
        // spot, swap and future: fetchTrades
        //
        //     {
        //         "tradeId": "1075199767891652609",
        //         "price": "29376.5",
        //         "size": "6.035",
        //         "side": "Buy",
        //         "ts": "1692073521000",
        //         "symbol": "BTCUSDT"
        //     }
        //
        // spot: fetchMyTrades
        //
        //     {
        //         "userId": "7264631750",
        //         "symbol": "BTCUSDT",
        //         "orderId": "1098394344925597696",
        //         "tradeId": "1098394344974925824",
        //         "orderType": "market",
        //         "side": "sell",
        //         "priceAvg": "28467.68",
        //         "size": "0.0002",
        //         "amount": "5.693536",
        //         "feeDetail": {
        //             "deduction": "no",
        //             "feeCoin": "USDT",
        //             "totalDeductionFee": "",
        //             "totalFee": "-0.005693536"
        //         },
        //         "tradeScope": "taker",
        //         "cTime": "1697603539699",
        //         "uTime": "1697603539754"
        //     }
        //
        // spot margin: fetchMyTrades
        //
        //     {
        //         "orderId": "1099353730455318528",
        //         "tradeId": "1099353730627092481",
        //         "orderType": "market",
        //         "side": "sell",
        //         "priceAvg": "29543.7",
        //         "size": "0.0001",
        //         "amount": "2.95437",
        //         "tradeScope": "taker",
        //         "feeDetail": {
        //             "deduction": "no",
        //             "feeCoin": "USDT",
        //             "totalDeductionFee": "0",
        //             "totalFee": "-0.00295437"
        //         },
        //         "cTime": "1697832275063",
        //         "uTime": "1697832275150"
        //     }
        //
        // swap and future: fetchMyTrades
        //
        //     {
        //         "tradeId": "1111468664328269825",
        //         "symbol": "BTCUSDT",
        //         "orderId": "1111468664264753162",
        //         "price": "37271.4",
        //         "baseVolume": "0.001",
        //         "feeDetail": [
        //             {
        //                 "deduction": "no",
        //                 "feeCoin": "USDT",
        //                 "totalDeductionFee": null,
        //                 "totalFee": "-0.02236284"
        //             }
        //         ],
        //         "side": "buy",
        //         "quoteVolume": "37.2714",
        //         "profit": "-0.0007",
        //         "enterPointSource": "web",
        //         "tradeSide": "close",
        //         "posMode": "hedge_mode",
        //         "tradeScope": "taker",
        //         "cTime": "1700720700342"
        //     }
        //
        const marketId = this.safeString (trade, 'symbol');
        const symbol = this.safeSymbol (marketId, market);
        const timestamp = this.safeInteger2 (trade, 'cTime', 'ts');
        let fee = undefined;
        const feeDetail = this.safeValue (trade, 'feeDetail');
        const posMode = this.safeString (trade, 'posMode');
        const feeStructure = (posMode !== undefined) ? feeDetail[0] : feeDetail;
        if (feeStructure !== undefined) {
            const currencyCode = this.safeCurrencyCode (this.safeString (feeStructure, 'feeCoin'));
            fee = {
                'code': currencyCode, // kept here for backward-compatibility, but will be removed soon
                'currency': currencyCode,
                'cost': Precise.stringNeg (this.safeString (feeStructure, 'totalFee')),
            };
        }
        return this.safeTrade ({
            'info': trade,
            'id': this.safeString (trade, 'tradeId'),
            'order': this.safeString (trade, 'orderId'),
            'symbol': symbol,
            'side': this.safeStringLower (trade, 'side'),
            'type': this.safeString (trade, 'orderType'),
            'takerOrMaker': this.safeString (trade, 'tradeScope'),
            'price': this.safeString2 (trade, 'priceAvg', 'price'),
            'amount': this.safeString2 (trade, 'baseVolume', 'size'),
            'cost': this.safeString2 (trade, 'quoteVolume', 'amount'),
            'timestamp': timestamp,
            'datetime': this.iso8601 (timestamp),
            'fee': fee,
        }, market);
    }

    async fetchTrades (symbol: string, since: Int = undefined, limit: Int = undefined, params = {}): Promise<Trade[]> {
        /**
         * @method
         * @name bitget#fetchTrades
         * @description get the list of most recent trades for a particular symbol
         * @see https://www.bitget.com/api-doc/spot/market/Get-Recent-Trades
         * @see https://www.bitget.com/api-doc/spot/market/Get-Market-Trades
         * @see https://www.bitget.com/api-doc/contract/market/Get-Recent-Fills
         * @see https://www.bitget.com/api-doc/contract/market/Get-Fills-History
         * @param {string} symbol unified symbol of the market to fetch trades for
         * @param {int} [since] timestamp in ms of the earliest trade to fetch
         * @param {int} [limit] the maximum amount of trades to fetch
         * @param {object} [params] extra parameters specific to the exchange API endpoint
         * @param {int} [params.until] *only applies to publicSpotGetV2SpotMarketFillsHistory and publicMixGetV2MixMarketFillsHistory* the latest time in ms to fetch trades for
         * @param {boolean} [params.paginate] *only applies to publicSpotGetV2SpotMarketFillsHistory and publicMixGetV2MixMarketFillsHistory* default false, when true will automatically paginate by calling this endpoint multiple times
         * @returns {Trade[]} a list of [trade structures]{@link https://docs.ccxt.com/#/?id=public-trades}
         */
        await this.loadMarkets ();
        let paginate = false;
        [ paginate, params ] = this.handleOptionAndParams (params, 'fetchTrades', 'paginate');
        if (paginate) {
            return await this.fetchPaginatedCallCursor ('fetchTrades', symbol, since, limit, params, 'idLessThan', 'idLessThan') as Trade[];
        }
        const sandboxMode = this.safeValue (this.options, 'sandboxMode', false);
        let market = undefined;
        if (sandboxMode) {
            const sandboxSymbol = this.convertSymbolForSandbox (symbol);
            market = this.market (sandboxSymbol);
        } else {
            market = this.market (symbol);
        }
        let request = {
            'symbol': market['id'],
        };
        if (limit !== undefined) {
            request['limit'] = limit;
        }
        const options = this.safeValue (this.options, 'fetchTrades', {});
        let response = undefined;
        if (market['spot']) {
            const spotOptions = this.safeValue (options, 'spot', {});
            const defaultSpotMethod = this.safeString (spotOptions, 'method', 'publicSpotGetV2SpotMarketFillsHistory');
            const spotMethod = this.safeString (params, 'method', defaultSpotMethod);
            params = this.omit (params, 'method');
            if (spotMethod === 'publicSpotGetV2SpotMarketFillsHistory') {
                [ request, params ] = this.handleUntilOption ('endTime', request, params);
                if (since !== undefined) {
                    request['startTime'] = since;
                }
                response = await this.publicSpotGetV2SpotMarketFillsHistory (this.extend (request, params));
            } else if (spotMethod === 'publicSpotGetV2SpotMarketFills') {
                response = await this.publicSpotGetV2SpotMarketFills (this.extend (request, params));
            }
        } else {
            const swapOptions = this.safeValue (options, 'swap', {});
            const defaultSwapMethod = this.safeString (swapOptions, 'method', 'publicMixGetV2MixMarketFillsHistory');
            const swapMethod = this.safeString (params, 'method', defaultSwapMethod);
            params = this.omit (params, 'method');
            let productType = undefined;
            [ productType, params ] = this.handleProductTypeAndParams (market, params);
            request['productType'] = productType;
            if (swapMethod === 'publicMixGetV2MixMarketFillsHistory') {
                [ request, params ] = this.handleUntilOption ('endTime', request, params);
                if (since !== undefined) {
                    request['startTime'] = since;
                }
                response = await this.publicMixGetV2MixMarketFillsHistory (this.extend (request, params));
            } else if (swapMethod === 'publicMixGetV2MixMarketFills') {
                response = await this.publicMixGetV2MixMarketFills (this.extend (request, params));
            }
        }
        //
        // spot
        //
        //     {
        //         "code": "00000",
        //         "msg": "success",
        //         "requestTime": 1692073693562,
        //         "data": [
        //             {
        //                 "symbol": "BTCUSDT_SPBL",
        //                 "tradeId": "1075200479040323585",
        //                 "side": "Sell",
        //                 "price": "29381.54",
        //                 "size": "0.0056",
        //                 "ts": "1692073691000"
        //             },
        //         ]
        //     }
        //
        // swap
        //
        //     {
        //         "code": "00000",
        //         "msg": "success",
        //         "requestTime": 1692073522689,
        //         "data": [
        //             {
        //                 "tradeId": "1075199767891652609",
        //                 "price": "29376.5",
        //                 "size": "6.035",
        //                 "side": "Buy",
        //                 "ts": "1692073521000",
        //                 "symbol": "BTCUSDT_UMCBL"
        //             },
        //         ]
        //     }
        //
        const data = this.safeValue (response, 'data', []);
        return this.parseTrades (data, market, since, limit);
    }

    async fetchTradingFee (symbol: string, params = {}) {
        /**
         * @method
         * @name bitget#fetchTradingFee
         * @description fetch the trading fees for a market
         * @see https://www.bitget.com/api-doc/common/public/Get-Trade-Rate
         * @param {string} symbol unified market symbol
         * @param {object} [params] extra parameters specific to the exchange API endpoint
         * @param {string} [params.marginMode] 'isolated' or 'cross', for finding the fee rate of spot margin trading pairs
         * @returns {object} a [fee structure]{@link https://docs.ccxt.com/#/?id=fee-structure}
         */
        await this.loadMarkets ();
        const market = this.market (symbol);
        const request = {
            'symbol': market['id'],
        };
        let marginMode = undefined;
        [ marginMode, params ] = this.handleMarginModeAndParams ('fetchTradingFee', params);
        if (market['spot']) {
            if (marginMode !== undefined) {
                request['businessType'] = 'margin';
            } else {
                request['businessType'] = 'spot';
            }
        } else {
            request['businessType'] = 'contract';
        }
        const response = await this.privateCommonGetV2CommonTradeRate (this.extend (request, params));
        //
        //     {
        //         "code": "00000",
        //         "msg": "success",
        //         "requestTime": 1700549524887,
        //         "data": {
        //             "makerFeeRate": "0.001",
        //             "takerFeeRate": "0.001"
        //         }
        //     }
        //
        const data = this.safeValue (response, 'data', {});
        return this.parseTradingFee (data, market);
    }

    async fetchTradingFees (params = {}) {
        /**
         * @method
         * @name bitget#fetchTradingFees
         * @description fetch the trading fees for multiple markets
         * @see https://www.bitget.com/api-doc/spot/market/Get-Symbols
         * @see https://www.bitget.com/api-doc/contract/market/Get-All-Symbols-Contracts
         * @see https://www.bitget.com/api-doc/margin/common/support-currencies
         * @param {object} [params] extra parameters specific to the exchange API endpoint
         * @param {string} [params.productType] *contract only* 'USDT-FUTURES', 'USDC-FUTURES', 'COIN-FUTURES', 'SUSDT-FUTURES', 'SUSDC-FUTURES' or 'SCOIN-FUTURES'
         * @param {boolean} [params.margin] set to true for spot margin
         * @returns {object} a dictionary of [fee structures]{@link https://docs.ccxt.com/#/?id=fee-structure} indexed by market symbols
         */
        await this.loadMarkets ();
        let response = undefined;
        let marginMode = undefined;
        let marketType = undefined;
        [ marginMode, params ] = this.handleMarginModeAndParams ('fetchTradingFees', params);
        [ marketType, params ] = this.handleMarketTypeAndParams ('fetchTradingFees', undefined, params);
        if (marketType === 'spot') {
            const margin = this.safeValue (params, 'margin', false);
            params = this.omit (params, 'margin');
            if ((marginMode !== undefined) || margin) {
                response = await this.publicMarginGetV2MarginCurrencies (params);
            } else {
                response = await this.publicSpotGetV2SpotPublicSymbols (params);
            }
        } else if ((marketType === 'swap') || (marketType === 'future')) {
            let productType = undefined;
            [ productType, params ] = this.handleProductTypeAndParams (undefined, params);
            params['productType'] = productType;
            response = await this.publicMixGetV2MixMarketContracts (params);
        } else {
            throw new NotSupported (this.id + ' does not support ' + marketType + ' market');
        }
        //
        // spot and margin
        //
        //     {
        //         "code": "00000",
        //         "msg": "success",
        //         "requestTime": 1700102364653,
        //         "data": [
        //             {
        //                 "symbol": "TRXUSDT",
        //                 "baseCoin": "TRX",
        //                 "quoteCoin": "USDT",
        //                 "minTradeAmount": "0",
        //                 "maxTradeAmount": "10000000000",
        //                 "takerFeeRate": "0.002",
        //                 "makerFeeRate": "0.002",
        //                 "pricePrecision": "6",
        //                 "quantityPrecision": "4",
        //                 "quotePrecision": "6",
        //                 "status": "online",
        //                 "minTradeUSDT": "5",
        //                 "buyLimitPriceRatio": "0.05",
        //                 "sellLimitPriceRatio": "0.05"
        //             },
        //         ]
        //     }
        //
        // swap and future
        //
        //     {
        //         "code": "00000",
        //         "msg": "success",
        //         "requestTime": 1700102364709,
        //         "data": [
        //             {
        //                 "symbol": "BTCUSDT",
        //                 "baseCoin": "BTC",
        //                 "quoteCoin": "USDT",
        //                 "buyLimitPriceRatio": "0.01",
        //                 "sellLimitPriceRatio": "0.01",
        //                 "feeRateUpRatio": "0.005",
        //                 "makerFeeRate": "0.0002",
        //                 "takerFeeRate": "0.0006",
        //                 "openCostUpRatio": "0.01",
        //                 "supportMarginCoins": ["USDT"],
        //                 "minTradeNum": "0.001",
        //                 "priceEndStep": "1",
        //                 "volumePlace": "3",
        //                 "pricePlace": "1",
        //                 "sizeMultiplier": "0.001",
        //                 "symbolType": "perpetual",
        //                 "minTradeUSDT": "5",
        //                 "maxSymbolOrderNum": "200",
        //                 "maxProductOrderNum": "400",
        //                 "maxPositionNum": "150",
        //                 "symbolStatus": "normal",
        //                 "offTime": "-1",
        //                 "limitOpenTime": "-1",
        //                 "deliveryTime": "",
        //                 "deliveryStartTime": "",
        //                 "deliveryPeriod": "",
        //                 "launchTime": "",
        //                 "fundInterval": "8",
        //                 "minLever": "1",
        //                 "maxLever": "125",
        //                 "posLimit": "0.05",
        //                 "maintainTime": ""
        //             },
        //         ]
        //     }
        //
        const data = this.safeValue (response, 'data', []);
        const result = {};
        for (let i = 0; i < data.length; i++) {
            const entry = data[i];
            const marketId = this.safeString (entry, 'symbol');
            const symbol = this.safeSymbol (marketId, undefined, undefined, marketType);
            const market = this.market (symbol);
            const fee = this.parseTradingFee (entry, market);
            result[symbol] = fee;
        }
        return result;
    }

    parseTradingFee (data, market: Market = undefined) {
        const marketId = this.safeString (data, 'symbol');
        return {
            'info': data,
            'symbol': this.safeSymbol (marketId, market),
            'maker': this.safeNumber (data, 'makerFeeRate'),
            'taker': this.safeNumber (data, 'takerFeeRate'),
        };
    }

    parseOHLCV (ohlcv, market: Market = undefined): OHLCV {
        //
        //     [
        //         "1645911960000",
        //         "39406",
        //         "39407",
        //         "39374.5",
        //         "39379",
        //         "35.526",
        //         "1399132.341"
        //     ]
        //
        const volumeIndex = (market['inverse']) ? 6 : 5;
        return [
            this.safeInteger (ohlcv, 0),
            this.safeNumber (ohlcv, 1),
            this.safeNumber (ohlcv, 2),
            this.safeNumber (ohlcv, 3),
            this.safeNumber (ohlcv, 4),
            this.safeNumber (ohlcv, volumeIndex),
        ];
    }

    async fetchOHLCV (symbol: string, timeframe = '1m', since: Int = undefined, limit: Int = undefined, params = {}): Promise<OHLCV[]> {
        /**
         * @method
         * @name bitget#fetchOHLCV
         * @description fetches historical candlestick data containing the open, high, low, and close price, and the volume of a market
         * @see https://www.bitget.com/api-doc/spot/market/Get-Candle-Data
         * @see https://www.bitget.com/api-doc/spot/market/Get-History-Candle-Data
         * @see https://www.bitget.com/api-doc/contract/market/Get-Candle-Data
         * @see https://www.bitget.com/api-doc/contract/market/Get-History-Candle-Data
         * @see https://www.bitget.com/api-doc/contract/market/Get-History-Index-Candle-Data
         * @see https://www.bitget.com/api-doc/contract/market/Get-History-Mark-Candle-Data
         * @param {string} symbol unified symbol of the market to fetch OHLCV data for
         * @param {string} timeframe the length of time each candle represents
         * @param {int} [since] timestamp in ms of the earliest candle to fetch
         * @param {int} [limit] the maximum amount of candles to fetch
         * @param {object} [params] extra parameters specific to the exchange API endpoint
         * @param {int} [params.until] timestamp in ms of the latest candle to fetch
         * @param {boolean} [params.paginate] default false, when true will automatically paginate by calling this endpoint multiple times. See in the docs all the [available parameters](https://github.com/ccxt/ccxt/wiki/Manual#pagination-params)
         * @returns {int[][]} A list of candles ordered as timestamp, open, high, low, close, volume
         */
        await this.loadMarkets ();
        let paginate = false;
        [ paginate, params ] = this.handleOptionAndParams (params, 'fetchOHLCV', 'paginate');
        if (paginate) {
            return await this.fetchPaginatedCallDeterministic ('fetchOHLCV', symbol, since, limit, timeframe, params, 1000) as OHLCV[];
        }
        const sandboxMode = this.safeValue (this.options, 'sandboxMode', false);
        let market = undefined;
        if (sandboxMode) {
            const sandboxSymbol = this.convertSymbolForSandbox (symbol);
            market = this.market (sandboxSymbol);
        } else {
            market = this.market (symbol);
        }
        const marketType = market['spot'] ? 'spot' : 'swap';
        const timeframes = this.options['timeframes'][marketType];
        const selectedTimeframe = this.safeString (timeframes, timeframe, timeframe);
        let request = {
            'symbol': market['id'],
            'granularity': selectedTimeframe,
        };
        [ request, params ] = this.handleUntilOption ('endTime', request, params);
        if (since !== undefined) {
            request['startTime'] = limit;
        }
        if (limit !== undefined) {
            request['limit'] = limit;
        }
        const options = this.safeValue (this.options, 'fetchOHLCV', {});
        let response = undefined;
        if (market['spot']) {
            const spotOptions = this.safeValue (options, 'spot', {});
            const defaultSpotMethod = this.safeString (spotOptions, 'method', 'publicSpotGetV2SpotMarketCandles');
            const method = this.safeString (params, 'method', defaultSpotMethod);
            params = this.omit (params, 'method');
            if (method === 'publicSpotGetV2SpotMarketCandles') {
                response = await this.publicSpotGetV2SpotMarketCandles (this.extend (request, params));
            } else if (method === 'publicSpotGetV2SpotMarketHistoryCandles') {
                const until = this.safeInteger2 (params, 'until', 'till');
                params = this.omit (params, [ 'until', 'till' ]);
                if (until === undefined) {
                    request['endTime'] = this.milliseconds ();
                }
                response = await this.publicSpotGetV2SpotMarketHistoryCandles (this.extend (request, params));
            }
        } else {
            const swapOptions = this.safeValue (options, 'swap', {});
            const defaultSwapMethod = this.safeString (swapOptions, 'method', 'publicMixGetV2MixMarketCandles');
            const swapMethod = this.safeString (params, 'method', defaultSwapMethod);
            const priceType = this.safeString (params, 'price');
            params = this.omit (params, [ 'method', 'price' ]);
            let productType = undefined;
            [ productType, params ] = this.handleProductTypeAndParams (market, params);
            request['productType'] = productType;
            if ((priceType === 'mark') || (swapMethod === 'publicMixGetV2MixMarketHistoryMarkCandles')) {
                response = await this.publicMixGetV2MixMarketHistoryMarkCandles (this.extend (request, params));
            } else if ((priceType === 'index') || (swapMethod === 'publicMixGetV2MixMarketHistoryIndexCandles')) {
                response = await this.publicMixGetV2MixMarketHistoryIndexCandles (this.extend (request, params));
            } else if (swapMethod === 'publicMixGetV2MixMarketCandles') {
                response = await this.publicMixGetV2MixMarketCandles (this.extend (request, params));
            } else if (swapMethod === 'publicMixGetV2MixMarketHistoryCandles') {
                response = await this.publicMixGetV2MixMarketHistoryCandles (this.extend (request, params));
            }
        }
        if (response === '') {
            return []; // happens when a new token is listed
        }
        //  [ ["1645911960000","39406","39407","39374.5","39379","35.526","1399132.341"] ]
        const data = this.safeValue (response, 'data', response);
        return this.parseOHLCVs (data, market, timeframe, since, limit);
    }

    async fetchBalance (params = {}): Promise<Balances> {
        /**
         * @method
         * @name bitget#fetchBalance
         * @description query for balance and get the amount of funds available for trading or funds locked in orders
         * @see https://www.bitget.com/api-doc/spot/account/Get-Account-Assets
         * @see https://www.bitget.com/api-doc/contract/account/Get-Account-List
         * @see https://www.bitget.com/api-doc/margin/cross/account/Get-Cross-Assets
         * @see https://www.bitget.com/api-doc/margin/isolated/account/Get-Isolated-Assets
         * @see https://bitgetlimited.github.io/apidoc/en/margin/#get-cross-assets
         * @see https://bitgetlimited.github.io/apidoc/en/margin/#get-isolated-assets
         * @param {object} [params] extra parameters specific to the exchange API endpoint
         * @param {string} [params.productType] *contract only* 'USDT-FUTURES', 'USDC-FUTURES', 'COIN-FUTURES', 'SUSDT-FUTURES', 'SUSDC-FUTURES' or 'SCOIN-FUTURES'
         * @returns {object} a [balance structure]{@link https://docs.ccxt.com/#/?id=balance-structure}
         */
        await this.loadMarkets ();
        const request = {};
        let marketType = undefined;
        let marginMode = undefined;
        let response = undefined;
        [ marketType, params ] = this.handleMarketTypeAndParams ('fetchBalance', undefined, params);
        [ marginMode, params ] = this.handleMarginModeAndParams ('fetchBalance', params);
        if ((marketType === 'swap') || (marketType === 'future')) {
            let productType = undefined;
            [ productType, params ] = this.handleProductTypeAndParams (undefined, params);
            request['productType'] = productType;
            response = await this.privateMixGetV2MixAccountAccounts (this.extend (request, params));
        } else if (marginMode === 'isolated') {
            response = await this.privateMarginGetMarginV1IsolatedAccountAssets (this.extend (request, params));
        } else if (marginMode === 'cross') {
            response = await this.privateMarginGetMarginV1CrossAccountAssets (this.extend (request, params));
        } else if (marketType === 'spot') {
            response = await this.privateSpotGetV2SpotAccountAssets (this.extend (request, params));
        } else {
            throw new NotSupported (this.id + ' fetchBalance() does not support ' + marketType + ' accounts');
        }
        // spot
        //
        //     {
        //         "code": "00000",
        //         "msg": "success",
        //         "requestTime": 1700623852854,
        //         "data": [
        //             {
        //                 "coin": "USDT",
        //                 "available": "0.00000000",
        //                 "limitAvailable": "0",
        //                 "frozen": "0.00000000",
        //                 "locked": "0.00000000",
        //                 "uTime": "1699937566000"
        //             }
        //         ]
        //     }
        //
        // swap
        //
        //     {
        //         "code": "00000",
        //         "msg": "success",
        //         "requestTime": 1700625127294,
        //         "data": [
        //             {
        //                 "marginCoin": "USDT",
        //                 "locked": "0",
        //                 "available": "0",
        //                 "crossedMaxAvailable": "0",
        //                 "isolatedMaxAvailable": "0",
        //                 "maxTransferOut": "0",
        //                 "accountEquity": "0",
        //                 "usdtEquity": "0.000000005166",
        //                 "btcEquity": "0",
        //                 "crossedRiskRate": "0",
        //                 "unrealizedPL": "0",
        //                 "coupon": "0",
        //                 "crossedUnrealizedPL": null,
        //                 "isolatedUnrealizedPL": null
        //             }
        //         ]
        //     }
        //
        // isolated margin
        //
        //     {
        //         "code": "00000",
        //         "msg": "success",
        //         "requestTime": 1697501436571,
        //         "data": [
        //             {
        //                 "symbol": "BTCUSDT",
        //                 "coin": "BTC",
        //                 "totalAmount": "0.00021654",
        //                 "available": "0.00021654",
        //                 "transferable": "0.00021654",
        //                 "frozen": "0",
        //                 "borrow": "0",
        //                 "interest": "0",
        //                 "net": "0.00021654",
        //                 "ctime": "1697248128071"
        //             },
        //         ]
        //     }
        //
        // cross margin
        //
        //     {
        //         "code": "00000",
        //         "msg": "success",
        //         "requestTime": 1697515463804,
        //         "data": [
        //             {
        //                 "coin": "BTC",
        //                 "totalAmount": "0.00024996",
        //                 "available": "0.00024996",
        //                 "transferable": "0.00004994",
        //                 "frozen": "0",
        //                 "borrow": "0.0001",
        //                 "interest": "0.00000001",
        //                 "net": "0.00014995",
        //                 "ctime": "1697251265504"
        //             },
        //         ]
        //     }
        //
        const data = this.safeValue (response, 'data', []);
        return this.parseBalance (data);
    }

    parseBalance (balance): Balances {
        const result = { 'info': balance };
        //
        // spot
        //
        //     {
        //         "coin": "USDT",
        //         "available": "0.00000000",
        //         "limitAvailable": "0",
        //         "frozen": "0.00000000",
        //         "locked": "0.00000000",
        //         "uTime": "1699937566000"
        //     }
        //
        // swap
        //
        //     {
        //         "marginCoin": "USDT",
        //         "locked": "0",
        //         "available": "0",
        //         "crossedMaxAvailable": "0",
        //         "isolatedMaxAvailable": "0",
        //         "maxTransferOut": "0",
        //         "accountEquity": "0",
        //         "usdtEquity": "0.000000005166",
        //         "btcEquity": "0",
        //         "crossedRiskRate": "0",
        //         "unrealizedPL": "0",
        //         "coupon": "0",
        //         "crossedUnrealizedPL": null,
        //         "isolatedUnrealizedPL": null
        //     }
        //
        // isolated margin
        //
        //     {
        //         "symbol": "BTCUSDT",
        //         "coin": "BTC",
        //         "totalAmount": "0.00021654",
        //         "available": "0.00021654",
        //         "transferable": "0.00021654",
        //         "frozen": "0",
        //         "borrow": "0",
        //         "interest": "0",
        //         "net": "0.00021654",
        //         "ctime": "1697248128071"
        //     }
        //
        // cross margin
        //
        //     {
        //         "coin": "BTC",
        //         "totalAmount": "0.00024995",
        //         "available": "0.00024995",
        //         "transferable": "0.00004993",
        //         "frozen": "0",
        //         "borrow": "0.0001",
        //         "interest": "0.00000001",
        //         "net": "0.00014994",
        //         "ctime": "1697251265504"
        //     }
        //
        for (let i = 0; i < balance.length; i++) {
            const entry = balance[i];
            const account = this.account ();
            const currencyId = this.safeString2 (entry, 'marginCoin', 'coin');
            const code = this.safeCurrencyCode (currencyId);
            const borrow = this.safeString (entry, 'borrow');
            if (borrow !== undefined) {
                const interest = this.safeString (entry, 'interest');
                account['free'] = this.safeString (entry, 'transferable');
                account['total'] = this.safeString (entry, 'totalAmount');
                account['debt'] = Precise.stringAdd (borrow, interest);
            } else {
                // Use transferable instead of available for swap and margin https://github.com/ccxt/ccxt/pull/19127
                const spotAccountFree = this.safeString (entry, 'available');
                const contractAccountFree = this.safeString (entry, 'maxTransferOut');
                account['free'] = (contractAccountFree !== undefined) ? contractAccountFree : spotAccountFree;
                const frozen = this.safeString (entry, 'frozen');
                const locked = this.safeString (entry, 'locked');
                account['used'] = Precise.stringAdd (frozen, locked);
            }
            result[code] = account;
        }
        return this.safeBalance (result);
    }

    parseOrderStatus (status) {
        const statuses = {
            'new': 'open',
            'init': 'open',
            'not_trigger': 'open',
            'partial_fill': 'open',
            'partially_fill': 'open',
            'triggered': 'closed',
            'full_fill': 'closed',
            'filled': 'closed',
            'fail_trigger': 'rejected',
            'cancel': 'canceled',
            'cancelled': 'canceled',
            'canceled': 'canceled',
            'live': 'open',
            'fail_execute': 'rejected',
            'executed': 'closed',
        };
        return this.safeString (statuses, status, status);
    }

    parseOrder (order, market: Market = undefined): Order {
        //
        // createOrder, editOrder
        //
        //     {
        //         "clientOid": "abe95dbe-6081-4a6f-a2d3-ae49601cd479",
        //         "orderId": null
        //     }
        //
        // createOrders
        //
        //     [
        //         {
        //             "orderId": "1111397214281175046",
        //             "clientOid": "766d3fc3-7321-4406-a689-15c9987a2e75"
        //         },
        //         {
        //             "orderId": "",
        //             "clientOid": "d1b75cb3-cc15-4ede-ad4c-3937396f75ab",
        //             "errorMsg": "less than the minimum amount 5 USDT",
        //             "errorCode": "45110"
        //         },
        //     ]
        //
        // spot, swap, future and spot margin: cancelOrder, cancelOrders
        //
        //     {
        //         "orderId": "1098758604547850241",
        //         "clientOid": "1098758604585598977"
        //     }
        //
        // spot trigger: cancelOrder
        //
        //     {
        //         "result": "success"
        //     }
        //
        // spot: fetchOrder
        //
        //     {
        //         "userId": "7264631750",
        //         "symbol": "BTCUSDT",
        //         "orderId": "1111461743123927040",
        //         "clientOid": "63f95110-93b5-4309-8f77-46339f1bcf3c",
        //         "price": "25000.0000000000000000",
        //         "size": "0.0002000000000000",
        //         "orderType": "limit",
        //         "side": "buy",
        //         "status": "live",
        //         "priceAvg": "0",
        //         "baseVolume": "0.0000000000000000",
        //         "quoteVolume": "0.0000000000000000",
        //         "enterPointSource": "API",
        //         "feeDetail": "",
        //         "orderSource": "normal",
        //         "cTime": "1700719050198",
        //         "uTime": "1700719050198"
        //     }
        //
        // swap and future: fetchOrder
        //
        //     {
        //         "symbol": "BTCUSDT",
        //         "size": "0.001",
        //         "orderId": "1111465253393825792",
        //         "clientOid": "1111465253431574529",
        //         "baseVolume": "0",
        //         "fee": "0",
        //         "price": "27000",
        //         "priceAvg": "",
        //         "state": "live",
        //         "side": "buy",
        //         "force": "gtc",
        //         "totalProfits": "0",
        //         "posSide": "long",
        //         "marginCoin": "USDT",
        //         "presetStopSurplusPrice": "",
        //         "presetStopLossPrice": "",
        //         "quoteVolume": "0",
        //         "orderType": "limit",
        //         "leverage": "20",
        //         "marginMode": "crossed",
        //         "reduceOnly": "NO",
        //         "enterPointSource": "API",
        //         "tradeSide": "open",
        //         "posMode": "hedge_mode",
        //         "orderSource": "normal",
        //         "cTime": "1700719887120",
        //         "uTime": "1700719887120"
        //     }
        //
        // spot: fetchOpenOrders
        //
        //     {
        //         "userId": "7264631750",
        //         "symbol": "BTCUSDT",
        //         "orderId": "1111499608327360513",
        //         "clientOid": "d0d4dad5-18d0-4869-a074-ec40bb47cba6",
        //         "priceAvg": "25000.0000000000000000",
        //         "size": "0.0002000000000000",
        //         "orderType": "limit",
        //         "side": "buy",
        //         "status": "live",
        //         "basePrice": "0",
        //         "baseVolume": "0.0000000000000000",
        //         "quoteVolume": "0.0000000000000000",
        //         "enterPointSource": "WEB",
        //         "orderSource": "normal",
        //         "cTime": "1700728077966",
        //         "uTime": "1700728077966"
        //     }
        //
        // spot stop: fetchOpenOrders, fetchCanceledAndClosedOrders
        //
        //     {
        //         "orderId": "1111503385931620352",
        //         "clientOid": "1111503385910648832",
        //         "symbol": "BTCUSDT",
        //         "size": "0.0002",
        //         "planType": "AMOUNT",
        //         "executePrice": "25000",
        //         "triggerPrice": "26000",
        //         "status": "live",
        //         "orderType": "limit",
        //         "side": "buy",
        //         "triggerType": "fill_price",
        //         "enterPointSource": "API",
        //         "cTime": "1700728978617",
        //         "uTime": "1700728978617"
        //     }
        //
        // spot margin: fetchOpenOrders, fetchCanceledAndClosedOrders
        //
        //     {
        //         "symbol": "BTCUSDT",
        //         "orderType": "limit",
        //         "enterPointSource": "WEB",
        //         "orderId": "1111506377509580801",
        //         "clientOid": "2043a3b59a60445f9d9f7365bf3e960c",
        //         "loanType": "autoLoanAndRepay",
        //         "price": "25000",
        //         "side": "buy",
        //         "status": "live",
        //         "baseSize": "0.0002",
        //         "quoteSize": "5",
        //         "priceAvg": "0",
        //         "size": "0",
        //         "amount": "0",
        //         "force": "gtc",
        //         "cTime": "1700729691866",
        //         "uTime": "1700729691866"
        //     }
        //
        // swap: fetchOpenOrders, fetchCanceledAndClosedOrders
        //
        //     {
        //         "symbol": "BTCUSDT",
        //         "size": "0.002",
        //         "orderId": "1111488897767604224",
        //         "clientOid": "1111488897805352960",
        //         "baseVolume": "0",
        //         "fee": "0",
        //         "price": "25000",
        //         "priceAvg": "",
        //         "status": "live",
        //         "side": "buy",
        //         "force": "gtc",
        //         "totalProfits": "0",
        //         "posSide": "long",
        //         "marginCoin": "USDT",
        //         "quoteVolume": "0",
        //         "leverage": "20",
        //         "marginMode": "crossed",
        //         "enterPointSource": "web",
        //         "tradeSide": "open",
        //         "posMode": "hedge_mode",
        //         "orderType": "limit",
        //         "orderSource": "normal",
        //         "presetStopSurplusPrice": "",
        //         "presetStopLossPrice": "",
        //         "reduceOnly": "NO",
        //         "cTime": "1700725524378",
        //         "uTime": "1700725524378"
        //     }
        //
        // swap stop: fetchOpenOrders
        //
        //     {
        //         "planType": "normal_plan",
        //         "symbol": "BTCUSDT",
        //         "size": "0.001",
        //         "orderId": "1111491399869075457",
        //         "clientOid": "1111491399869075456",
        //         "price": "27000",
        //         "callbackRatio": "",
        //         "triggerPrice": "24000",
        //         "triggerType": "mark_price",
        //         "planStatus": "live",
        //         "side": "buy",
        //         "posSide": "long",
        //         "marginCoin": "USDT",
        //         "marginMode": "crossed",
        //         "enterPointSource": "API",
        //         "tradeSide": "open",
        //         "posMode": "hedge_mode",
        //         "orderType": "limit",
        //         "stopSurplusTriggerPrice": "",
        //         "stopSurplusExecutePrice": "",
        //         "stopSurplusTriggerType": "fill_price",
        //         "stopLossTriggerPrice": "",
        //         "stopLossExecutePrice": "",
        //         "stopLossTriggerType": "fill_price",
        //         "cTime": "1700726120917",
        //         "uTime": "1700726120917"
        //     }
        //
        // spot: fetchCanceledAndClosedOrders
        //
        //     {
        //         "userId": "7264631750",
        //         "symbol": "BTCUSDT",
        //         "orderId": "1111499608327360513",
        //         "clientOid": "d0d4dad5-18d0-4869-a074-ec40bb47cba6",
        //         "price": "25000.0000000000000000",
        //         "size": "0.0002000000000000",
        //         "orderType": "limit",
        //         "side": "buy",
        //         "status": "cancelled",
        //         "priceAvg": "0",
        //         "baseVolume": "0.0000000000000000",
        //         "quoteVolume": "0.0000000000000000",
        //         "enterPointSource": "WEB",
        //         "feeDetail": "",
        //         "orderSource": "normal",
        //         "cTime": "1700728077966",
        //         "uTime": "1700728911471"
        //     }
        //
        // swap stop: fetchCanceledAndClosedOrders
        //
        //     {
        //         "planType": "normal_plan",
        //         "symbol": "BTCUSDT",
        //         "size": "0.001",
        //         "orderId": "1111491399869075457",
        //         "clientOid": "1111491399869075456",
        //         "planStatus": "cancelled",
        //         "price": "27000",
        //         "feeDetail": null,
        //         "baseVolume": "0",
        //         "callbackRatio": "",
        //         "triggerPrice": "24000",
        //         "triggerType": "mark_price",
        //         "side": "buy",
        //         "posSide": "long",
        //         "marginCoin": "USDT",
        //         "marginMode": "crossed",
        //         "enterPointSource": "API",
        //         "tradeSide": "open",
        //         "posMode": "hedge_mode",
        //         "orderType": "limit",
        //         "stopSurplusTriggerPrice": "",
        //         "stopSurplusExecutePrice": "",
        //         "stopSurplusTriggerType": "fill_price",
        //         "stopLossTriggerPrice": "",
        //         "stopLossExecutePrice": "",
        //         "stopLossTriggerType": "fill_price",
        //         "cTime": "1700726120917",
        //         "uTime": "1700727879652"
        //     }
        //
        const errorMessage = this.safeString (order, 'errorMsg');
        if (errorMessage !== undefined) {
            return this.safeOrder ({
                'info': order,
                'id': this.safeString (order, 'orderId'),
                'clientOrderId': this.safeString2 (order, 'clientOrderId', 'clientOid'),
                'status': 'rejected',
            }, market);
        }
        const marketId = this.safeString (order, 'symbol');
        market = this.safeMarket (marketId, market);
        const timestamp = this.safeInteger2 (order, 'cTime', 'ctime');
        const updateTimestamp = this.safeInteger (order, 'uTime');
        const rawStatus = this.safeString2 (order, 'status', 'state');
        let fee = undefined;
        const feeCostString = this.safeString (order, 'fee');
        if (feeCostString !== undefined) {
            // swap
            fee = {
                'cost': feeCostString,
                'currency': market['settle'],
            };
        }
        const feeDetail = this.safeValue (order, 'feeDetail');
        if (feeDetail !== undefined) {
            const parsedFeeDetail = JSON.parse (feeDetail);
            const feeValues = Object.values (parsedFeeDetail);
            const first = this.safeValue (feeValues, 0);
            fee = {
                'cost': this.safeString (first, 'totalFee'),
                'currency': this.safeCurrencyCode (this.safeString (first, 'feeCoinCode')),
            };
        }
        let postOnly = undefined;
        let timeInForce = this.safeStringUpper (order, 'force');
        if (timeInForce === 'POST_ONLY') {
            postOnly = true;
            timeInForce = 'PO';
        }
        let reduceOnly = undefined;
        const reduceOnlyRaw = this.safeString (order, 'reduceOnly');
        if (reduceOnlyRaw !== undefined) {
            reduceOnly = (reduceOnlyRaw === 'NO') ? false : true;
        }
        let price = undefined;
        let average = undefined;
        const basePrice = this.safeString (order, 'basePrice');
        if (basePrice !== undefined) {
            // for spot fetchOpenOrders, the price is priceAvg and the filled price is basePrice
            price = this.safeString (order, 'priceAvg');
            average = this.safeString (order, 'basePrice');
        } else {
            price = this.safeString2 (order, 'price', 'executePrice');
            average = this.safeString (order, 'priceAvg');
        }
        let size = undefined;
        let filled = undefined;
        const baseSize = this.safeString (order, 'baseSize');
        if (baseSize !== undefined) {
            // for spot margin fetchOpenOrders, the order size is baseSize and the filled amount is size
            size = baseSize;
            filled = this.safeString (order, 'size');
        } else {
            size = this.safeString (order, 'size');
            filled = this.safeString (order, 'baseVolume');
        }
        return this.safeOrder ({
            'info': order,
            'id': this.safeString2 (order, 'orderId', 'data'),
            'clientOrderId': this.safeString2 (order, 'clientOrderId', 'clientOid'),
            'timestamp': timestamp,
            'datetime': this.iso8601 (timestamp),
            'lastTradeTimestamp': updateTimestamp,
            'lastUpdateTimestamp': updateTimestamp,
            'symbol': market['symbol'],
            'type': this.safeString (order, 'orderType'),
            'side': this.safeString (order, 'side'),
            'price': price,
            'amount': size,
            'cost': this.safeString2 (order, 'quoteVolume', 'quoteSize'),
            'average': average,
            'filled': filled,
            'remaining': undefined,
            'timeInForce': timeInForce,
            'postOnly': postOnly,
            'reduceOnly': reduceOnly,
            'stopPrice': this.safeNumber (order, 'triggerPrice'),
            'triggerPrice': this.safeNumber (order, 'triggerPrice'),
            'takeProfitPrice': this.safeNumber2 (order, 'presetStopSurplusPrice', 'stopSurplusTriggerPrice'),
            'stopLossPrice': this.safeNumber2 (order, 'presetStopLossPrice', 'stopLossTriggerPrice'),
            'status': this.parseOrderStatus (rawStatus),
            'fee': fee,
            'trades': undefined,
        }, market);
    }

    async createMarketBuyOrderWithCost (symbol: string, cost, params = {}) {
        /**
         * @method
         * @name bitget#createMarketBuyOrderWithCost
         * @description create a market buy order by providing the symbol and cost
         * @see https://www.bitget.com/api-doc/spot/trade/Place-Order
         * @see https://www.bitget.com/api-doc/margin/cross/trade/Cross-Place-Order
         * @see https://www.bitget.com/api-doc/margin/isolated/trade/Isolated-Place-Order
         * @param {string} symbol unified symbol of the market to create an order in
         * @param {float} cost how much you want to trade in units of the quote currency
         * @param {object} [params] extra parameters specific to the exchange API endpoint
         * @returns {object} an [order structure]{@link https://docs.ccxt.com/#/?id=order-structure}
         */
        await this.loadMarkets ();
        const market = this.market (symbol);
        if (!market['spot']) {
            throw new NotSupported (this.id + ' createMarketBuyOrderWithCost() supports spot orders only');
        }
        params['createMarketBuyOrderRequiresPrice'] = false;
        return await this.createOrder (symbol, 'market', 'buy', cost, undefined, params);
    }

    async createOrder (symbol: string, type: OrderType, side: OrderSide, amount, price = undefined, params = {}) {
        /**
         * @method
         * @name bitget#createOrder
         * @description create a trade order
         * @see https://www.bitget.com/api-doc/spot/trade/Place-Order
         * @see https://www.bitget.com/api-doc/spot/plan/Place-Plan-Order
         * @see https://www.bitget.com/api-doc/contract/trade/Place-Order
         * @see https://www.bitget.com/api-doc/contract/plan/Place-Tpsl-Order
         * @see https://www.bitget.com/api-doc/contract/plan/Place-Plan-Order
         * @see https://www.bitget.com/api-doc/margin/cross/trade/Cross-Place-Order
         * @see https://www.bitget.com/api-doc/margin/isolated/trade/Isolated-Place-Order
         * @param {string} symbol unified symbol of the market to create an order in
         * @param {string} type 'market' or 'limit'
         * @param {string} side 'buy' or 'sell' or 'open_long' or 'open_short' or 'close_long' or 'close_short'
         * @param {float} amount how much you want to trade in units of the base currency
         * @param {float} [price] the price at which the order is to be fullfilled, in units of the quote currency, ignored in market orders
         * @param {object} [params] extra parameters specific to the exchange API endpoint
         * @param {float} [params.cost] *spot only* how much you want to trade in units of the quote currency, for market buy orders only
         * @param {float} [params.triggerPrice] *swap only* The price at which a trigger order is triggered at
         * @param {float} [params.stopLossPrice] *swap only* The price at which a stop loss order is triggered at
         * @param {float} [params.takeProfitPrice] *swap only* The price at which a take profit order is triggered at
         * @param {object} [params.takeProfit] *takeProfit object in params* containing the triggerPrice at which the attached take profit order will be triggered (perpetual swap markets only)
         * @param {float} [params.takeProfit.triggerPrice] *swap only* take profit trigger price
         * @param {object} [params.stopLoss] *stopLoss object in params* containing the triggerPrice at which the attached stop loss order will be triggered (perpetual swap markets only)
         * @param {float} [params.stopLoss.triggerPrice] *swap only* stop loss trigger price
         * @param {string} [params.timeInForce] "GTC", "IOC", "FOK", or "PO"
         * @param {string} [params.marginMode] 'isolated' or 'cross' for spot margin trading
         * @param {string} [params.loanType] *spot margin only* 'normal', 'autoLoan', 'autoRepay', or 'autoLoanAndRepay' default is 'normal'
         * @param {string} [params.holdSide] *contract stopLossPrice, takeProfitPrice only* Two-way position: ('long' or 'short'), one-way position: ('buy' or 'sell')
         * @param {float} [params.stopLoss.price] *swap only* the execution price for a stop loss attached to a trigger order
         * @param {float} [params.takeProfit.price] *swap only* the execution price for a take profit attached to a trigger order
         * @param {string} [params.stopLoss.type] *swap only* the type for a stop loss attached to a trigger order, 'fill_price', 'index_price' or 'mark_price', default is 'mark_price'
         * @param {string} [params.takeProfit.type] *swap only* the type for a take profit attached to a trigger order, 'fill_price', 'index_price' or 'mark_price', default is 'mark_price'
         * @returns {object} an [order structure]{@link https://docs.ccxt.com/#/?id=order-structure}
         */
        await this.loadMarkets ();
        const market = this.market (symbol);
        const marginParams = this.handleMarginModeAndParams ('createOrder', params);
        const marginMode = marginParams[0];
        const triggerPrice = this.safeValue2 (params, 'stopPrice', 'triggerPrice');
        const stopLossTriggerPrice = this.safeValue (params, 'stopLossPrice');
        const takeProfitTriggerPrice = this.safeValue (params, 'takeProfitPrice');
        const isTriggerOrder = triggerPrice !== undefined;
        const isStopLossTriggerOrder = stopLossTriggerPrice !== undefined;
        const isTakeProfitTriggerOrder = takeProfitTriggerPrice !== undefined;
        const isStopLossOrTakeProfitTrigger = isStopLossTriggerOrder || isTakeProfitTriggerOrder;
        const request = this.createOrderRequest (symbol, type, side, amount, price, params);
        let response = undefined;
        if (market['spot']) {
            if (isTriggerOrder) {
                response = await this.privateSpotPostV2SpotTradePlacePlanOrder (request);
            } else if (marginMode === 'isolated') {
                response = await this.privateMarginPostV2MarginIsolatedPlaceOrder (request);
            } else if (marginMode === 'cross') {
                response = await this.privateMarginPostV2MarginCrossedPlaceOrder (request);
            } else {
                response = await this.privateSpotPostV2SpotTradePlaceOrder (request);
            }
        } else {
            if (isTriggerOrder) {
                response = await this.privateMixPostV2MixOrderPlacePlanOrder (request);
            } else if (isStopLossOrTakeProfitTrigger) {
                response = await this.privateMixPostV2MixOrderPlaceTpslOrder (request);
            } else {
                response = await this.privateMixPostV2MixOrderPlaceOrder (request);
            }
        }
        //
        //     {
        //         "code": "00000",
        //         "msg": "success",
        //         "requestTime": 1645932209602,
        //         "data": {
        //             "orderId": "881669078313766912",
        //             "clientOid": "iauIBf#a45b595f96474d888d0ada"
        //         }
        //     }
        //
        const data = this.safeValue (response, 'data', {});
        return this.parseOrder (data, market);
    }

    createOrderRequest (symbol, type, side, amount, price = undefined, params = {}) {
        const sandboxMode = this.safeValue (this.options, 'sandboxMode', false);
        let market = undefined;
        if (sandboxMode) {
            const sandboxSymbol = this.convertSymbolForSandbox (symbol);
            market = this.market (sandboxSymbol);
        } else {
            market = this.market (symbol);
        }
        let marketType = undefined;
        let marginMode = undefined;
        [ marketType, params ] = this.handleMarketTypeAndParams ('createOrder', market, params);
        [ marginMode, params ] = this.handleMarginModeAndParams ('createOrder', params);
        const request = {
            'symbol': market['id'],
            'orderType': type,
        };
        const isMarketOrder = type === 'market';
        const triggerPrice = this.safeValue2 (params, 'stopPrice', 'triggerPrice');
        const stopLossTriggerPrice = this.safeValue (params, 'stopLossPrice');
        const takeProfitTriggerPrice = this.safeValue (params, 'takeProfitPrice');
        const stopLoss = this.safeValue (params, 'stopLoss');
        const takeProfit = this.safeValue (params, 'takeProfit');
        const isTriggerOrder = triggerPrice !== undefined;
        const isStopLossTriggerOrder = stopLossTriggerPrice !== undefined;
        const isTakeProfitTriggerOrder = takeProfitTriggerPrice !== undefined;
        const isStopLoss = stopLoss !== undefined;
        const isTakeProfit = takeProfit !== undefined;
        const isStopLossOrTakeProfitTrigger = isStopLossTriggerOrder || isTakeProfitTriggerOrder;
        const isStopLossOrTakeProfit = isStopLoss || isTakeProfit;
        if (this.sum (isTriggerOrder, isStopLossTriggerOrder, isTakeProfitTriggerOrder) > 1) {
            throw new ExchangeError (this.id + ' createOrder() params can only contain one of triggerPrice, stopLossPrice, takeProfitPrice');
        }
        if (type === 'limit') {
            request['price'] = this.priceToPrecision (symbol, price);
        }
        const triggerType = this.safeString (params, 'triggerType', 'mark_price');
        const reduceOnly = this.safeValue (params, 'reduceOnly', false);
        const clientOrderId = this.safeString2 (params, 'clientOid', 'clientOrderId');
        const exchangeSpecificTifParam = this.safeString2 (params, 'force', 'timeInForce');
        let postOnly = undefined;
        [ postOnly, params ] = this.handlePostOnly (isMarketOrder, exchangeSpecificTifParam === 'post_only', params);
        const defaultTimeInForce = this.safeStringUpper (this.options, 'defaultTimeInForce');
        const timeInForce = this.safeStringUpper (params, 'timeInForce', defaultTimeInForce);
        if (postOnly) {
            request['force'] = 'post_only';
        } else if (timeInForce === 'GTC') {
            request['force'] = 'GTC';
        } else if (timeInForce === 'FOK') {
            request['force'] = 'FOK';
        } else if (timeInForce === 'IOC') {
            request['force'] = 'IOC';
        }
        params = this.omit (params, [ 'stopPrice', 'triggerType', 'stopLossPrice', 'takeProfitPrice', 'stopLoss', 'takeProfit', 'postOnly', 'reduceOnly', 'clientOrderId' ]);
        if ((marketType === 'swap') || (marketType === 'future')) {
            request['marginCoin'] = market['settleId'];
            request['size'] = this.amountToPrecision (symbol, amount);
            let productType = undefined;
            [ productType, params ] = this.handleProductTypeAndParams (market, params);
            request['productType'] = productType;
            if (clientOrderId !== undefined) {
                request['clientOid'] = clientOrderId;
            }
            if (isTriggerOrder || isStopLossOrTakeProfitTrigger) {
                request['triggerType'] = triggerType;
            }
            if (isStopLossOrTakeProfitTrigger) {
                if (!isMarketOrder) {
                    throw new ExchangeError (this.id + ' createOrder() bitget stopLoss or takeProfit orders must be market orders');
                }
                request['holdSide'] = (side === 'buy') ? 'long' : 'short';
            } else {
                if (marginMode === undefined) {
                    marginMode = 'cross';
                }
                const marginModeRequest = (marginMode === 'cross') ? 'crossed' : 'isolated';
                request['marginMode'] = marginModeRequest;
                let requestSide = side;
                if (reduceOnly) {
                    request['reduceOnly'] = 'YES';
                    request['tradeSide'] = 'Close';
                    // on bitget if the position is long the side is always buy, and if the position is short the side is always sell
                    requestSide = (side === 'buy') ? 'sell' : 'buy';
                } else {
                    request['tradeSide'] = 'Open';
                }
                request['side'] = requestSide;
            }
            if (isTriggerOrder) {
                request['planType'] = 'normal_plan';
                request['triggerPrice'] = this.priceToPrecision (symbol, triggerPrice);
                if (price !== undefined) {
                    request['executePrice'] = this.priceToPrecision (symbol, price);
                }
                if (isStopLoss) {
                    const slTriggerPrice = this.safeNumber2 (stopLoss, 'triggerPrice', 'stopPrice');
                    request['stopLossTriggerPrice'] = this.priceToPrecision (symbol, slTriggerPrice);
                    const slPrice = this.safeNumber (stopLoss, 'price');
                    request['stopLossExecutePrice'] = this.priceToPrecision (symbol, slPrice);
                    const slType = this.safeString (stopLoss, 'type', 'mark_price');
                    request['stopLossTriggerType'] = slType;
                }
                if (isTakeProfit) {
                    const tpTriggerPrice = this.safeNumber2 (takeProfit, 'triggerPrice', 'stopPrice');
                    request['stopSurplusTriggerPrice'] = this.priceToPrecision (symbol, tpTriggerPrice);
                    const tpPrice = this.safeNumber (takeProfit, 'price');
                    request['stopSurplusExecutePrice'] = this.priceToPrecision (symbol, tpPrice);
                    const tpType = this.safeString (takeProfit, 'type', 'mark_price');
                    request['stopSurplusTriggerType'] = tpType;
                }
            } else if (isStopLossOrTakeProfitTrigger) {
                if (isStopLossTriggerOrder) {
                    request['triggerPrice'] = this.priceToPrecision (symbol, stopLossTriggerPrice);
                    request['planType'] = 'pos_loss';
                } else if (isTakeProfitTriggerOrder) {
                    request['triggerPrice'] = this.priceToPrecision (symbol, takeProfitTriggerPrice);
                    request['planType'] = 'pos_profit';
                }
            } else {
                if (isStopLoss) {
                    const slTriggerPrice = this.safeValue2 (stopLoss, 'triggerPrice', 'stopPrice');
                    request['presetStopLossPrice'] = this.priceToPrecision (symbol, slTriggerPrice);
                }
                if (isTakeProfit) {
                    const tpTriggerPrice = this.safeValue2 (takeProfit, 'triggerPrice', 'stopPrice');
                    request['presetStopSurplusPrice'] = this.priceToPrecision (symbol, tpTriggerPrice);
                }
            }
        } else if (marketType === 'spot') {
            if (isStopLossOrTakeProfitTrigger || isStopLossOrTakeProfit) {
                throw new InvalidOrder (this.id + ' createOrder() does not support stop loss/take profit orders on spot markets, only swap markets');
            }
            request['side'] = side;
            let quantity = undefined;
            let planType = undefined;
            let createMarketBuyOrderRequiresPrice = true;
            [ createMarketBuyOrderRequiresPrice, params ] = this.handleOptionAndParams (params, 'createOrder', 'createMarketBuyOrderRequiresPrice', true);
            if (isMarketOrder && (side === 'buy')) {
                planType = 'total';
                const cost = this.safeNumber (params, 'cost');
                params = this.omit (params, 'cost');
                if (cost !== undefined) {
                    quantity = this.costToPrecision (symbol, cost);
                } else if (createMarketBuyOrderRequiresPrice) {
                    if (price === undefined) {
                        throw new InvalidOrder (this.id + ' createOrder() requires the price argument for market buy orders to calculate the total cost to spend (amount * price), alternatively set the createMarketBuyOrderRequiresPrice option or param to false and pass the cost to spend in the amount argument');
                    } else {
                        const amountString = this.numberToString (amount);
                        const priceString = this.numberToString (price);
                        const quoteAmount = Precise.stringMul (amountString, priceString);
                        quantity = this.costToPrecision (symbol, quoteAmount);
                    }
                } else {
                    quantity = this.costToPrecision (symbol, amount);
                }
            } else {
                planType = 'amount';
                quantity = this.amountToPrecision (symbol, amount);
            }
            if (clientOrderId !== undefined) {
                request['clientOid'] = clientOrderId;
            }
            if (marginMode !== undefined) {
                request['loanType'] = 'normal';
                if (createMarketBuyOrderRequiresPrice && isMarketOrder && (side === 'buy')) {
                    request['quoteSize'] = quantity;
                } else {
                    request['baseSize'] = quantity;
                }
            } else {
                if (quantity !== undefined) {
                    request['size'] = quantity;
                }
                if (triggerPrice !== undefined) {
                    request['planType'] = planType;
                    request['triggerType'] = triggerType;
                    request['triggerPrice'] = this.priceToPrecision (symbol, triggerPrice);
                    if (price !== undefined) {
                        request['executePrice'] = this.priceToPrecision (symbol, price);
                    }
                }
            }
        } else {
            throw new NotSupported (this.id + ' createOrder() does not support ' + marketType + ' orders');
        }
        return this.extend (request, params);
    }

    async createOrders (orders: OrderRequest[], params = {}) {
        /**
         * @method
         * @name bitget#createOrders
         * @description create a list of trade orders (all orders should be of the same symbol)
         * @see https://www.bitget.com/api-doc/spot/trade/Batch-Place-Orders
         * @see https://www.bitget.com/api-doc/contract/trade/Batch-Order
         * @see https://www.bitget.com/api-doc/margin/isolated/trade/Isolated-Batch-Order
         * @see https://www.bitget.com/api-doc/margin/cross/trade/Cross-Batch-Order
         * @param {array} orders list of orders to create, each object should contain the parameters required by createOrder, namely symbol, type, side, amount, price and params
         * @param {object} [params] extra parameters specific to the api endpoint
         * @returns {object} an [order structure]{@link https://docs.ccxt.com/#/?id=order-structure}
         */
        await this.loadMarkets ();
        const ordersRequests = [];
        let symbol = undefined;
        let marginMode = undefined;
        for (let i = 0; i < orders.length; i++) {
            const rawOrder = orders[i];
            const marketId = this.safeString (rawOrder, 'symbol');
            if (symbol === undefined) {
                symbol = marketId;
            } else {
                if (symbol !== marketId) {
                    throw new BadRequest (this.id + ' createOrders() requires all orders to have the same symbol');
                }
            }
            const type = this.safeString (rawOrder, 'type');
            const side = this.safeString (rawOrder, 'side');
            const amount = this.safeValue (rawOrder, 'amount');
            const price = this.safeValue (rawOrder, 'price');
            const orderParams = this.safeValue (rawOrder, 'params', {});
            const marginResult = this.handleMarginModeAndParams ('createOrders', orderParams);
            const currentMarginMode = marginResult[0];
            if (currentMarginMode !== undefined) {
                if (marginMode === undefined) {
                    marginMode = currentMarginMode;
                } else {
                    if (marginMode !== currentMarginMode) {
                        throw new BadRequest (this.id + ' createOrders() requires all orders to have the same margin mode (isolated or cross)');
                    }
                }
            }
            const orderRequest = this.createOrderRequest (marketId, type, side, amount, price, orderParams);
            ordersRequests.push (orderRequest);
        }
        const sandboxMode = this.safeValue (this.options, 'sandboxMode', false);
        let market = undefined;
        if (sandboxMode) {
            const sandboxSymbol = this.convertSymbolForSandbox (symbol);
            market = this.market (sandboxSymbol);
        } else {
            market = this.market (symbol);
        }
        const request = {
            'symbol': market['id'],
            'orderList': ordersRequests,
        };
        let response = undefined;
        if ((market['swap']) || (market['future'])) {
            if (marginMode === undefined) {
                marginMode = 'cross';
            }
            const marginModeRequest = (marginMode === 'cross') ? 'crossed' : 'isolated';
            request['marginMode'] = marginModeRequest;
            request['marginCoin'] = market['settleId'];
            let productType = undefined;
            [ productType, params ] = this.handleProductTypeAndParams (market, params);
            request['productType'] = productType;
            response = await this.privateMixPostV2MixOrderBatchPlaceOrder (request);
        } else if (marginMode === 'isolated') {
            response = await this.privateMarginPostV2MarginIsolatedBatchPlaceOrder (request);
        } else if (marginMode === 'cross') {
            response = await this.privateMarginPostV2MarginCrossedBatchPlaceOrder (request);
        } else {
            response = await this.privateSpotPostV2SpotTradeBatchOrders (request);
        }
        //
        //     {
        //         "code": "00000",
        //         "msg": "success",
        //         "requestTime": 1700703539416,
        //         "data": {
        //             "successList": [
        //                 {
        //                     "orderId": "1111397214281175046",
        //                     "clientOid": "766d3fc3-7321-4406-a689-15c9987a2e75"
        //                 },
        //             ],
        //             "failureList": [
        //                 {
        //                     "orderId": "",
        //                     "clientOid": "d1b75cb3-cc15-4ede-ad4c-3937396f75ab",
        //                     "errorMsg": "less than the minimum amount 5 USDT",
        //                     "errorCode": "45110"
        //                 },
        //             ]
        //         }
        //     }
        //
        const data = this.safeValue (response, 'data', {});
        const failure = this.safeValue (data, 'failureList', []);
        const orderInfo = this.safeValue (data, 'successList', []);
        const both = this.arrayConcat (orderInfo, failure);
        return this.parseOrders (both, market);
    }

    async editOrder (id: string, symbol, type, side, amount = undefined, price = undefined, params = {}) {
        /**
         * @method
         * @name bitget#editOrder
         * @description edit a trade order
         * @see https://www.bitget.com/api-doc/spot/plan/Modify-Plan-Order
         * @see https://www.bitget.com/api-doc/contract/trade/Modify-Order
         * @see https://www.bitget.com/api-doc/contract/plan/Modify-Tpsl-Order
         * @see https://www.bitget.com/api-doc/contract/plan/Modify-Plan-Order
         * @param {string} id cancel order id
         * @param {string} symbol unified symbol of the market to create an order in
         * @param {string} type 'market' or 'limit'
         * @param {string} side 'buy' or 'sell'
         * @param {float} amount how much you want to trade in units of the base currency
         * @param {float} [price] the price at which the order is to be fullfilled, in units of the base currency, ignored in market orders
         * @param {object} [params] extra parameters specific to the exchange API endpoint
         * @param {float} [params.triggerPrice] the price that a trigger order is triggered at
         * @param {float} [params.stopLossPrice] *swap only* The price at which a stop loss order is triggered at
         * @param {float} [params.takeProfitPrice] *swap only* The price at which a take profit order is triggered at
         * @param {object} [params.takeProfit] *takeProfit object in params* containing the triggerPrice at which the attached take profit order will be triggered (perpetual swap markets only)
         * @param {float} [params.takeProfit.triggerPrice] *swap only* take profit trigger price
         * @param {object} [params.stopLoss] *stopLoss object in params* containing the triggerPrice at which the attached stop loss order will be triggered (perpetual swap markets only)
         * @param {float} [params.stopLoss.triggerPrice] *swap only* stop loss trigger price
         * @param {float} [params.stopLoss.price] *swap only* the execution price for a stop loss attached to a trigger order
         * @param {float} [params.takeProfit.price] *swap only* the execution price for a take profit attached to a trigger order
         * @param {string} [params.stopLoss.type] *swap only* the type for a stop loss attached to a trigger order, 'fill_price', 'index_price' or 'mark_price', default is 'mark_price'
         * @param {string} [params.takeProfit.type] *swap only* the type for a take profit attached to a trigger order, 'fill_price', 'index_price' or 'mark_price', default is 'mark_price'
         * @returns {object} an [order structure]{@link https://docs.ccxt.com/#/?id=order-structure}
         */
        await this.loadMarkets ();
        const sandboxMode = this.safeValue (this.options, 'sandboxMode', false);
        let market = undefined;
        if (sandboxMode) {
            const sandboxSymbol = this.convertSymbolForSandbox (symbol);
            market = this.market (sandboxSymbol);
        } else {
            market = this.market (symbol);
        }
        const request = {
            'orderId': id,
        };
        const isMarketOrder = type === 'market';
        const triggerPrice = this.safeValue2 (params, 'stopPrice', 'triggerPrice');
        const isTriggerOrder = triggerPrice !== undefined;
        const stopLossPrice = this.safeValue (params, 'stopLossPrice');
        const isStopLossOrder = stopLossPrice !== undefined;
        const takeProfitPrice = this.safeValue (params, 'takeProfitPrice');
        const isTakeProfitOrder = takeProfitPrice !== undefined;
        const stopLoss = this.safeValue (params, 'stopLoss');
        const takeProfit = this.safeValue (params, 'takeProfit');
        const isStopLoss = stopLoss !== undefined;
        const isTakeProfit = takeProfit !== undefined;
        if (this.sum (isTriggerOrder, isStopLossOrder, isTakeProfitOrder) > 1) {
            throw new ExchangeError (this.id + ' editOrder() params can only contain one of triggerPrice, stopLossPrice, takeProfitPrice');
        }
        const clientOrderId = this.safeString2 (params, 'clientOid', 'clientOrderId');
        if (clientOrderId !== undefined) {
            request['clientOid'] = clientOrderId;
        }
        params = this.omit (params, [ 'stopPrice', 'triggerType', 'stopLossPrice', 'takeProfitPrice', 'stopLoss', 'takeProfit', 'clientOrderId' ]);
        let response = undefined;
        if (market['spot']) {
            const editMarketBuyOrderRequiresPrice = this.safeValue (this.options, 'editMarketBuyOrderRequiresPrice', true);
            if (editMarketBuyOrderRequiresPrice && isMarketOrder && (side === 'buy')) {
                if (price === undefined) {
                    throw new InvalidOrder (this.id + ' editOrder() requires price argument for market buy orders on spot markets to calculate the total amount to spend (amount * price), alternatively set the editMarketBuyOrderRequiresPrice option to false and pass in the cost to spend into the amount parameter');
                } else {
                    const amountString = this.numberToString (amount);
                    const priceString = this.numberToString (price);
                    const cost = this.parseNumber (Precise.stringMul (amountString, priceString));
                    request['size'] = this.priceToPrecision (symbol, cost);
                }
            } else {
                request['size'] = this.amountToPrecision (symbol, amount);
            }
            request['orderType'] = type;
            request['triggerPrice'] = this.priceToPrecision (symbol, triggerPrice);
            request['executePrice'] = this.priceToPrecision (symbol, price);
            response = await this.privateSpotPostV2SpotTradeModifyPlanOrder (this.extend (request, params));
        } else {
            if ((!market['swap']) && (!market['future'])) {
                throw new NotSupported (this.id + ' editOrder() does not support ' + market['type'] + ' orders');
            }
            request['symbol'] = market['id'];
            let productType = undefined;
            [ productType, params ] = this.handleProductTypeAndParams (market, params);
            request['productType'] = productType;
            if (!isTakeProfitOrder && !isStopLossOrder) {
                request['newSize'] = this.amountToPrecision (symbol, amount);
                if (price !== undefined) {
                    request['newPrice'] = this.priceToPrecision (symbol, price);
                }
            }
            if (isTakeProfitOrder || isStopLossOrder) {
                request['marginCoin'] = market['settleId'];
                request['size'] = this.amountToPrecision (symbol, amount);
                request['executePrice'] = this.priceToPrecision (symbol, price);
                if (isStopLossOrder) {
                    request['triggerPrice'] = this.priceToPrecision (symbol, stopLossPrice);
                } else if (isTakeProfitOrder) {
                    request['triggerPrice'] = this.priceToPrecision (symbol, takeProfitPrice);
                }
                response = await this.privateMixPostV2MixOrderModifyTpslOrder (this.extend (request, params));
            } else if (isTriggerOrder) {
                request['newTriggerPrice'] = this.priceToPrecision (symbol, triggerPrice);
                if (isStopLoss) {
                    const slTriggerPrice = this.safeNumber2 (stopLoss, 'triggerPrice', 'stopPrice');
                    request['newStopLossTriggerPrice'] = this.priceToPrecision (symbol, slTriggerPrice);
                    const slPrice = this.safeNumber (stopLoss, 'price');
                    request['newStopLossExecutePrice'] = this.priceToPrecision (symbol, slPrice);
                    const slType = this.safeString (stopLoss, 'type', 'mark_price');
                    request['newStopLossTriggerType'] = slType;
                }
                if (isTakeProfit) {
                    const tpTriggerPrice = this.safeNumber2 (takeProfit, 'triggerPrice', 'stopPrice');
                    request['newSurplusTriggerPrice'] = this.priceToPrecision (symbol, tpTriggerPrice);
                    const tpPrice = this.safeNumber (takeProfit, 'price');
                    request['newStopSurplusExecutePrice'] = this.priceToPrecision (symbol, tpPrice);
                    const tpType = this.safeString (takeProfit, 'type', 'mark_price');
                    request['newStopSurplusTriggerType'] = tpType;
                }
                response = await this.privateMixPostV2MixOrderModifyPlanOrder (this.extend (request, params));
            } else {
                const defaultNewClientOrderId = this.uuid ();
                const newClientOrderId = this.safeString2 (params, 'newClientOid', 'newClientOrderId', defaultNewClientOrderId);
                params = this.omit (params, 'newClientOrderId');
                request['newClientOid'] = newClientOrderId;
                if (isStopLoss) {
                    const slTriggerPrice = this.safeValue2 (stopLoss, 'triggerPrice', 'stopPrice');
                    request['newPresetStopLossPrice'] = this.priceToPrecision (symbol, slTriggerPrice);
                }
                if (isTakeProfit) {
                    const tpTriggerPrice = this.safeValue2 (takeProfit, 'triggerPrice', 'stopPrice');
                    request['newPresetStopSurplusPrice'] = this.priceToPrecision (symbol, tpTriggerPrice);
                }
                response = await this.privateMixPostV2MixOrderModifyOrder (this.extend (request, params));
            }
        }
        //
        //     {
        //         "code": "00000",
        //         "msg": "success",
        //         "requestTime": 1700708275737,
        //         "data": {
        //             "clientOid": "abe95dbe-6081-4a6f-a2d3-ae49601cd459",
        //             "orderId": null
        //         }
        //     }
        //
        const data = this.safeValue (response, 'data', {});
        return this.parseOrder (data, market);
    }

    async cancelOrder (id: string, symbol: Str = undefined, params = {}) {
        /**
         * @method
         * @name bitget#cancelOrder
         * @description cancels an open order
         * @see https://www.bitget.com/api-doc/spot/trade/Cancel-Order
         * @see https://www.bitget.com/api-doc/spot/plan/Cancel-Plan-Order
         * @see https://www.bitget.com/api-doc/contract/trade/Cancel-Order
         * @see https://www.bitget.com/api-doc/contract/plan/Cancel-Plan-Order
         * @see https://www.bitget.com/api-doc/margin/cross/trade/Cross-Cancel-Order
         * @see https://www.bitget.com/api-doc/margin/isolated/trade/Isolated-Cancel-Order
         * @param {string} id order id
         * @param {string} symbol unified symbol of the market the order was made in
         * @param {object} [params] extra parameters specific to the exchange API endpoint
         * @param {string} [params.marginMode] 'isolated' or 'cross' for spot margin trading
<<<<<<< HEAD
         * @param {boolean} [params.stop] set to true for canceling trigger orders
=======
         * @param {string} [params.planType] *swap only* either profit_plan, loss_plan, normal_plan, pos_profit, pos_loss, moving_plan or track_plan
>>>>>>> 74e9f04b
         * @returns {object} An [order structure]{@link https://docs.ccxt.com/#/?id=order-structure}
         */
        if (symbol === undefined) {
            throw new ArgumentsRequired (this.id + ' cancelOrder() requires a symbol argument');
        }
        await this.loadMarkets ();
        const sandboxMode = this.safeValue (this.options, 'sandboxMode', false);
        let market = undefined;
        if (sandboxMode) {
            const sandboxSymbol = this.convertSymbolForSandbox (symbol);
            market = this.market (sandboxSymbol);
        } else {
            market = this.market (symbol);
        }
        let marginMode = undefined;
        let response = undefined;
        [ marginMode, params ] = this.handleMarginModeAndParams ('cancelOrder', params);
        const request = {};
        const stop = this.safeValue (params, 'stop');
        params = this.omit (params, 'stop');
        if (!(market['spot'] && stop)) {
            request['symbol'] = market['id'];
        }
        if (!((market['swap'] || market['future']) && stop)) {
            request['orderId'] = id;
        }
        if ((market['swap']) || (market['future'])) {
            let productType = undefined;
            [ productType, params ] = this.handleProductTypeAndParams (market, params);
            request['productType'] = productType;
            if (stop) {
                const orderIdList = [];
                const orderId = {
                    'orderId': id,
                };
                orderIdList.push (orderId);
                request['orderIdList'] = orderIdList;
                response = await this.privateMixPostV2MixOrderCancelPlanOrder (this.extend (request, params));
            } else {
                response = await this.privateMixPostV2MixOrderCancelOrder (this.extend (request, params));
            }
        } else if (market['spot']) {
            if (marginMode !== undefined) {
                if (marginMode === 'isolated') {
                    response = await this.privateMarginPostV2MarginIsolatedCancelOrder (this.extend (request, params));
                } else if (marginMode === 'cross') {
                    response = await this.privateMarginPostV2MarginCrossedCancelOrder (this.extend (request, params));
                }
            } else {
                if (stop) {
                    response = await this.privateSpotPostV2SpotTradeCancelPlanOrder (this.extend (request, params));
                } else {
                    response = await this.privateSpotPostV2SpotTradeCancelOrder (this.extend (request, params));
                }
            }
        } else {
            throw new NotSupported (this.id + ' cancelOrder() does not support ' + market['type'] + ' orders');
        }
        //
        // spot, swap, future and spot margin
        //
        //     {
        //         "code": "00000",
        //         "msg": "success",
        //         "requestTime": 1697690413177,
        //         "data": {
        //             "orderId": "1098758604547850241",
        //             "clientOid": "1098758604585598977"
        //         }
        //     }
        //
        // swap trigger
        //
        //     {
        //         "code": "00000",
        //         "msg": "success",
        //         "requestTime": 1700711311791,
        //         "data": {
        //             "successList": [
        //                 {
        //                     "clientOid": "1111428059067125760",
        //                     "orderId": "1111428059067125761"
        //                 }
        //             ],
        //             "failureList": []
        //         }
        //     }
        //
        // spot trigger
        //
        //     {
        //         "code": "00000",
        //         "msg": "success",
        //         "requestTime": 1700711728063,
        //         "data": {
        //             "result": "success"
        //         }
        //     }
        //
        const data = this.safeValue (response, 'data', {});
        let order = undefined;
        if ((market['swap'] || market['future']) && stop) {
            const orderInfo = this.safeValue (data, 'successList', []);
            order = orderInfo[0];
        } else {
            order = data;
        }
        return this.parseOrder (order, market);
    }

    async cancelOrders (ids, symbol: Str = undefined, params = {}) {
        /**
         * @method
         * @name bitget#cancelOrders
         * @description cancel multiple orders
         * @see https://www.bitget.com/api-doc/spot/trade/Batch-Cancel-Orders
         * @see https://www.bitget.com/api-doc/contract/trade/Batch-Cancel-Orders
         * @see https://www.bitget.com/api-doc/contract/plan/Cancel-Plan-Order
         * @see https://www.bitget.com/api-doc/margin/cross/trade/Cross-Batch-Cancel-Order
         * @see https://www.bitget.com/api-doc/margin/isolated/trade/Isolated-Batch-Cancel-Orders
         * @param {string[]} ids order ids
         * @param {string} symbol unified market symbol, default is undefined
         * @param {object} [params] extra parameters specific to the exchange API endpoint
         * @param {string} [params.marginMode] 'isolated' or 'cross' for spot margin trading
         * @param {boolean} [params.stop] *contract only* set to true for canceling trigger orders
         * @returns {object} an array of [order structures]{@link https://docs.ccxt.com/#/?id=order-structure}
         */
        if (symbol === undefined) {
            throw new ArgumentsRequired (this.id + ' cancelOrders() requires a symbol argument');
        }
        await this.loadMarkets ();
        const sandboxMode = this.safeValue (this.options, 'sandboxMode', false);
        let market = undefined;
        if (sandboxMode) {
            const sandboxSymbol = this.convertSymbolForSandbox (symbol);
            market = this.market (sandboxSymbol);
        } else {
            market = this.market (symbol);
        }
        let marginMode = undefined;
        [ marginMode, params ] = this.handleMarginModeAndParams ('cancelOrders', params);
        const stop = this.safeValue (params, 'stop');
        params = this.omit (params, 'stop');
        const orderIdList = [];
        for (let i = 0; i < ids.length; i++) {
            const individualId = ids[i];
            const orderId = {
                'orderId': individualId,
            };
            orderIdList.push (orderId);
        }
        const request = {
            'symbol': market['id'],
        };
        if (market['spot'] && (marginMode === undefined)) {
            request['orderList'] = orderIdList;
        } else {
            request['orderIdList'] = orderIdList;
        }
        let response = undefined;
        if (market['spot']) {
            if (marginMode !== undefined) {
                if (marginMode === 'cross') {
                    response = await this.privateMarginPostV2MarginCrossedBatchCancelOrder (this.extend (request, params));
                } else {
                    response = await this.privateMarginPostV2MarginIsolatedBatchCancelOrder (this.extend (request, params));
                }
            } else {
                response = await this.privateSpotPostV2SpotTradeBatchCancelOrder (this.extend (request, params));
            }
        } else {
            let productType = undefined;
            [ productType, params ] = this.handleProductTypeAndParams (market, params);
            request['productType'] = productType;
            if (stop) {
                response = await this.privateMixPostV2MixOrderCancelPlanOrder (this.extend (request, params));
            } else {
                response = await this.privateMixPostV2MixOrderBatchCancelOrders (this.extend (request, params));
            }
        }
        //
        //     {
        //         "code": "00000",
        //         "msg": "success",
        //         "requestTime": "1680008815965",
        //         "data": {
        //             "successList": [
        //                 {
        //                     "orderId": "1024598257429823488",
        //                     "clientOid": "876493ce-c287-4bfc-9f4a-8b1905881313"
        //                 },
        //             ],
        //             "failureList": []
        //         }
        //     }
        //
        const data = this.safeValue (response, 'data', {});
        const orders = this.safeValue (data, 'successList', []);
        return this.parseOrders (orders, market);
    }

    async cancelAllOrders (symbol: Str = undefined, params = {}) {
        /**
         * @method
         * @name bitget#cancelAllOrders
         * @description cancel all open orders
         * @see https://www.bitget.com/api-doc/spot/trade/Cancel-Symbol-Orders
         * @see https://www.bitget.com/api-doc/contract/trade/Batch-Cancel-Orders
         * @see https://bitgetlimited.github.io/apidoc/en/margin/#isolated-batch-cancel-orders
         * @see https://bitgetlimited.github.io/apidoc/en/margin/#cross-batch-cancel-order
         * @param {string} symbol unified market symbol
         * @param {object} [params] extra parameters specific to the exchange API endpoint
         * @param {string} [params.marginMode] 'isolated' or 'cross' for spot margin trading
         * @param {boolean} [params.stop] *contract only* set to true for canceling trigger orders
         * @returns {object[]} a list of [order structures]{@link https://docs.ccxt.com/#/?id=order-structure}
         */
        if (symbol === undefined) {
            throw new ArgumentsRequired (this.id + ' cancelAllOrders() requires a symbol argument');
        }
        await this.loadMarkets ();
        const sandboxMode = this.safeValue (this.options, 'sandboxMode', false);
        let market = undefined;
        if (sandboxMode) {
            const sandboxSymbol = this.convertSymbolForSandbox (symbol);
            market = this.market (sandboxSymbol);
        } else {
            market = this.market (symbol);
        }
        let marginMode = undefined;
        [ marginMode, params ] = this.handleMarginModeAndParams ('cancelAllOrders', params);
        const request = {
            'symbol': market['id'],
        };
        const stop = this.safeValue (params, 'stop');
        params = this.omit (params, 'stop');
        let response = undefined;
        if (market['spot']) {
            if (marginMode !== undefined) {
                if (marginMode === 'cross') {
                    response = await this.privateMarginPostMarginV1CrossOrderBatchCancelOrder (this.extend (request, params));
                } else {
                    response = await this.privateMarginPostMarginV1IsolatedOrderBatchCancelOrder (this.extend (request, params));
                }
            } else {
                response = await this.privateSpotPostV2SpotTradeCancelSymbolOrder (this.extend (request, params));
            }
        } else {
            let productType = undefined;
            [ productType, params ] = this.handleProductTypeAndParams (market, params);
            request['productType'] = productType;
            if (stop) {
                response = await this.privateMixPostV2MixOrderCancelPlanOrder (this.extend (request, params));
            } else {
                response = await this.privateMixPostV2MixOrderBatchCancelOrders (this.extend (request, params));
            }
        }
        //
        // spot
        //
        //     {
        //         "code": "00000",
        //         "msg": "success",
        //         "requestTime": 1700716953996,
        //         "data": {
        //             "symbol": "BTCUSDT"
        //         }
        //     }
        //
        // swap
        //
        //     {
        //         "code": "00000",
        //         "msg": "success",
        //         "requestTime": "1680008815965",
        //         "data": {
        //             "successList": [
        //                 {
        //                     "orderId": "1024598257429823488",
        //                     "clientOid": "876493ce-c287-4bfc-9f4a-8b1905881313"
        //                 },
        //             ],
        //             "failureList": []
        //         }
        //     }
        //
        // spot margin
        //
        //     {
        //         "code": "00000",
        //         "msg": "success",
        //         "requestTime": 1700717155622,
        //         "data": {
        //             "resultList": [
        //                 {
        //                     "orderId": "1111453253721796609",
        //                     "clientOid": "2ae7fc8a4ff949b6b60d770ca3950e2d"
        //                 },
        //             ],
        //             "failure": []
        //         }
        //     }
        //
        return response;
    }

    async fetchOrder (id: string, symbol: Str = undefined, params = {}) {
        /**
         * @method
         * @name bitget#fetchOrder
         * @description fetches information on an order made by the user
         * @see https://www.bitget.com/api-doc/spot/trade/Get-Order-Info
         * @see https://www.bitget.com/api-doc/contract/trade/Get-Order-Details
         * @param {string} symbol unified symbol of the market the order was made in
         * @param {object} [params] extra parameters specific to the exchange API endpoint
         * @returns {object} An [order structure]{@link https://docs.ccxt.com/#/?id=order-structure}
         */
        if (symbol === undefined) {
            throw new ArgumentsRequired (this.id + ' fetchOrder() requires a symbol argument');
        }
        await this.loadMarkets ();
        const sandboxMode = this.safeValue (this.options, 'sandboxMode', false);
        let market = undefined;
        if (sandboxMode) {
            const sandboxSymbol = this.convertSymbolForSandbox (symbol);
            market = this.market (sandboxSymbol);
        } else {
            market = this.market (symbol);
        }
        const request = {
            'orderId': id,
        };
        let response = undefined;
        if (market['spot']) {
            response = await this.privateSpotGetV2SpotTradeOrderInfo (this.extend (request, params));
        } else if (market['swap'] || market['future']) {
            request['symbol'] = market['id'];
            let productType = undefined;
            [ productType, params ] = this.handleProductTypeAndParams (market, params);
            request['productType'] = productType;
            response = await this.privateMixGetV2MixOrderDetail (this.extend (request, params));
        } else {
            throw new NotSupported (this.id + ' fetchOrder() does not support ' + market['type'] + ' orders');
        }
        //
        // spot
        //
        //     {
        //         "code": "00000",
        //         "msg": "success",
        //         "requestTime": 1700719076263,
        //         "data": [
        //             {
        //                 "userId": "7264631750",
        //                 "symbol": "BTCUSDT",
        //                 "orderId": "1111461743123927040",
        //                 "clientOid": "63f95110-93b5-4309-8f77-46339f1bcf3c",
        //                 "price": "25000.0000000000000000",
        //                 "size": "0.0002000000000000",
        //                 "orderType": "limit",
        //                 "side": "buy",
        //                 "status": "live",
        //                 "priceAvg": "0",
        //                 "baseVolume": "0.0000000000000000",
        //                 "quoteVolume": "0.0000000000000000",
        //                 "enterPointSource": "API",
        //                 "feeDetail": "",
        //                 "orderSource": "normal",
        //                 "cTime": "1700719050198",
        //                 "uTime": "1700719050198"
        //             }
        //         ]
        //     }
        //
        // swap and future
        //
        //     {
        //         "code": "00000",
        //         "msg": "success",
        //         "requestTime": 1700719918781,
        //         "data": {
        //             "symbol": "BTCUSDT",
        //             "size": "0.001",
        //             "orderId": "1111465253393825792",
        //             "clientOid": "1111465253431574529",
        //             "baseVolume": "0",
        //             "fee": "0",
        //             "price": "27000",
        //             "priceAvg": "",
        //             "state": "live",
        //             "side": "buy",
        //             "force": "gtc",
        //             "totalProfits": "0",
        //             "posSide": "long",
        //             "marginCoin": "USDT",
        //             "presetStopSurplusPrice": "",
        //             "presetStopLossPrice": "",
        //             "quoteVolume": "0",
        //             "orderType": "limit",
        //             "leverage": "20",
        //             "marginMode": "crossed",
        //             "reduceOnly": "NO",
        //             "enterPointSource": "API",
        //             "tradeSide": "open",
        //             "posMode": "hedge_mode",
        //             "orderSource": "normal",
        //             "cTime": "1700719887120",
        //             "uTime": "1700719887120"
        //         }
        //     }
        //
        const data = this.safeValue (response, 'data');
        const first = this.safeValue (data, 0, data);
        return this.parseOrder (first, market);
    }

    async fetchOpenOrders (symbol: Str = undefined, since: Int = undefined, limit: Int = undefined, params = {}): Promise<Order[]> {
        /**
         * @method
         * @name bitget#fetchOpenOrders
         * @description fetch all unfilled currently open orders
         * @see https://www.bitget.com/api-doc/spot/trade/Get-Unfilled-Orders
         * @see https://www.bitget.com/api-doc/spot/plan/Get-Current-Plan-Order
         * @see https://www.bitget.com/api-doc/contract/trade/Get-Orders-Pending
         * @see https://www.bitget.com/api-doc/contract/plan/get-orders-plan-pending
         * @see https://www.bitget.com/api-doc/margin/cross/trade/Get-Cross-Open-Orders
         * @see https://www.bitget.com/api-doc/margin/isolated/trade/Isolated-Open-Orders
         * @param {string} symbol unified market symbol
         * @param {int} [since] the earliest time in ms to fetch open orders for
         * @param {int} [limit] the maximum number of open order structures to retrieve
         * @param {object} [params] extra parameters specific to the exchange API endpoint
<<<<<<< HEAD
         * @param {int} [params.until] the latest time in ms to fetch orders for
         * @param {string} [params.planType] *contract stop only* 'normal_plan': average trigger order, 'track_plan': trailing stop order, default is 'normal_plan'
         * @param {boolean} [params.stop] set to true for fetching trigger orders
         * @param {boolean} [params.paginate] default false, when true will automatically paginate by calling this endpoint multiple times. See in the docs all the [available parameters](https://github.com/ccxt/ccxt/wiki/Manual#pagination-params)
=======
         * @param {string} [params.isPlan] *swap only* 'plan' for stop orders and 'profit_loss' for tp/sl orders, default is 'plan'
>>>>>>> 74e9f04b
         * @returns {Order[]} a list of [order structures]{@link https://docs.ccxt.com/#/?id=order-structure}
         */
        if (symbol === undefined) {
            throw new ArgumentsRequired (this.id + ' fetchOpenOrders() requires a symbol argument');
        }
        await this.loadMarkets ();
        const sandboxMode = this.safeValue (this.options, 'sandboxMode', false);
        let market = undefined;
        if (sandboxMode) {
            const sandboxSymbol = this.convertSymbolForSandbox (symbol);
            market = this.market (sandboxSymbol);
        } else {
            market = this.market (symbol);
        }
        let marginMode = undefined;
        [ marginMode, params ] = this.handleMarginModeAndParams ('fetchOpenOrders', params);
        let paginate = false;
        [ paginate, params ] = this.handleOptionAndParams (params, 'fetchOpenOrders', 'paginate');
        if (paginate) {
            let cursorReceived = undefined;
            if (market['spot']) {
                if (marginMode !== undefined) {
                    cursorReceived = 'minId';
                }
            } else {
                cursorReceived = 'endId';
            }
            return await this.fetchPaginatedCallCursor ('fetchOpenOrders', symbol, since, limit, params, cursorReceived, 'idLessThan') as Order[];
        }
        let request = {
            'symbol': market['id'],
        };
        let response = undefined;
        const stop = this.safeValue2 (params, 'stop', 'trigger');
        params = this.omit (params, [ 'stop', 'trigger' ]);
        [ request, params ] = this.handleUntilOption ('endTime', request, params);
        if (since !== undefined) {
            request['startTime'] = since;
        }
        if (limit !== undefined) {
            request['limit'] = limit;
        }
        if ((market['swap']) || (market['future']) || (marginMode !== undefined)) {
            const clientOrderId = this.safeString2 (params, 'clientOid', 'clientOrderId');
            params = this.omit (params, 'clientOrderId');
            if (clientOrderId !== undefined) {
                request['clientOid'] = clientOrderId;
            }
        }
        if (market['spot']) {
            if (marginMode !== undefined) {
                if (since === undefined) {
                    since = this.milliseconds () - 7776000000;
                    request['startTime'] = since;
                }
                if (marginMode === 'isolated') {
                    response = await this.privateMarginGetV2MarginIsolatedOpenOrders (this.extend (request, params));
                } else if (marginMode === 'cross') {
                    response = await this.privateMarginGetV2MarginCrossedOpenOrders (this.extend (request, params));
                }
            } else {
                if (stop) {
                    response = await this.privateSpotGetV2SpotTradeCurrentPlanOrder (this.extend (request, params));
                } else {
                    response = await this.privateSpotGetV2SpotTradeUnfilledOrders (this.extend (request, params));
                }
            }
        } else {
            let productType = undefined;
            [ productType, params ] = this.handleProductTypeAndParams (market, params);
            request['productType'] = productType;
            if (stop) {
                const planType = this.safeString (params, 'planType', 'normal_plan');
                request['planType'] = planType;
                response = await this.privateMixGetV2MixOrderOrdersPlanPending (this.extend (request, params));
            } else {
                response = await this.privateMixGetV2MixOrderOrdersPending (this.extend (request, params));
            }
        }
        //
        // spot
        //
        //     {
        //         "code": "00000",
        //         "msg": "success",
        //         "requestTime": 1700728123994,
        //         "data": [
        //             {
        //                 "userId": "7264631750",
        //                 "symbol": "BTCUSDT",
        //                 "orderId": "1111499608327360513",
        //                 "clientOid": "d0d4dad5-18d0-4869-a074-ec40bb47cba6",
        //                 "priceAvg": "25000.0000000000000000",
        //                 "size": "0.0002000000000000",
        //                 "orderType": "limit",
        //                 "side": "buy",
        //                 "status": "live",
        //                 "basePrice": "0",
        //                 "baseVolume": "0.0000000000000000",
        //                 "quoteVolume": "0.0000000000000000",
        //                 "enterPointSource": "WEB",
        //                 "orderSource": "normal",
        //                 "cTime": "1700728077966",
        //                 "uTime": "1700728077966"
        //             }
        //         ]
        //     }
        //
        // spot stop
        //
        //     {
        //         "code": "00000",
        //         "msg": "success",
        //         "requestTime": 1700729361609,
        //         "data": {
        //             "nextFlag": false,
        //             "idLessThan": "1111503385931620352",
        //             "orderList": [
        //                 {
        //                     "orderId": "1111503385931620352",
        //                     "clientOid": "1111503385910648832",
        //                     "symbol": "BTCUSDT",
        //                     "size": "0.0002",
        //                     "planType": "AMOUNT",
        //                     "executePrice": "25000",
        //                     "triggerPrice": "26000",
        //                     "status": "live",
        //                     "orderType": "limit",
        //                     "side": "buy",
        //                     "triggerType": "fill_price",
        //                     "enterPointSource": "API",
        //                     "cTime": "1700728978617",
        //                     "uTime": "1700728978617"
        //                 }
        //             ]
        //         }
        //     }
        //
        // spot margin
        //
        //     {
        //         "code": "00000",
        //         "msg": "success",
        //         "requestTime": 1700729887686,
        //         "data": {
        //             "orderList": [
        //                 {
        //                     "symbol": "BTCUSDT",
        //                     "orderType": "limit",
        //                     "enterPointSource": "WEB",
        //                     "orderId": "1111506377509580801",
        //                     "clientOid": "2043a3b59a60445f9d9f7365bf3e960c",
        //                     "loanType": "autoLoanAndRepay",
        //                     "price": "25000",
        //                     "side": "buy",
        //                     "status": "live",
        //                     "baseSize": "0.0002",
        //                     "quoteSize": "5",
        //                     "priceAvg": "0",
        //                     "size": "0",
        //                     "amount": "0",
        //                     "force": "gtc",
        //                     "cTime": "1700729691866",
        //                     "uTime": "1700729691866"
        //                 }
        //             ],
        //             "maxId": "1111506377509580801",
        //             "minId": "1111506377509580801"
        //         }
        //     }
        //
        // swap and future
        //
        //     {
        //         "code": "00000",
        //         "msg": "success",
        //         "requestTime": 1700725609065,
        //         "data": {
        //             "entrustedList": [
        //                 {
        //                     "symbol": "BTCUSDT",
        //                     "size": "0.002",
        //                     "orderId": "1111488897767604224",
        //                     "clientOid": "1111488897805352960",
        //                     "baseVolume": "0",
        //                     "fee": "0",
        //                     "price": "25000",
        //                     "priceAvg": "",
        //                     "status": "live",
        //                     "side": "buy",
        //                     "force": "gtc",
        //                     "totalProfits": "0",
        //                     "posSide": "long",
        //                     "marginCoin": "USDT",
        //                     "quoteVolume": "0",
        //                     "leverage": "20",
        //                     "marginMode": "crossed",
        //                     "enterPointSource": "web",
        //                     "tradeSide": "open",
        //                     "posMode": "hedge_mode",
        //                     "orderType": "limit",
        //                     "orderSource": "normal",
        //                     "presetStopSurplusPrice": "",
        //                     "presetStopLossPrice": "",
        //                     "reduceOnly": "NO",
        //                     "cTime": "1700725524378",
        //                     "uTime": "1700725524378"
        //                 }
        //             ],
        //             "endId": "1111488897767604224"
        //         }
        //     }
        //
        // swap and future stop
        //
        //     {
        //         "code": "00000",\
        //         "msg": "success",
        //         "requestTime": 1700726417495,
        //         "data": {
        //             "entrustedList": [
        //                 {
        //                     "planType": "normal_plan",
        //                     "symbol": "BTCUSDT",
        //                     "size": "0.001",
        //                     "orderId": "1111491399869075457",
        //                     "clientOid": "1111491399869075456",
        //                     "price": "27000",
        //                     "callbackRatio": "",
        //                     "triggerPrice": "24000",
        //                     "triggerType": "mark_price",
        //                     "planStatus": "live",
        //                     "side": "buy",
        //                     "posSide": "long",
        //                     "marginCoin": "USDT",
        //                     "marginMode": "crossed",
        //                     "enterPointSource": "API",
        //                     "tradeSide": "open",
        //                     "posMode": "hedge_mode",
        //                     "orderType": "limit",
        //                     "stopSurplusTriggerPrice": "",
        //                     "stopSurplusExecutePrice": "",
        //                     "stopSurplusTriggerType": "fill_price",
        //                     "stopLossTriggerPrice": "",
        //                     "stopLossExecutePrice": "",
        //                     "stopLossTriggerType": "fill_price",
        //                     "cTime": "1700726120917",
        //                     "uTime": "1700726120917"
        //                 }
        //             ],
        //             "endId": "1111491399869075457"
        //         }
        //     }
        //
        const data = this.safeValue (response, 'data');
        if (market['spot']) {
            if ((marginMode !== undefined) || stop) {
                const resultList = this.safeValue (data, 'orderList', []);
                return this.parseOrders (resultList, market, since, limit);
            }
        } else {
            const result = this.safeValue (data, 'entrustedList', []);
            return this.parseOrders (result, market, since, limit);
        }
        return this.parseOrders (data, market, since, limit);
    }

    async fetchClosedOrders (symbol: Str = undefined, since: Int = undefined, limit: Int = undefined, params = {}): Promise<Order[]> {
        /**
         * @method
         * @name bitget#fetchClosedOrders
         * @description fetches information on multiple closed orders made by the user
         * @see https://www.bitget.com/api-doc/spot/trade/Get-History-Orders
         * @see https://www.bitget.com/api-doc/spot/plan/Get-History-Plan-Order
         * @see https://www.bitget.com/api-doc/contract/trade/Get-Orders-History
         * @see https://www.bitget.com/api-doc/contract/plan/orders-plan-history
         * @see https://www.bitget.com/api-doc/margin/cross/trade/Get-Cross-Order-History
         * @see https://www.bitget.com/api-doc/margin/isolated/trade/Get-Isolated-Order-History
         * @param {string} symbol unified market symbol of the closed orders
         * @param {int} [since] timestamp in ms of the earliest order
         * @param {int} [limit] the max number of closed orders to return
         * @param {object} [params] extra parameters specific to the exchange API endpoint
         * @param {int} [params.until] the latest time in ms to fetch entries for
<<<<<<< HEAD
         * @param {boolean} [params.paginate] default false, when true will automatically paginate by calling this endpoint multiple times. See in the docs all the [available parameters](https://github.com/ccxt/ccxt/wiki/Manual#pagination-params)
=======
         * @param {string} [params.isPlan] *swap only* 'plan' for stop orders and 'profit_loss' for tp/sl orders, default is 'plan'
>>>>>>> 74e9f04b
         * @returns {Order[]} a list of [order structures]{@link https://docs.ccxt.com/#/?id=order-structure}
         */
        if (symbol === undefined) {
            throw new ArgumentsRequired (this.id + ' fetchClosedOrders() requires a symbol argument');
        }
        await this.loadMarkets ();
        const market = this.market (symbol);
        const response = await this.fetchCanceledAndClosedOrders (symbol, since, limit, params);
        const result = [];
        for (let i = 0; i < response.length; i++) {
            const entry = response[i];
            const status = this.parseOrderStatus (this.safeStringN (entry, [ 'state', 'status', 'planStatus' ]));
            if (status === 'closed') {
                result.push (entry);
            }
        }
        return this.parseOrders (result, market, since, limit);
    }

    async fetchCanceledOrders (symbol: Str = undefined, since: Int = undefined, limit: Int = undefined, params = {}) {
        /**
         * @method
         * @name bitget#fetchCanceledOrders
         * @description fetches information on multiple canceled orders made by the user
         * @see https://www.bitget.com/api-doc/spot/trade/Get-History-Orders
         * @see https://www.bitget.com/api-doc/spot/plan/Get-History-Plan-Order
         * @see https://www.bitget.com/api-doc/contract/trade/Get-Orders-History
         * @see https://www.bitget.com/api-doc/contract/plan/orders-plan-history
         * @see https://www.bitget.com/api-doc/margin/cross/trade/Get-Cross-Order-History
         * @see https://www.bitget.com/api-doc/margin/isolated/trade/Get-Isolated-Order-History
         * @param {string} symbol unified market symbol of the canceled orders
         * @param {int} [since] timestamp in ms of the earliest order
         * @param {int} [limit] the max number of canceled orders to return
         * @param {object} [params] extra parameters specific to the exchange API endpoint
         * @param {int} [params.until] the latest time in ms to fetch entries for
<<<<<<< HEAD
         * @param {boolean} [params.paginate] default false, when true will automatically paginate by calling this endpoint multiple times. See in the docs all the [available parameters](https://github.com/ccxt/ccxt/wiki/Manual#pagination-params)
=======
         * @param {string} [params.isPlan] *swap only* 'plan' for stop orders and 'profit_loss' for tp/sl orders, default is 'plan'
>>>>>>> 74e9f04b
         * @returns {object} a list of [order structures]{@link https://docs.ccxt.com/#/?id=order-structure}
         */
        if (symbol === undefined) {
            throw new ArgumentsRequired (this.id + ' fetchCanceledOrders() requires a symbol argument');
        }
        await this.loadMarkets ();
        const market = this.market (symbol);
        const response = await this.fetchCanceledAndClosedOrders (symbol, since, limit, params);
        const result = [];
        for (let i = 0; i < response.length; i++) {
            const entry = response[i];
            const status = this.parseOrderStatus (this.safeStringN (entry, [ 'state', 'status', 'planStatus' ]));
            if (status === 'canceled') {
                result.push (entry);
            }
        }
        return this.parseOrders (result, market, since, limit);
    }

    async fetchCanceledAndClosedOrders (symbol: Str = undefined, since: Int = undefined, limit: Int = undefined, params = {}) {
        await this.loadMarkets ();
        const sandboxMode = this.safeValue (this.options, 'sandboxMode', false);
        let market = undefined;
        if (sandboxMode) {
            const sandboxSymbol = this.convertSymbolForSandbox (symbol);
            market = this.market (sandboxSymbol);
        } else {
            market = this.market (symbol);
        }
        let marginMode = undefined;
        [ marginMode, params ] = this.handleMarginModeAndParams ('fetchCanceledAndClosedOrders', params);
        let paginate = false;
        [ paginate, params ] = this.handleOptionAndParams (params, 'fetchCanceledAndClosedOrders', 'paginate');
        if (paginate) {
            let cursorReceived = undefined;
            if (market['spot']) {
                if (marginMode !== undefined) {
                    cursorReceived = 'minId';
                }
            } else {
                cursorReceived = 'endId';
            }
            return await this.fetchPaginatedCallCursor ('fetchCanceledAndClosedOrders', symbol, since, limit, params, cursorReceived, 'idLessThan') as Order[];
        }
        let request = {
            'symbol': market['id'],
        };
        let response = undefined;
        const stop = this.safeValue2 (params, 'stop', 'trigger');
        params = this.omit (params, [ 'stop', 'trigger' ]);
        [ request, params ] = this.handleUntilOption ('endTime', request, params);
        if (since !== undefined) {
            request['startTime'] = since;
        }
        if (limit !== undefined) {
            request['limit'] = limit;
        }
        if ((market['swap']) || (market['future']) || (marginMode !== undefined)) {
            const clientOrderId = this.safeString2 (params, 'clientOid', 'clientOrderId');
            params = this.omit (params, 'clientOrderId');
            if (clientOrderId !== undefined) {
                request['clientOid'] = clientOrderId;
            }
        }
        const now = this.milliseconds ();
        if (market['spot']) {
            if (marginMode !== undefined) {
                if (since === undefined) {
                    since = now - 7776000000;
                    request['startTime'] = since;
                }
                if (marginMode === 'isolated') {
                    response = await this.privateMarginGetV2MarginIsolatedHistoryOrders (this.extend (request, params));
                } else if (marginMode === 'cross') {
                    response = await this.privateMarginGetV2MarginCrossedHistoryOrders (this.extend (request, params));
                }
            } else {
                if (stop) {
                    const endTime = this.safeIntegerN (params, [ 'endTime', 'until', 'till' ]);
                    params = this.omit (params, [ 'until', 'till' ]);
                    if (since === undefined) {
                        since = now - 7776000000;
                        request['startTime'] = since;
                    }
                    if (endTime === undefined) {
                        request['endTime'] = now;
                    }
                    response = await this.privateSpotGetV2SpotTradeHistoryPlanOrder (this.extend (request, params));
                } else {
                    response = await this.privateSpotGetV2SpotTradeHistoryOrders (this.extend (request, params));
                }
            }
        } else {
            let productType = undefined;
            [ productType, params ] = this.handleProductTypeAndParams (market, params);
            request['productType'] = productType;
            if (stop) {
                const planType = this.safeString (params, 'planType', 'normal_plan');
                request['planType'] = planType;
                response = await this.privateMixGetV2MixOrderOrdersPlanHistory (this.extend (request, params));
            } else {
                response = await this.privateMixGetV2MixOrderOrdersHistory (this.extend (request, params));
            }
        }
        //
        // spot
        //
        //     {
        //         "code": "00000",
        //         "msg": "success",
        //         "requestTime": 1700791085380,
        //         "data": [
        //             {
        //                 "userId": "7264631750",
        //                 "symbol": "BTCUSDT",
        //                 "orderId": "1111499608327360513",
        //                 "clientOid": "d0d4dad5-18d0-4869-a074-ec40bb47cba6",
        //                 "price": "25000.0000000000000000",
        //                 "size": "0.0002000000000000",
        //                 "orderType": "limit",
        //                 "side": "buy",
        //                 "status": "cancelled",
        //                 "priceAvg": "0",
        //                 "baseVolume": "0.0000000000000000",
        //                 "quoteVolume": "0.0000000000000000",
        //                 "enterPointSource": "WEB",
        //                 "feeDetail": "",
        //                 "orderSource": "normal",
        //                 "cTime": "1700728077966",
        //                 "uTime": "1700728911471"
        //             },
        //         ]
        //     }
        //
        // spot stop
        //
        //     {
        //         "code": "00000",
        //         "msg": "success",
        //         "requestTime": 1700792099146,
        //         "data": {
        //             "nextFlag": false,
        //             "idLessThan": "1098757597417775104",
        //             "orderList": [
        //                 {
        //                     "orderId": "1111503385931620352",
        //                     "clientOid": "1111503385910648832",
        //                     "symbol": "BTCUSDT",
        //                     "size": "0.0002",
        //                     "planType": "AMOUNT",
        //                     "executePrice": "25000",
        //                     "triggerPrice": "26000",
        //                     "status": "cancelled",
        //                     "orderType": "limit",
        //                     "side": "buy",
        //                     "triggerType": "fill_price",
        //                     "enterPointSource": "API",
        //                     "cTime": "1700728978617",
        //                     "uTime": "1700729666868"
        //                 },
        //             ]
        //         }
        //     }
        //
        // spot margin
        //
        //     {
        //         "code": "00000",
        //         "msg": "success",
        //         "requestTime": 1700792381435,
        //         "data": {
        //             "orderList": [
        //                 {
        //                     "symbol": "BTCUSDT",
        //                     "orderType": "limit",
        //                     "enterPointSource": "WEB",
        //                     "orderId": "1111456274707001345",
        //                     "clientOid": "41e428dd305a4f668671b7f1ed00dc50",
        //                     "loanType": "autoLoanAndRepay",
        //                     "price": "27000",
        //                     "side": "buy",
        //                     "status": "cancelled",
        //                     "baseSize": "0.0002",
        //                     "quoteSize": "5.4",
        //                     "priceAvg": "0",
        //                     "size": "0",
        //                     "amount": "0",
        //                     "force": "gtc",
        //                     "cTime": "1700717746427",
        //                     "uTime": "1700717780636"
        //                 },
        //             ],
        //             "maxId": "1111456274707001345",
        //             "minId": "1098396464990269440"
        //         }
        //     }
        //
        // swap and future
        //
        //     {
        //         "code": "00000",
        //         "msg": "success",
        //         "requestTime": 1700792674673,
        //         "data": {
        //             "entrustedList": [
        //                 {
        //                     "symbol": "BTCUSDT",
        //                     "size": "0.002",
        //                     "orderId": "1111498800817143808",
        //                     "clientOid": "1111498800850698240",
        //                     "baseVolume": "0",
        //                     "fee": "0",
        //                     "price": "25000",
        //                     "priceAvg": "",
        //                     "status": "canceled",
        //                     "side": "buy",
        //                     "force": "gtc",
        //                     "totalProfits": "0",
        //                     "posSide": "long",
        //                     "marginCoin": "USDT",
        //                     "quoteVolume": "0",
        //                     "leverage": "20",
        //                     "marginMode": "crossed",
        //                     "enterPointSource": "web",
        //                     "tradeSide": "open",
        //                     "posMode": "hedge_mode",
        //                     "orderType": "limit",
        //                     "orderSource": "normal",
        //                     "presetStopSurplusPrice": "",
        //                     "presetStopLossPrice": "",
        //                     "reduceOnly": "NO",
        //                     "cTime": "1700727885449",
        //                     "uTime": "1700727944563"
        //                 },
        //             ],
        //             "endId": "1098397008323575809"
        //         }
        //     }
        //
        // swap and future stop
        //
        //     {
        //         "code": "00000",
        //         "msg": "success",
        //         "requestTime": 1700792938359,
        //         "data": {
        //             "entrustedList": [
        //                 {
        //                     "planType": "normal_plan",
        //                     "symbol": "BTCUSDT",
        //                     "size": "0.001",
        //                     "orderId": "1111491399869075457",
        //                     "clientOid": "1111491399869075456",
        //                     "planStatus": "cancelled",
        //                     "price": "27000",
        //                     "feeDetail": null,
        //                     "baseVolume": "0",
        //                     "callbackRatio": "",
        //                     "triggerPrice": "24000",
        //                     "triggerType": "mark_price",
        //                     "side": "buy",
        //                     "posSide": "long",
        //                     "marginCoin": "USDT",
        //                     "marginMode": "crossed",
        //                     "enterPointSource": "API",
        //                     "tradeSide": "open",
        //                     "posMode": "hedge_mode",
        //                     "orderType": "limit",
        //                     "stopSurplusTriggerPrice": "",
        //                     "stopSurplusExecutePrice": "",
        //                     "stopSurplusTriggerType": "fill_price",
        //                     "stopLossTriggerPrice": "",
        //                     "stopLossExecutePrice": "",
        //                     "stopLossTriggerType": "fill_price",
        //                     "cTime": "1700726120917",
        //                     "uTime": "1700727879652"
        //                 },
        //             ],
        //             "endId": "1098760007867502593"
        //         }
        //     }
        //
        const data = this.safeValue (response, 'data', {});
        if (market['spot']) {
            if ((marginMode !== undefined) || stop) {
                return this.safeValue (data, 'orderList', []);
            }
        } else {
            return this.safeValue (data, 'entrustedList', []);
        }
        if (typeof response === 'string') {
            response = JSON.parse (response);
        }
        return this.safeValue (response, 'data', []);
    }

    async fetchLedger (code: Str = undefined, since: Int = undefined, limit: Int = undefined, params = {}) {
        /**
         * @method
         * @name bitget#fetchLedger
         * @see https://www.bitget.com/api-doc/spot/account/Get-Account-Bills
         * @see https://www.bitget.com/api-doc/contract/account/Get-Account-Bill
         * @description fetch the history of changes, actions done by the user or operations that altered balance of the user
         * @param {string} code unified currency code, default is undefined
         * @param {int} [since] timestamp in ms of the earliest ledger entry, default is undefined
         * @param {int} [limit] max number of ledger entrys to return, default is undefined
         * @param {object} [params] extra parameters specific to the exchange API endpoint
         * @param {int} [params.until] end time in ms
         * @param {string} [params.symbol] *contract only* unified market symbol
         * @param {string} [params.productType] *contract only* 'USDT-FUTURES', 'USDC-FUTURES', 'COIN-FUTURES', 'SUSDT-FUTURES', 'SUSDC-FUTURES' or 'SCOIN-FUTURES'
         * @param {boolean} [params.paginate] default false, when true will automatically paginate by calling this endpoint multiple times. See in the docs all the [available parameters](https://github.com/ccxt/ccxt/wiki/Manual#pagination-params)
         * @returns {object} a [ledger structure]{@link https://docs.ccxt.com/#/?id=ledger-structure}
         */
        await this.loadMarkets ();
        const symbol = this.safeString (params, 'symbol');
        params = this.omit (params, 'symbol');
        let market = undefined;
        if (symbol !== undefined) {
            const sandboxMode = this.safeValue (this.options, 'sandboxMode', false);
            if (sandboxMode) {
                const sandboxSymbol = this.convertSymbolForSandbox (symbol);
                market = this.market (sandboxSymbol);
            } else {
                market = this.market (symbol);
            }
        }
        let marketType = undefined;
        [ marketType, params ] = this.handleMarketTypeAndParams ('fetchLedger', market, params);
        let paginate = false;
        [ paginate, params ] = this.handleOptionAndParams (params, 'fetchLedger', 'paginate');
        if (paginate) {
            let cursorReceived = undefined;
            if (marketType !== 'spot') {
                cursorReceived = 'endId';
            }
            return await this.fetchPaginatedCallCursor ('fetchLedger', symbol, since, limit, params, cursorReceived, 'idLessThan');
        }
        let currency = undefined;
        let request = {};
        if (code !== undefined) {
            currency = this.currency (code);
            request['coin'] = currency['code'];
        }
        [ request, params ] = this.handleUntilOption ('endTime', request, params);
        if (since !== undefined) {
            request['startTime'] = since;
        }
        if (limit !== undefined) {
            request['limit'] = limit;
        }
        let response = undefined;
        if (marketType === 'spot') {
            response = await this.privateSpotGetV2SpotAccountBills (this.extend (request, params));
        } else {
            if (symbol !== undefined) {
                request['symbol'] = market['id'];
            }
            let productType = undefined;
            [ productType, params ] = this.handleProductTypeAndParams (market, params);
            request['productType'] = productType;
            response = await this.privateMixGetV2MixAccountBill (this.extend (request, params));
        }
        //
        // spot
        //
        //     {
        //         "code": "00000",
        //         "msg": "success",
        //         "requestTime": 1700795836415,
        //         "data": [
        //             {
        //                 "billId": "1111506298997215233",
        //                 "coin": "USDT",
        //                 "groupType": "transfer",
        //                 "businessType": "transfer_out",
        //                 "size": "-11.64958799",
        //                 "balance": "0.00000000",
        //                 "fees": "0.00000000",
        //                 "cTime": "1700729673028"
        //             },
        //         ]
        //     }
        //
        // swap and future
        //
        //     {
        //         "code": "00000",
        //         "msg": "success",
        //         "requestTime": 1700795977890,
        //         "data": {
        //             "bills": [
        //                 {
        //                     "billId": "1111499428100472833",
        //                     "symbol": "",
        //                     "amount": "-11.64958799",
        //                     "fee": "0",
        //                     "feeByCoupon": "",
        //                     "businessType": "trans_to_exchange",
        //                     "coin": "USDT",
        //                     "cTime": "1700728034996"
        //                 },
        //             ],
        //             "endId": "1098396773329305606"
        //         }
        //     }
        //
        const data = this.safeValue (response, 'data');
        if ((marketType === 'swap') || (marketType === 'future')) {
            const bills = this.safeValue (data, 'bills', []);
            return this.parseLedger (bills, currency, since, limit);
        }
        return this.parseLedger (data, currency, since, limit);
    }

    parseLedgerEntry (item, currency: Currency = undefined) {
        //
        // spot
        //
        //     {
        //         "billId": "1111506298997215233",
        //         "coin": "USDT",
        //         "groupType": "transfer",
        //         "businessType": "transfer_out",
        //         "size": "-11.64958799",
        //         "balance": "0.00000000",
        //         "fees": "0.00000000",
        //         "cTime": "1700729673028"
        //     }
        //
        // swap and future
        //
        //     {
        //         "billId": "1111499428100472833",
        //         "symbol": "",
        //         "amount": "-11.64958799",
        //         "fee": "0",
        //         "feeByCoupon": "",
        //         "businessType": "trans_to_exchange",
        //         "coin": "USDT",
        //         "cTime": "1700728034996"
        //     }
        //
        const currencyId = this.safeString (item, 'coin');
        const code = this.safeCurrencyCode (currencyId, currency);
        const timestamp = this.safeInteger (item, 'cTime');
        const after = this.safeNumber (item, 'balance');
        const fee = this.safeNumber2 (item, 'fees', 'fee');
        const amountRaw = this.safeString2 (item, 'size', 'amount');
        const amount = this.parseNumber (Precise.stringAbs (amountRaw));
        let direction = 'in';
        if (amountRaw.indexOf ('-') >= 0) {
            direction = 'out';
        }
        return {
            'info': item,
            'id': this.safeString (item, 'billId'),
            'timestamp': timestamp,
            'datetime': this.iso8601 (timestamp),
            'direction': direction,
            'account': undefined,
            'referenceId': undefined,
            'referenceAccount': undefined,
            'type': this.parseLedgerType (this.safeString (item, 'businessType')),
            'currency': code,
            'amount': amount,
            'before': undefined,
            'after': after,
            'status': undefined,
            'fee': fee,
        };
    }

    parseLedgerType (type) {
        const types = {
            'trans_to_cross': 'transfer',
            'trans_from_cross': 'transfer',
            'trans_to_exchange': 'transfer',
            'trans_from_exchange': 'transfer',
            'trans_to_isolated': 'transfer',
            'trans_from_isolated': 'transfer',
            'trans_to_contract': 'transfer',
            'trans_from_contract': 'transfer',
            'trans_to_otc': 'transfer',
            'trans_from_otc': 'transfer',
            'open_long': 'trade',
            'close_long': 'trade',
            'open_short': 'trade',
            'close_short': 'trade',
            'force_close_long': 'trade',
            'force_close_short': 'trade',
            'burst_long_loss_query': 'trade',
            'burst_short_loss_query': 'trade',
            'force_buy': 'trade',
            'force_sell': 'trade',
            'burst_buy': 'trade',
            'burst_sell': 'trade',
            'delivery_long': 'settlement',
            'delivery_short': 'settlement',
            'contract_settle_fee': 'fee',
            'append_margin': 'transaction',
            'adjust_down_lever_append_margin': 'transaction',
            'reduce_margin': 'transaction',
            'auto_append_margin': 'transaction',
            'cash_gift_issue': 'cashback',
            'cash_gift_recycle': 'cashback',
            'bonus_issue': 'rebate',
            'bonus_recycle': 'rebate',
            'bonus_expired': 'rebate',
            'transfer_in': 'transfer',
            'transfer_out': 'transfer',
            'deposit': 'deposit',
            'withdraw': 'withdrawal',
            'buy': 'trade',
            'sell': 'trade',
        };
        return this.safeString (types, type, type);
    }

    async fetchMyTrades (symbol: Str = undefined, since: Int = undefined, limit: Int = undefined, params = {}): Promise<Trade[]> {
        /**
         * @method
         * @name bitget#fetchMyTrades
         * @description fetch all trades made by the user
         * @see https://www.bitget.com/api-doc/spot/trade/Get-Fills
         * @see https://www.bitget.com/api-doc/contract/trade/Get-Order-Fills
         * @see https://www.bitget.com/api-doc/margin/cross/trade/Get-Cross-Order-Fills
         * @see https://www.bitget.com/api-doc/margin/isolated/trade/Get-Isolated-Transaction-Details
         * @param {string} symbol unified market symbol
         * @param {int} [since] the earliest time in ms to fetch trades for
         * @param {int} [limit] the maximum number of trades structures to retrieve
         * @param {object} [params] extra parameters specific to the exchange API endpoint
         * @param {int} [params.until] the latest time in ms to fetch trades for
         * @param {boolean} [params.paginate] default false, when true will automatically paginate by calling this endpoint multiple times. See in the docs all the [available parameters](https://github.com/ccxt/ccxt/wiki/Manual#pagination-params)
         * @returns {Trade[]} a list of [trade structures]{@link https://docs.ccxt.com/#/?id=trade-structure}
         */
        if (symbol === undefined) {
            throw new ArgumentsRequired (this.id + ' fetchMyTrades() requires a symbol argument');
        }
        await this.loadMarkets ();
        const sandboxMode = this.safeValue (this.options, 'sandboxMode', false);
        let market = undefined;
        if (sandboxMode) {
            const sandboxSymbol = this.convertSymbolForSandbox (symbol);
            market = this.market (sandboxSymbol);
        } else {
            market = this.market (symbol);
        }
        let marginMode = undefined;
        [ marginMode, params ] = this.handleMarginModeAndParams ('fetchMyTrades', params);
        let paginate = false;
        [ paginate, params ] = this.handleOptionAndParams (params, 'fetchMyTrades', 'paginate');
        if (paginate) {
            let cursorReceived = undefined;
            if (market['spot']) {
                if (marginMode !== undefined) {
                    cursorReceived = 'minId';
                }
            } else {
                cursorReceived = 'endId';
            }
            return await this.fetchPaginatedCallCursor ('fetchMyTrades', symbol, since, limit, params, cursorReceived, 'idLessThan') as Trade[];
        }
        let response = undefined;
        let request = {
            'symbol': market['id'],
        };
        [ request, params ] = this.handleUntilOption ('endTime', request, params);
        if (since !== undefined) {
            request['startTime'] = since;
        }
        if (limit !== undefined) {
            request['limit'] = limit;
        }
        if (market['spot']) {
            if (marginMode !== undefined) {
                if (since === undefined) {
                    request['startTime'] = this.milliseconds () - 7776000000;
                }
                if (marginMode === 'isolated') {
                    response = await this.privateMarginGetV2MarginIsolatedFills (this.extend (request, params));
                } else if (marginMode === 'cross') {
                    response = await this.privateMarginGetV2MarginCrossedFills (this.extend (request, params));
                }
            } else {
                response = await this.privateSpotGetV2SpotTradeFills (this.extend (request, params));
            }
        } else {
            let productType = undefined;
            [ productType, params ] = this.handleProductTypeAndParams (market, params);
            request['productType'] = productType;
            response = await this.privateMixGetV2MixOrderFills (this.extend (request, params));
        }
        //
        // spot
        //
        //     {
        //         "code": "00000",
        //         "msg": "success",
        //         "requestTime": 1700802995406,
        //         "data": [
        //             {
        //                 "userId": "7264631750",
        //                 "symbol": "BTCUSDT",
        //                 "orderId": "1098394344925597696",
        //                 "tradeId": "1098394344974925824",
        //                 "orderType": "market",
        //                 "side": "sell",
        //                 "priceAvg": "28467.68",
        //                 "size": "0.0002",
        //                 "amount": "5.693536",
        //                 "feeDetail": {
        //                     "deduction": "no",
        //                     "feeCoin": "USDT",
        //                     "totalDeductionFee": "",
        //                     "totalFee": "-0.005693536"
        //                 },
        //                 "tradeScope": "taker",
        //                 "cTime": "1697603539699",
        //                 "uTime": "1697603539754"
        //             }
        //         ]
        //     }
        //
        // spot margin
        //
        //     {
        //         "code": "00000",
        //         "msg": "success",
        //         "requestTime": 1700803176399,
        //         "data": {
        //             "fills": [
        //                 {
        //                     "orderId": "1099353730455318528",
        //                     "tradeId": "1099353730627092481",
        //                     "orderType": "market",
        //                     "side": "sell",
        //                     "priceAvg": "29543.7",
        //                     "size": "0.0001",
        //                     "amount": "2.95437",
        //                     "tradeScope": "taker",
        //                     "feeDetail": {
        //                         "deduction": "no",
        //                         "feeCoin": "USDT",
        //                         "totalDeductionFee": "0",
        //                         "totalFee": "-0.00295437"
        //                     },
        //                     "cTime": "1697832275063",
        //                     "uTime": "1697832275150"
        //                 },
        //             ],
        //             "minId": "1099353591699161118",
        //             "maxId": "1099353730627092481"
        //         }
        //     }
        //
        // swap and future
        //
        //     {
        //         "code": "00000",
        //         "msg": "success",
        //         "requestTime": 1700803357487,
        //         "data": {
        //             "fillList": [
        //                 {
        //                     "tradeId": "1111468664328269825",
        //                     "symbol": "BTCUSDT",
        //                     "orderId": "1111468664264753162",
        //                     "price": "37271.4",
        //                     "baseVolume": "0.001",
        //                     "feeDetail": [
        //                         {
        //                             "deduction": "no",
        //                             "feeCoin": "USDT",
        //                             "totalDeductionFee": null,
        //                             "totalFee": "-0.02236284"
        //                         }
        //                     ],
        //                     "side": "buy",
        //                     "quoteVolume": "37.2714",
        //                     "profit": "-0.0007",
        //                     "enterPointSource": "web",
        //                     "tradeSide": "close",
        //                     "posMode": "hedge_mode",
        //                     "tradeScope": "taker",
        //                     "cTime": "1700720700342"
        //                 },
        //             ],
        //             "endId": "1099351587643699201"
        //         }
        //     }
        //
        const data = this.safeValue (response, 'data');
        if ((market['swap']) || (market['future'])) {
            const fillList = this.safeValue (data, 'fillList', []);
            return this.parseTrades (fillList, market, since, limit);
        } else if (marginMode !== undefined) {
            const fills = this.safeValue (data, 'fills', []);
            return this.parseTrades (fills, market, since, limit);
        }
        return this.parseTrades (data, market, since, limit);
    }

    async fetchPosition (symbol: string, params = {}) {
        /**
         * @method
         * @name bitget#fetchPosition
         * @description fetch data on a single open contract trade position
         * @see https://www.bitget.com/api-doc/contract/position/get-single-position
         * @param {string} symbol unified market symbol of the market the position is held in
         * @param {object} [params] extra parameters specific to the exchange API endpoint
         * @returns {object} a [position structure]{@link https://docs.ccxt.com/#/?id=position-structure}
         */
        await this.loadMarkets ();
        const sandboxMode = this.safeValue (this.options, 'sandboxMode', false);
        let market = undefined;
        if (sandboxMode) {
            const sandboxSymbol = this.convertSymbolForSandbox (symbol);
            market = this.market (sandboxSymbol);
        } else {
            market = this.market (symbol);
        }
        let productType = undefined;
        [ productType, params ] = this.handleProductTypeAndParams (market, params);
        const request = {
            'symbol': market['id'],
            'marginCoin': market['settleId'],
            'productType': productType,
        };
        const response = await this.privateMixGetV2MixPositionSinglePosition (this.extend (request, params));
        //
        //     {
        //         "code": "00000",
        //         "msg": "success",
        //         "requestTime": 1700807531673,
        //         "data": [
        //             {
        //                 "marginCoin": "USDT",
        //                 "symbol": "BTCUSDT",
        //                 "holdSide": "long",
        //                 "openDelegateSize": "0",
        //                 "marginSize": "3.73555",
        //                 "available": "0.002",
        //                 "locked": "0",
        //                 "total": "0.002",
        //                 "leverage": "20",
        //                 "achievedProfits": "0",
        //                 "openPriceAvg": "37355.5",
        //                 "marginMode": "crossed",
        //                 "posMode": "hedge_mode",
        //                 "unrealizedPL": "0.007",
        //                 "liquidationPrice": "31724.970702417",
        //                 "keepMarginRate": "0.004",
        //                 "markPrice": "37359",
        //                 "marginRatio": "0.029599540355",
        //                 "cTime": "1700807507275"
        //             }
        //         ]
        //     }
        //
        const data = this.safeValue (response, 'data', []);
        const first = this.safeValue (data, 0, {});
        return this.parsePosition (first, market);
    }

    async fetchPositions (symbols: Strings = undefined, params = {}): Promise<Position[]> {
        /**
         * @method
         * @name bitget#fetchPositions
         * @description fetch all open positions
         * @see https://www.bitget.com/api-doc/contract/position/get-all-position
         * @see https://www.bitget.com/api-doc/contract/position/Get-History-Position
         * @param {string[]|undefined} symbols list of unified market symbols
         * @param {object} [params] extra parameters specific to the exchange API endpoint
         * @param {string} [params.productType] 'USDT-FUTURES', 'USDC-FUTURES', 'COIN-FUTURES', 'SUSDT-FUTURES', 'SUSDC-FUTURES' or 'SCOIN-FUTURES'
         * @param {boolean} [params.paginate] default false, when true will automatically paginate by calling this endpoint multiple times. See in the docs all the [available parameters](https://github.com/ccxt/ccxt/wiki/Manual#pagination-params)
         * @returns {object[]} a list of [position structure]{@link https://docs.ccxt.com/#/?id=position-structure}
         */
        await this.loadMarkets ();
        let paginate = false;
        [ paginate, params ] = this.handleOptionAndParams (params, 'fetchPositions', 'paginate');
        if (paginate) {
            return await this.fetchPaginatedCallCursor ('fetchPositions', undefined, undefined, undefined, params, 'endId', 'idLessThan') as Position[];
        }
        const fetchPositionsOptions = this.safeValue (this.options, 'fetchPositions', {});
        const method = this.safeString (fetchPositionsOptions, 'method', 'privateMixGetV2MixPositionAllPosition');
        let market = undefined;
        if (symbols !== undefined) {
            const first = this.safeString (symbols, 0);
            const sandboxMode = this.safeValue (this.options, 'sandboxMode', false);
            if (sandboxMode) {
                const sandboxSymbol = this.convertSymbolForSandbox (first);
                market = this.market (sandboxSymbol);
            } else {
                market = this.market (first);
            }
        }
        let productType = undefined;
        [ productType, params ] = this.handleProductTypeAndParams (market, params);
        const request = {
            'productType': productType,
        };
        let response = undefined;
        let isHistory = false;
        if (method === 'privateMixGetV2MixPositionAllPosition') {
            if (symbols === undefined) {
                throw new ArgumentsRequired (this.id + ' fetchPositions() requires a symbols argument');
            }
            request['marginCoin'] = market['settleId'];
            response = await this.privateMixGetV2MixPositionAllPosition (this.extend (request, params));
        } else {
            isHistory = true;
            if (market !== undefined) {
                request['symbol'] = market['id'];
            }
            response = await this.privateMixGetV2MixPositionHistoryPosition (this.extend (request, params));
        }
        //
        // privateMixGetV2MixPositionAllPosition
        //
        //     {
        //         "code": "00000",
        //         "msg": "success",
        //         "requestTime": 1700807810221,
        //         "data": [
        //             {
        //                 "marginCoin": "USDT",
        //                 "symbol": "BTCUSDT",
        //                 "holdSide": "long",
        //                 "openDelegateSize": "0",
        //                 "marginSize": "3.73555",
        //                 "available": "0.002",
        //                 "locked": "0",
        //                 "total": "0.002",
        //                 "leverage": "20",
        //                 "achievedProfits": "0",
        //                 "openPriceAvg": "37355.5",
        //                 "marginMode": "crossed",
        //                 "posMode": "hedge_mode",
        //                 "unrealizedPL": "0.03",
        //                 "liquidationPrice": "31725.023602417",
        //                 "keepMarginRate": "0.004",
        //                 "markPrice": "37370.5",
        //                 "marginRatio": "0.029550120396",
        //                 "cTime": "1700807507275"
        //             }
        //         ]
        //     }
        //
        // privateMixGetV2MixPositionHistoryPosition
        //
        //     {
        //         "code": "00000",
        //         "msg": "success",
        //         "requestTime": 1700808051002,
        //         "data": {
        //             "list": [
        //                 {
        //                     "symbol": "BTCUSDT",
        //                     "marginCoin": "USDT",
        //                     "holdSide": "long",
        //                     "openAvgPrice": "37272.1",
        //                     "closeAvgPrice": "37271.4",
        //                     "marginMode": "crossed",
        //                     "openTotalPos": "0.001",
        //                     "closeTotalPos": "0.001",
        //                     "pnl": "-0.0007",
        //                     "netProfit": "-0.0454261",
        //                     "totalFunding": "0",
        //                     "openFee": "-0.02236326",
        //                     "closeFee": "-0.02236284",
        //                     "utime": "1700720700400",
        //                     "ctime": "1700720651684"
        //                 },
        //             ],
        //             "endId": "1099351653866962944"
        //         }
        //     }
        //
        let position = [];
        if (!isHistory) {
            position = this.safeValue (response, 'data', []);
        } else {
            const data = this.safeValue (response, 'data', {});
            position = this.safeValue (data, 'list', []);
        }
        const result = [];
        for (let i = 0; i < position.length; i++) {
            result.push (this.parsePosition (position[i], market));
        }
        symbols = this.marketSymbols (symbols);
        return this.filterByArrayPositions (result, 'symbol', symbols, false);
    }

    parsePosition (position, market: Market = undefined) {
        //
        // fetchPosition
        //
        //     {
        //         "marginCoin": "USDT",
        //         "symbol": "BTCUSDT",
        //         "holdSide": "long",
        //         "openDelegateSize": "0",
        //         "marginSize": "3.73555",
        //         "available": "0.002",
        //         "locked": "0",
        //         "total": "0.002",
        //         "leverage": "20",
        //         "achievedProfits": "0",
        //         "openPriceAvg": "37355.5",
        //         "marginMode": "crossed",
        //         "posMode": "hedge_mode",
        //         "unrealizedPL": "0.007",
        //         "liquidationPrice": "31724.970702417",
        //         "keepMarginRate": "0.004",
        //         "markPrice": "37359",
        //         "marginRatio": "0.029599540355",
        //         "cTime": "1700807507275"
        //     }
        //
        // fetchPositions: privateMixGetV2MixPositionAllPosition
        //
        //     {
        //         "marginCoin": "USDT",
        //         "symbol": "BTCUSDT",
        //         "holdSide": "long",
        //         "openDelegateSize": "0",
        //         "marginSize": "3.73555",
        //         "available": "0.002",
        //         "locked": "0",
        //         "total": "0.002",
        //         "leverage": "20",
        //         "achievedProfits": "0",
        //         "openPriceAvg": "37355.5",
        //         "marginMode": "crossed",
        //         "posMode": "hedge_mode",
        //         "unrealizedPL": "0.03",
        //         "liquidationPrice": "31725.023602417",
        //         "keepMarginRate": "0.004",
        //         "markPrice": "37370.5",
        //         "marginRatio": "0.029550120396",
        //         "cTime": "1700807507275"
        //     }
        //
        // fetchPositions: privateMixGetV2MixPositionHistoryPosition
        //
        //     {
        //         "symbol": "BTCUSDT",
        //         "marginCoin": "USDT",
        //         "holdSide": "long",
        //         "openAvgPrice": "37272.1",
        //         "closeAvgPrice": "37271.4",
        //         "marginMode": "crossed",
        //         "openTotalPos": "0.001",
        //         "closeTotalPos": "0.001",
        //         "pnl": "-0.0007",
        //         "netProfit": "-0.0454261",
        //         "totalFunding": "0",
        //         "openFee": "-0.02236326",
        //         "closeFee": "-0.02236284",
        //         "utime": "1700720700400",
        //         "ctime": "1700720651684"
        //     }
        //
        // closeAllPositions
        //
        //    {
        //        "symbol": "XRPUSDT_UMCBL",
        //        "orderId": "1111861847410757635",
        //        "clientOid": "1111861847410757637"
        //    }
        //
        const marketId = this.safeString (position, 'symbol');
        market = this.safeMarket (marketId, market, undefined, 'contract');
        const symbol = market['symbol'];
        const timestamp = this.safeInteger2 (position, 'cTime', 'ctime');
        let marginMode = this.safeString (position, 'marginMode');
        let collateral = undefined;
        let initialMargin = undefined;
        const unrealizedPnl = this.safeString (position, 'unrealizedPL');
        const rawCollateral = this.safeString (position, 'marginSize');
        if (marginMode === 'isolated') {
            collateral = Precise.stringAdd (rawCollateral, unrealizedPnl);
        } else if (marginMode === 'crossed') {
            marginMode = 'cross';
            initialMargin = rawCollateral;
        }
        const holdMode = this.safeString (position, 'posMode');
        let hedged = undefined;
        if (holdMode === 'hedge_mode') {
            hedged = true;
        } else if (holdMode === 'one_way_mode') {
            hedged = false;
        }
        const side = this.safeString (position, 'holdSide');
        const leverage = this.safeString (position, 'leverage');
        const contractSizeNumber = this.safeValue (market, 'contractSize');
        const contractSize = this.numberToString (contractSizeNumber);
        const baseAmount = this.safeString (position, 'total');
        const entryPrice = this.safeString2 (position, 'openPriceAvg', 'openAvgPrice');
        const maintenanceMarginPercentage = this.safeString (position, 'keepMarginRate');
        const openNotional = Precise.stringMul (entryPrice, baseAmount);
        if (initialMargin === undefined) {
            initialMargin = Precise.stringDiv (openNotional, leverage);
        }
        let contracts = this.parseNumber (Precise.stringDiv (baseAmount, contractSize));
        if (contracts === undefined) {
            contracts = this.safeNumber (position, 'closeTotalPos');
        }
        const markPrice = this.safeString (position, 'markPrice');
        const notional = Precise.stringMul (baseAmount, markPrice);
        const initialMarginPercentage = Precise.stringDiv (initialMargin, notional);
        let liquidationPrice = this.parseNumber (this.omitZero (this.safeString (position, 'liquidationPrice')));
        const calcTakerFeeRate = '0.0006';
        const calcTakerFeeMult = '0.9994';
        if ((liquidationPrice === undefined) && (marginMode === 'isolated') && Precise.stringGt (baseAmount, '0')) {
            let signedMargin = Precise.stringDiv (rawCollateral, baseAmount);
            let signedMmp = maintenanceMarginPercentage;
            if (side === 'short') {
                signedMargin = Precise.stringNeg (signedMargin);
                signedMmp = Precise.stringNeg (signedMmp);
            }
            let mmrMinusOne = Precise.stringSub ('1', signedMmp);
            let numerator = Precise.stringSub (entryPrice, signedMargin);
            if (side === 'long') {
                mmrMinusOne = Precise.stringMul (mmrMinusOne, calcTakerFeeMult);
            } else {
                numerator = Precise.stringMul (numerator, calcTakerFeeMult);
            }
            liquidationPrice = this.parseNumber (Precise.stringDiv (numerator, mmrMinusOne));
        }
        const feeToClose = Precise.stringMul (notional, calcTakerFeeRate);
        const maintenanceMargin = Precise.stringAdd (Precise.stringMul (maintenanceMarginPercentage, notional), feeToClose);
        const percentage = Precise.stringMul (Precise.stringDiv (unrealizedPnl, initialMargin, 4), '100');
        return this.safePosition ({
            'info': position,
            'id': undefined,
            'symbol': symbol,
            'notional': this.parseNumber (notional),
            'marginMode': marginMode,
            'liquidationPrice': liquidationPrice,
            'entryPrice': this.parseNumber (entryPrice),
            'unrealizedPnl': this.parseNumber (unrealizedPnl),
            'realizedPnl': this.safeNumber (position, 'pnl'),
            'percentage': this.parseNumber (percentage),
            'contracts': contracts,
            'contractSize': contractSizeNumber,
            'markPrice': this.parseNumber (markPrice),
            'lastPrice': this.safeNumber (position, 'closeAvgPrice'),
            'side': side,
            'hedged': hedged,
            'timestamp': timestamp,
            'datetime': this.iso8601 (timestamp),
            'lastUpdateTimestamp': this.safeInteger (position, 'utime'),
            'maintenanceMargin': this.parseNumber (maintenanceMargin),
            'maintenanceMarginPercentage': this.parseNumber (maintenanceMarginPercentage),
            'collateral': this.parseNumber (collateral),
            'initialMargin': this.parseNumber (initialMargin),
            'initialMarginPercentage': this.parseNumber (initialMarginPercentage),
            'leverage': this.parseNumber (leverage),
            'marginRatio': this.safeNumber (position, 'marginRatio'),
            'stopLossPrice': undefined,
            'takeProfitPrice': undefined,
        });
    }

    async fetchFundingRateHistory (symbol: Str = undefined, since: Int = undefined, limit: Int = undefined, params = {}) {
        /**
         * @method
         * @name bitget#fetchFundingRateHistory
         * @description fetches historical funding rate prices
         * @see https://www.bitget.com/api-doc/contract/market/Get-History-Funding-Rate
         * @param {string} symbol unified symbol of the market to fetch the funding rate history for
         * @param {int} [since] timestamp in ms of the earliest funding rate to fetch
         * @param {int} [limit] the maximum amount of funding rate structures to fetch
         * @param {object} [params] extra parameters specific to the exchange API endpoint
         * @param {boolean} [params.paginate] default false, when true will automatically paginate by calling this endpoint multiple times. See in the docs all the [availble parameters](https://github.com/ccxt/ccxt/wiki/Manual#pagination-params)
         * @returns {object[]} a list of [funding rate structures]{@link https://docs.ccxt.com/#/?id=funding-rate-history-structure}
         */
        if (symbol === undefined) {
            throw new ArgumentsRequired (this.id + ' fetchFundingRateHistory() requires a symbol argument');
        }
        await this.loadMarkets ();
        let paginate = false;
        [ paginate, params ] = this.handleOptionAndParams (params, 'fetchFundingRateHistory', 'paginate');
        if (paginate) {
            return await this.fetchPaginatedCallIncremental ('fetchFundingRateHistory', symbol, since, limit, params, 'pageNo', 100) as FundingRateHistory[];
        }
        const sandboxMode = this.safeValue (this.options, 'sandboxMode', false);
        let market = undefined;
        if (sandboxMode) {
            const sandboxSymbol = this.convertSymbolForSandbox (symbol);
            market = this.market (sandboxSymbol);
        } else {
            market = this.market (symbol);
        }
        let productType = undefined;
        [ productType, params ] = this.handleProductTypeAndParams (market, params);
        const request = {
            'symbol': market['id'],
            'productType': productType,
            // 'pageSize': limit, // default 20
            // 'pageNo': 1,
        };
        if (limit !== undefined) {
            request['pageSize'] = limit;
        }
        const response = await this.publicMixGetV2MixMarketHistoryFundRate (this.extend (request, params));
        //
        //     {
        //         "code": "00000",
        //         "msg": "success",
        //         "requestTime": 1652406728393,
        //         "data": [
        //             {
        //                 "symbol": "BTCUSDT",
        //                 "fundingRate": "-0.0003",
        //                 "fundingTime": "1652396400000"
        //             },
        //         ]
        //     }
        //
        const data = this.safeValue (response, 'data', []);
        const rates = [];
        for (let i = 0; i < data.length; i++) {
            const entry = data[i];
            const marketId = this.safeString (entry, 'symbol');
            const symbolInner = this.safeSymbol (marketId, market);
            const timestamp = this.safeInteger (entry, 'fundingTime');
            rates.push ({
                'info': entry,
                'symbol': symbolInner,
                'fundingRate': this.safeNumber (entry, 'fundingRate'),
                'timestamp': timestamp,
                'datetime': this.iso8601 (timestamp),
            });
        }
        const sorted = this.sortBy (rates, 'timestamp');
        return this.filterBySymbolSinceLimit (sorted, market['symbol'], since, limit) as FundingRateHistory[];
    }

    async fetchFundingRate (symbol: string, params = {}) {
        /**
         * @method
         * @name bitget#fetchFundingRate
         * @description fetch the current funding rate
         * @see https://www.bitget.com/api-doc/contract/market/Get-Current-Funding-Rate
         * @param {string} symbol unified market symbol
         * @param {object} [params] extra parameters specific to the exchange API endpoint
         * @returns {object} a [funding rate structure]{@link https://docs.ccxt.com/#/?id=funding-rate-structure}
         */
        await this.loadMarkets ();
        const sandboxMode = this.safeValue (this.options, 'sandboxMode', false);
        let market = undefined;
        if (sandboxMode) {
            const sandboxSymbol = this.convertSymbolForSandbox (symbol);
            market = this.market (sandboxSymbol);
        } else {
            market = this.market (symbol);
        }
        if (!market['swap']) {
            throw new BadSymbol (this.id + ' fetchFundingRate() supports swap contracts only');
        }
        let productType = undefined;
        [ productType, params ] = this.handleProductTypeAndParams (market, params);
        const request = {
            'symbol': market['id'],
            'productType': productType,
        };
        const response = await this.publicMixGetV2MixMarketCurrentFundRate (this.extend (request, params));
        //
        //     {
        //         "code": "00000",
        //         "msg": "success",
        //         "requestTime": 1700811542124,
        //         "data": [
        //             {
        //                 "symbol": "BTCUSDT",
        //                 "fundingRate": "0.000106"
        //             }
        //         ]
        //     }
        //
        const data = this.safeValue (response, 'data', []);
        return this.parseFundingRate (data[0], market);
    }

    parseFundingRate (contract, market: Market = undefined) {
        //
        //     {
        //         "symbol": "BTCUSDT",
        //         "fundingRate": "-0.000182"
        //     }
        //
        const marketId = this.safeString (contract, 'symbol');
        const symbol = this.safeSymbol (marketId, market, undefined, 'swap');
        return {
            'info': contract,
            'symbol': symbol,
            'markPrice': undefined,
            'indexPrice': undefined,
            'interestRate': undefined,
            'estimatedSettlePrice': undefined,
            'timestamp': undefined,
            'datetime': undefined,
            'fundingRate': this.safeNumber (contract, 'fundingRate'),
            'fundingTimestamp': undefined,
            'fundingDatetime': undefined,
            'nextFundingRate': undefined,
            'nextFundingTimestamp': undefined,
            'nextFundingDatetime': undefined,
            'previousFundingRate': undefined,
            'previousFundingTimestamp': undefined,
            'previousFundingDatetime': undefined,
        };
    }

    async fetchFundingHistory (symbol: Str = undefined, since: Int = undefined, limit: Int = undefined, params = {}): Promise<FundingHistory[]> {
        /**
         * @method
         * @name bitget#fetchFundingHistory
         * @description fetch the funding history
         * @see https://www.bitget.com/api-doc/contract/account/Get-Account-Bill
         * @param {string} symbol unified market symbol
         * @param {int} [since] the starting timestamp in milliseconds
         * @param {int} [limit] the number of entries to return
         * @param {object} [params] extra parameters specific to the exchange API endpoint
         * @param {int} [params.until] the latest time in ms to fetch funding history for
         * @param {boolean} [params.paginate] default false, when true will automatically paginate by calling this endpoint multiple times. See in the docs all the [available parameters](https://github.com/ccxt/ccxt/wiki/Manual#pagination-params)
         * @returns {object[]} a list of [funding history structures]{@link https://docs.ccxt.com/#/?id=funding-history-structure}
         */
        await this.loadMarkets ();
        if (symbol === undefined) {
            throw new ArgumentsRequired (this.id + ' fetchFundingHistory() requires a symbol argument');
        }
        let paginate = false;
        [ paginate, params ] = this.handleOptionAndParams (params, 'fetchFundingHistory', 'paginate');
        if (paginate) {
            return await this.fetchPaginatedCallCursor ('fetchFundingHistory', symbol, since, limit, params, 'endId', 'idLessThan') as FundingHistory[];
        }
        const sandboxMode = this.safeValue (this.options, 'sandboxMode', false);
        let market = undefined;
        if (sandboxMode) {
            const sandboxSymbol = this.convertSymbolForSandbox (symbol);
            market = this.market (sandboxSymbol);
        } else {
            market = this.market (symbol);
        }
        if (!market['swap']) {
            throw new BadSymbol (this.id + ' fetchFundingHistory() supports swap contracts only');
        }
        let productType = undefined;
        [ productType, params ] = this.handleProductTypeAndParams (market, params);
        let request = {
            'symbol': market['id'],
            'marginCoin': market['settleId'],
            'businessType': 'contract_settle_fee',
            'productType': productType,
        };
        [ request, params ] = this.handleUntilOption ('endTime', request, params);
        if (since !== undefined) {
            request['startTime'] = since;
        }
        if (limit !== undefined) {
            request['limit'] = limit;
        }
        const response = await this.privateMixGetV2MixAccountBill (this.extend (request, params));
        //
        //     {
        //         "code": "00000",
        //         "msg": "success",
        //         "requestTime": 1700795977890,
        //         "data": {
        //             "bills": [
        //                 {
        //                     "billId": "1111499428100472833",
        //                     "symbol": "BTCUSDT",
        //                     "amount": "-0.004992",
        //                     "fee": "0",
        //                     "feeByCoupon": "",
        //                     "businessType": "contract_settle_fee",
        //                     "coin": "USDT",
        //                     "cTime": "1700728034996"
        //                 },
        //             ],
        //             "endId": "1098396773329305606"
        //         }
        //     }
        //
        const data = this.safeValue (response, 'data', {});
        const result = this.safeValue (data, 'bills', []);
        return this.parseFundingHistories (result, market, since, limit);
    }

    parseFundingHistory (contract, market: Market = undefined) {
        //
        //     {
        //         "billId": "1111499428100472833",
        //         "symbol": "BTCUSDT",
        //         "amount": "-0.004992",
        //         "fee": "0",
        //         "feeByCoupon": "",
        //         "businessType": "contract_settle_fee",
        //         "coin": "USDT",
        //         "cTime": "1700728034996"
        //     }
        //
        const marketId = this.safeString (contract, 'symbol');
        const currencyId = this.safeString (contract, 'coin');
        const timestamp = this.safeInteger (contract, 'cTime');
        return {
            'info': contract,
            'symbol': this.safeSymbol (marketId, market, undefined, 'swap'),
            'timestamp': timestamp,
            'datetime': this.iso8601 (timestamp),
            'code': this.safeCurrencyCode (currencyId),
            'amount': this.safeNumber (contract, 'amount'),
            'id': this.safeString (contract, 'billId'),
        };
    }

    parseFundingHistories (contracts, market = undefined, since: Int = undefined, limit: Int = undefined): FundingHistory[] {
        const result = [];
        for (let i = 0; i < contracts.length; i++) {
            const contract = contracts[i];
            const business = this.safeString (contract, 'businessType');
            if (business !== 'contract_settle_fee') {
                continue;
            }
            result.push (this.parseFundingHistory (contract, market));
        }
        const sorted = this.sortBy (result, 'timestamp');
        return this.filterBySinceLimit (sorted, since, limit);
    }

    async modifyMarginHelper (symbol: string, amount, type, params = {}) {
        await this.loadMarkets ();
        const holdSide = this.safeString (params, 'holdSide');
        const sandboxMode = this.safeValue (this.options, 'sandboxMode', false);
        let market = undefined;
        if (sandboxMode) {
            const sandboxSymbol = this.convertSymbolForSandbox (symbol);
            market = this.market (sandboxSymbol);
        } else {
            market = this.market (symbol);
        }
        let productType = undefined;
        [ productType, params ] = this.handleProductTypeAndParams (market, params);
        const request = {
            'symbol': market['id'],
            'marginCoin': market['settleId'],
            'amount': this.amountToPrecision (symbol, amount), // positive value for adding margin, negative for reducing
            'holdSide': holdSide, // long or short
            'productType': productType,
        };
        params = this.omit (params, 'holdSide');
        const response = await this.privateMixPostV2MixAccountSetMargin (this.extend (request, params));
        //
        //     {
        //         "code": "00000",
        //         "msg": "success",
        //         "requestTime": 1700813444618,
        //         "data": ""
        //     }
        //
        return this.extend (this.parseMarginModification (response, market), {
            'amount': this.parseNumber (amount),
            'type': type,
        });
    }

    parseMarginModification (data, market: Market = undefined) {
        const errorCode = this.safeString (data, 'code');
        const status = (errorCode === '00000') ? 'ok' : 'failed';
        return {
            'info': data,
            'type': undefined,
            'amount': undefined,
            'code': market['settle'],
            'symbol': market['symbol'],
            'status': status,
        };
    }

    async reduceMargin (symbol: string, amount, params = {}) {
        /**
         * @method
         * @name bitget#reduceMargin
         * @description remove margin from a position
         * @see https://www.bitget.com/api-doc/contract/account/Change-Margin
         * @param {string} symbol unified market symbol
         * @param {float} amount the amount of margin to remove
         * @param {object} [params] extra parameters specific to the exchange API endpoint
         * @returns {object} a [margin structure]{@link https://docs.ccxt.com/#/?id=reduce-margin-structure}
         */
        if (amount > 0) {
            throw new BadRequest (this.id + ' reduceMargin() amount parameter must be a negative value');
        }
        const holdSide = this.safeString (params, 'holdSide');
        if (holdSide === undefined) {
            throw new ArgumentsRequired (this.id + ' reduceMargin() requires a holdSide parameter, either long or short');
        }
        return await this.modifyMarginHelper (symbol, amount, 'reduce', params);
    }

    async addMargin (symbol: string, amount, params = {}) {
        /**
         * @method
         * @name bitget#addMargin
         * @description add margin
         * @see https://www.bitget.com/api-doc/contract/account/Change-Margin
         * @param {string} symbol unified market symbol
         * @param {float} amount the amount of margin to add
         * @param {object} [params] extra parameters specific to the exchange API endpoint
         * @returns {object} a [margin structure]{@link https://docs.ccxt.com/#/?id=add-margin-structure}
         */
        const holdSide = this.safeString (params, 'holdSide');
        if (holdSide === undefined) {
            throw new ArgumentsRequired (this.id + ' addMargin() requires a holdSide parameter, either long or short');
        }
        return await this.modifyMarginHelper (symbol, amount, 'add', params);
    }

    async fetchLeverage (symbol: string, params = {}) {
        /**
         * @method
         * @name bitget#fetchLeverage
         * @description fetch the set leverage for a market
         * @see https://www.bitget.com/api-doc/contract/account/Get-Single-Account
         * @param {string} symbol unified market symbol
         * @param {object} [params] extra parameters specific to the exchange API endpoint
         * @returns {object} a [leverage structure]{@link https://docs.ccxt.com/#/?id=leverage-structure}
         */
        await this.loadMarkets ();
        const sandboxMode = this.safeValue (this.options, 'sandboxMode', false);
        let market = undefined;
        if (sandboxMode) {
            const sandboxSymbol = this.convertSymbolForSandbox (symbol);
            market = this.market (sandboxSymbol);
        } else {
            market = this.market (symbol);
        }
        let productType = undefined;
        [ productType, params ] = this.handleProductTypeAndParams (market, params);
        const request = {
            'symbol': market['id'],
            'marginCoin': market['settleId'],
            'productType': productType,
        };
        const response = await this.privateMixGetV2MixAccountAccount (this.extend (request, params));
        //
        //     {
        //         "code": "00000",
        //         "msg": "success",
        //         "requestTime": 1700625127294,
        //         "data": [
        //             {
        //                 "marginCoin": "USDT",
        //                 "locked": "0",
        //                 "available": "0",
        //                 "crossedMaxAvailable": "0",
        //                 "isolatedMaxAvailable": "0",
        //                 "maxTransferOut": "0",
        //                 "accountEquity": "0",
        //                 "usdtEquity": "0.000000005166",
        //                 "btcEquity": "0",
        //                 "crossedRiskRate": "0",
        //                 "unrealizedPL": "0",
        //                 "coupon": "0",
        //                 "crossedUnrealizedPL": null,
        //                 "isolatedUnrealizedPL": null
        //             }
        //         ]
        //     }
        //
        return response;
    }

    async setLeverage (leverage, symbol: Str = undefined, params = {}) {
        /**
         * @method
         * @name bitget#setLeverage
         * @description set the level of leverage for a market
         * @see https://www.bitget.com/api-doc/contract/account/Change-Leverage
         * @param {float} leverage the rate of leverage
         * @param {string} symbol unified market symbol
         * @param {object} [params] extra parameters specific to the exchange API endpoint
         * @param {string} [params.holdSide] *isolated only* position direction, 'long' or 'short'
         * @returns {object} response from the exchange
         */
        if (symbol === undefined) {
            throw new ArgumentsRequired (this.id + ' setLeverage() requires a symbol argument');
        }
        await this.loadMarkets ();
        const sandboxMode = this.safeValue (this.options, 'sandboxMode', false);
        let market = undefined;
        if (sandboxMode) {
            const sandboxSymbol = this.convertSymbolForSandbox (symbol);
            market = this.market (sandboxSymbol);
        } else {
            market = this.market (symbol);
        }
        let productType = undefined;
        [ productType, params ] = this.handleProductTypeAndParams (market, params);
        const request = {
            'symbol': market['id'],
            'marginCoin': market['settleId'],
            'leverage': leverage,
            'productType': productType,
            // 'holdSide': 'long',
        };
        const response = await this.privateMixPostV2MixAccountSetLeverage (this.extend (request, params));
        //
        //     {
        //         "code": "00000",
        //         "msg": "success",
        //         "requestTime": 1700864711517,
        //         "data": {
        //             "symbol": "BTCUSDT",
        //             "marginCoin": "USDT",
        //             "longLeverage": "25",
        //             "shortLeverage": "25",
        //             "crossMarginLeverage": "25",
        //             "marginMode": "crossed"
        //         }
        //     }
        //
        return response;
    }

    async setMarginMode (marginMode, symbol: Str = undefined, params = {}) {
        /**
         * @method
         * @name bitget#setMarginMode
         * @description set margin mode to 'cross' or 'isolated'
         * @see https://www.bitget.com/api-doc/contract/account/Change-Margin-Mode
         * @param {string} marginMode 'cross' or 'isolated'
         * @param {string} symbol unified market symbol
         * @param {object} [params] extra parameters specific to the exchange API endpoint
         * @returns {object} response from the exchange
         */
        if (symbol === undefined) {
            throw new ArgumentsRequired (this.id + ' setMarginMode() requires a symbol argument');
        }
        marginMode = marginMode.toLowerCase ();
        if (marginMode === 'cross') {
            marginMode = 'crossed';
        }
        if ((marginMode !== 'isolated') && (marginMode !== 'crossed')) {
            throw new ArgumentsRequired (this.id + ' setMarginMode() marginMode must be either isolated or crossed (cross)');
        }
        await this.loadMarkets ();
        const sandboxMode = this.safeValue (this.options, 'sandboxMode', false);
        let market = undefined;
        if (sandboxMode) {
            const sandboxSymbol = this.convertSymbolForSandbox (symbol);
            market = this.market (sandboxSymbol);
        } else {
            market = this.market (symbol);
        }
        let productType = undefined;
        [ productType, params ] = this.handleProductTypeAndParams (market, params);
        const request = {
            'symbol': market['id'],
            'marginCoin': market['settleId'],
            'marginMode': marginMode,
            'productType': productType,
        };
        const response = await this.privateMixPostV2MixAccountSetMarginMode (this.extend (request, params));
        //
        //     {
        //         "code": "00000",
        //         "msg": "success",
        //         "requestTime": 1700865205552,
        //         "data": {
        //             "symbol": "BTCUSDT",
        //             "marginCoin": "USDT",
        //             "longLeverage": "20",
        //             "shortLeverage": "3",
        //             "marginMode": "isolated"
        //         }
        //     }
        //
        return response;
    }

    async setPositionMode (hedged, symbol: Str = undefined, params = {}) {
        /**
         * @method
         * @name bitget#setPositionMode
         * @description set hedged to true or false for a market
         * @see https://www.bitget.com/api-doc/contract/account/Change-Hold-Mode
         * @param {bool} hedged set to true to use dualSidePosition
         * @param {string} symbol not used by bitget setPositionMode ()
         * @param {object} [params] extra parameters specific to the exchange API endpoint
         * @param {string} [params.productType] required if symbol is undefined: 'USDT-FUTURES', 'USDC-FUTURES', 'COIN-FUTURES', 'SUSDT-FUTURES', 'SUSDC-FUTURES' or 'SCOIN-FUTURES'
         * @returns {object} response from the exchange
         */
        await this.loadMarkets ();
        const posMode = hedged ? 'hedge_mode' : 'one_way_mode';
        let market = undefined;
        if (symbol !== undefined) {
            const sandboxMode = this.safeValue (this.options, 'sandboxMode', false);
            if (sandboxMode) {
                const sandboxSymbol = this.convertSymbolForSandbox (symbol);
                market = this.market (sandboxSymbol);
            } else {
                market = this.market (symbol);
            }
        }
        let productType = undefined;
        [ productType, params ] = this.handleProductTypeAndParams (market, params);
        const request = {
            'posMode': posMode,
            'productType': productType,
        };
        const response = await this.privateMixPostV2MixAccountSetPositionMode (this.extend (request, params));
        //
        //     {
        //         "code": "00000",
        //         "msg": "success",
        //         "requestTime": 1700865608009,
        //         "data": {
        //             "posMode": "hedge_mode"
        //         }
        //     }
        //
        return response;
    }

    async fetchOpenInterest (symbol: string, params = {}) {
        /**
         * @method
         * @name bitget#fetchOpenInterest
         * @description retrieves the open interest of a contract trading pair
         * @see https://www.bitget.com/api-doc/contract/market/Get-Open-Interest
         * @param {string} symbol unified CCXT market symbol
         * @param {object} [params] exchange specific parameters
         * @returns {object} an open interest structure{@link https://docs.ccxt.com/#/?id=open-interest-structure}
         */
        await this.loadMarkets ();
        const sandboxMode = this.safeValue (this.options, 'sandboxMode', false);
        let market = undefined;
        if (sandboxMode) {
            const sandboxSymbol = this.convertSymbolForSandbox (symbol);
            market = this.market (sandboxSymbol);
        } else {
            market = this.market (symbol);
        }
        if (!market['contract']) {
            throw new BadRequest (this.id + ' fetchOpenInterest() supports contract markets only');
        }
        let productType = undefined;
        [ productType, params ] = this.handleProductTypeAndParams (market, params);
        const request = {
            'symbol': market['id'],
            'productType': productType,
        };
        const response = await this.publicMixGetV2MixMarketOpenInterest (this.extend (request, params));
        //
        //     {
        //         "code": "00000",
        //         "msg": "success",
        //         "requestTime": 1700866041022,
        //         "data": {
        //             "openInterestList": [
        //                 {
        //                     "symbol": "BTCUSDT",
        //                     "size": "52234.134"
        //                 }
        //             ],
        //             "ts": "1700866041023"
        //         }
        //     }
        //
        const data = this.safeValue (response, 'data', {});
        return this.parseOpenInterest (data, market);
    }

    parseOpenInterest (interest, market: Market = undefined) {
        //
        //     {
        //         "openInterestList": [
        //             {
        //                 "symbol": "BTCUSDT",
        //                 "size": "52234.134"
        //             }
        //         ],
        //         "ts": "1700866041023"
        //     }
        //
        const data = this.safeValue (interest, 'openInterestList', []);
        const timestamp = this.safeInteger (interest, 'ts');
        const marketId = this.safeString (data[0], 'symbol');
        return this.safeOpenInterest ({
            'symbol': this.safeSymbol (marketId, market, undefined, 'contract'),
            'openInterestAmount': this.safeNumber (data[0], 'size'),
            'openInterestValue': undefined,
            'timestamp': timestamp,
            'datetime': this.iso8601 (timestamp),
            'info': interest,
        }, market);
    }

    async fetchTransfers (code: Str = undefined, since: Int = undefined, limit: Int = undefined, params = {}) {
        /**
         * @method
         * @name bitget#fetchTransfers
         * @description fetch a history of internal transfers made on an account
         * @see https://www.bitget.com/api-doc/spot/account/Get-Account-TransferRecords
         * @param {string} code unified currency code of the currency transferred
         * @param {int} [since] the earliest time in ms to fetch transfers for
         * @param {int} [limit] the maximum number of transfers structures to retrieve
         * @param {object} [params] extra parameters specific to the exchange API endpoint
         * @param {int} [params.until] the latest time in ms to fetch entries for
         * @returns {object[]} a list of [transfer structures]{@link https://docs.ccxt.com/#/?id=transfer-structure}
         */
        if (code === undefined) {
            throw new ArgumentsRequired (this.id + ' fetchTransfers() requires a code argument');
        }
        await this.loadMarkets ();
        let type = undefined;
        [ type, params ] = this.handleMarketTypeAndParams ('fetchTransfers', undefined, params);
        const fromAccount = this.safeString (params, 'fromAccount', type);
        params = this.omit (params, 'fromAccount');
        const accountsByType = this.safeValue (this.options, 'accountsByType', {});
        type = this.safeString (accountsByType, fromAccount);
        const currency = this.currency (code);
        let request = {
            'coin': currency['code'],
            'fromType': type,
        };
        if (since !== undefined) {
            request['startTime'] = since;
        }
        if (limit !== undefined) {
            request['limit'] = limit;
        }
        [ request, params ] = this.handleUntilOption ('endTime', request, params);
        const response = await this.privateSpotGetV2SpotAccountTransferRecords (this.extend (request, params));
        //
        //     {
        //         "code": "00000",
        //         "msg": "success",
        //         "requestTime": 1700873854651,
        //         "data": [
        //             {
        //                 "coin": "USDT",
        //                 "status": "Successful",
        //                 "toType": "crossed_margin",
        //                 "toSymbol": "",
        //                 "fromType": "spot",
        //                 "fromSymbol": "",
        //                 "size": "11.64958799",
        //                 "ts": "1700729673028",
        //                 "clientOid": "1111506298504744960",
        //                 "transferId": "24930940"
        //             },
        //         ]
        //     }
        //
        const data = this.safeValue (response, 'data', []);
        return this.parseTransfers (data, currency, since, limit);
    }

    async transfer (code: string, amount, fromAccount, toAccount, params = {}) {
        /**
         * @method
         * @name bitget#transfer
         * @description transfer currency internally between wallets on the same account
         * @see https://www.bitget.com/api-doc/spot/account/Wallet-Transfer
         * @param {string} code unified currency code
         * @param {float} amount amount to transfer
         * @param {string} fromAccount account to transfer from
         * @param {string} toAccount account to transfer to
         * @param {object} [params] extra parameters specific to the exchange API endpoint
         * @param {string} [params.symbol] unified CCXT market symbol, required when transferring to or from an account type that is a leveraged position-by-position account
         * @param {string} [params.clientOid] custom id
         * @returns {object} a [transfer structure]{@link https://docs.ccxt.com/#/?id=transfer-structure}
         */
        await this.loadMarkets ();
        const currency = this.currency (code);
        const accountsByType = this.safeValue (this.options, 'accountsByType', {});
        const fromType = this.safeString (accountsByType, fromAccount);
        const toType = this.safeString (accountsByType, toAccount);
        const request = {
            'fromType': fromType,
            'toType': toType,
            'amount': amount,
            'coin': currency['code'],
        };
        const symbol = this.safeString (params, 'symbol');
        params = this.omit (params, 'symbol');
        let market = undefined;
        if (symbol !== undefined) {
            market = this.market (symbol);
            request['symbol'] = market['id'];
        }
        const response = await this.privateSpotPostV2SpotWalletTransfer (this.extend (request, params));
        //
        //     {
        //         "code": "00000",
        //         "msg": "success",
        //         "requestTime": 1700874302021,
        //         "data": {
        //             "transferId": "1112112916581847040",
        //             "clientOrderId": null
        //         }
        //     }
        //
        const data = this.safeValue (response, 'data', {});
        data['ts'] = this.safeInteger (response, 'requestTime');
        return this.parseTransfer (data, currency);
    }

    parseTransfer (transfer, currency: Currency = undefined) {
        //
        // transfer
        //
        //     {
        //         "transferId": "1112112916581847040",
        //         "clientOrderId": null,
        //         "ts": 1700874302021
        //     }
        //
        // fetchTransfers
        //
        //     {
        //         "coin": "USDT",
        //         "status": "Successful",
        //         "toType": "crossed_margin",
        //         "toSymbol": "",
        //         "fromType": "spot",
        //         "fromSymbol": "",
        //         "size": "11.64958799",
        //         "ts": "1700729673028",
        //         "clientOid": "1111506298504744960",
        //         "transferId": "24930940"
        //     }
        //
        const timestamp = this.safeInteger (transfer, 'ts');
        const status = this.safeStringLower (transfer, 'status');
        const currencyId = this.safeString (transfer, 'coin');
        const fromAccountRaw = this.safeString (transfer, 'fromType');
        const accountsById = this.safeValue (this.options, 'accountsById', {});
        const fromAccount = this.safeString (accountsById, fromAccountRaw, fromAccountRaw);
        const toAccountRaw = this.safeString (transfer, 'toType');
        const toAccount = this.safeString (accountsById, toAccountRaw, toAccountRaw);
        return {
            'info': transfer,
            'id': this.safeString (transfer, 'transferId'),
            'timestamp': timestamp,
            'datetime': this.iso8601 (timestamp),
            'currency': this.safeCurrencyCode (currencyId, currency),
            'amount': this.safeNumber (transfer, 'size'),
            'fromAccount': fromAccount,
            'toAccount': toAccount,
            'status': this.parseTransferStatus (status),
        };
    }

    parseTransferStatus (status) {
        const statuses = {
            'successful': 'ok',
        };
        return this.safeString (statuses, status, status);
    }

    parseDepositWithdrawFee (fee, currency: Currency = undefined) {
        //
        //     {
        //         "chains": [
        //             {
        //                 "browserUrl": "https://blockchair.com/bitcoin/transaction/",
        //                 "chain": "BTC",
        //                 "depositConfirm": "1",
        //                 "extraWithdrawFee": "0",
        //                 "minDepositAmount": "0.0001",
        //                 "minWithdrawAmount": "0.005",
        //                 "needTag": "false",
        //                 "rechargeable": "true",
        //                 "withdrawConfirm": "1",
        //                 "withdrawFee": "0.0004",
        //                 "withdrawable": "true"
        //             },
        //         ],
        //         "coin": "BTC",
        //         "coinId": "1",
        //         "transfer": "true""
        //     }
        //
        const chains = this.safeValue (fee, 'chains', []);
        const chainsLength = chains.length;
        const result = {
            'info': fee,
            'withdraw': {
                'fee': undefined,
                'percentage': undefined,
            },
            'deposit': {
                'fee': undefined,
                'percentage': undefined,
            },
            'networks': {},
        };
        for (let i = 0; i < chainsLength; i++) {
            const chain = chains[i];
            const networkId = this.safeString (chain, 'chain');
            const currencyCode = this.safeString (currency, 'code');
            const networkCode = this.networkIdToCode (networkId, currencyCode);
            result['networks'][networkCode] = {
                'deposit': { 'fee': undefined, 'percentage': undefined },
                'withdraw': { 'fee': this.safeNumber (chain, 'withdrawFee'), 'percentage': false },
            };
            if (chainsLength === 1) {
                result['withdraw']['fee'] = this.safeNumber (chain, 'withdrawFee');
                result['withdraw']['percentage'] = false;
            }
        }
        return result;
    }

    async fetchDepositWithdrawFees (codes: Strings = undefined, params = {}) {
        /**
         * @method
         * @name bitget#fetchDepositWithdrawFees
         * @description fetch deposit and withdraw fees
         * @see https://www.bitget.com/api-doc/spot/market/Get-Coin-List
         * @param {string[]|undefined} codes list of unified currency codes
         * @param {object} [params] extra parameters specific to the exchange API endpoint
         * @returns {object} a list of [fee structures]{@link https://docs.ccxt.com/#/?id=fee-structure}
         */
        await this.loadMarkets ();
        const response = await this.publicSpotGetV2SpotPublicCoins (params);
        //
        //     {
        //         "code": "00000",
        //         "data": [
        //             {
        //                 "chains": [
        //                     {
        //                         "browserUrl": "https://blockchair.com/bitcoin/transaction/",
        //                         "chain": "BTC",
        //                         "depositConfirm": "1",
        //                         "extraWithdrawFee": "0",
        //                         "minDepositAmount": "0.0001",
        //                         "minWithdrawAmount": "0.005",
        //                         "needTag": "false",
        //                         "rechargeable": "true",
        //                         "withdrawConfirm": "1",
        //                         "withdrawFee": "0.0004",
        //                         "withdrawable": "true"
        //                     },
        //                 ],
        //                 "coin": "BTC",
        //                 "coinId": "1",
        //                 "transfer": "true""
        //             }
        //         ],
        //         "msg": "success",
        //         "requestTime": "1700120731773"
        //     }
        //
        const data = this.safeValue (response, 'data', []);
        return this.parseDepositWithdrawFees (data, codes, 'coin');
    }

    async borrowCrossMargin (code: string, amount, params = {}) {
        /**
         * @method
         * @name bitget#borrowCrossMargin
         * @description create a loan to borrow margin
         * @see https://www.bitget.com/api-doc/margin/cross/account/Cross-Borrow
         * @param {string} code unified currency code of the currency to borrow
         * @param {string} amount the amount to borrow
         * @param {object} [params] extra parameters specific to the exchange API endpoint
         * @returns {object} a [margin loan structure]{@link https://docs.ccxt.com/#/?id=margin-loan-structure}
         */
        await this.loadMarkets ();
        const currency = this.currency (code);
        const request = {
            'coin': currency['code'],
            'borrowAmount': this.currencyToPrecision (code, amount),
        };
        const response = await this.privateMarginPostV2MarginCrossedAccountBorrow (this.extend (request, params));
        //
        //     {
        //         "code": "00000",
        //         "msg": "success",
        //         "requestTime": 1700876470931,
        //         "data": {
        //             "loanId": "1112122013642272769",
        //             "coin": "USDT",
        //             "borrowAmount": "4"
        //         }
        //     }
        //
        const data = this.safeValue (response, 'data', {});
        return this.parseMarginLoan (data, currency);
    }

    async borrowIsolatedMargin (symbol: string, code: string, amount, params = {}) {
        /**
         * @method
         * @name bitget#borrowIsolatedMargin
         * @description create a loan to borrow margin
         * @see https://www.bitget.com/api-doc/margin/isolated/account/Isolated-Borrow
         * @param {string} symbol unified market symbol
         * @param {string} code unified currency code of the currency to borrow
         * @param {string} amount the amount to borrow
         * @param {object} [params] extra parameters specific to the exchange API endpoint
         * @returns {object} a [margin loan structure]{@link https://docs.ccxt.com/#/?id=margin-loan-structure}
         */
        await this.loadMarkets ();
        const currency = this.currency (code);
        const market = this.market (symbol);
        const request = {
            'coin': currency['code'],
            'borrowAmount': this.currencyToPrecision (code, amount),
            'symbol': market['id'],
        };
        const response = await this.privateMarginPostV2MarginIsolatedAccountBorrow (this.extend (request, params));
        //
        //     {
        //         "code": "00000",
        //         "msg": "success",
        //         "requestTime": 1700877255605,
        //         "data": {
        //             "loanId": "1112125304879067137",
        //             "symbol": "BTCUSDT",
        //             "coin": "USDT",
        //             "borrowAmount": "4"
        //         }
        //     }
        //
        const data = this.safeValue (response, 'data', {});
        return this.parseMarginLoan (data, currency, market);
    }

    async repayIsolatedMargin (symbol: string, code: string, amount, params = {}) {
        /**
         * @method
         * @name bitget#repayIsolatedMargin
         * @description repay borrowed margin and interest
         * @see https://www.bitget.com/api-doc/margin/isolated/account/Isolated-Repay
         * @param {string} symbol unified market symbol
         * @param {string} code unified currency code of the currency to repay
         * @param {string} amount the amount to repay
         * @param {object} [params] extra parameters specific to the exchange API endpoint
         * @returns {object} a [margin loan structure]{@link https://docs.ccxt.com/#/?id=margin-loan-structure}
         */
        await this.loadMarkets ();
        const currency = this.currency (code);
        const market = this.market (symbol);
        const request = {
            'coin': currency['code'],
            'repayAmount': this.currencyToPrecision (code, amount),
            'symbol': market['id'],
        };
        const response = await this.privateMarginPostV2MarginIsolatedAccountRepay (this.extend (request, params));
        //
        //     {
        //         "code": "00000",
        //         "msg": "success",
        //         "requestTime": 1700877518012,
        //         "data": {
        //             "remainDebtAmount": "0",
        //             "repayId": "1112126405439270912",
        //             "symbol": "BTCUSDT",
        //             "coin": "USDT",
        //             "repayAmount": "8.000137"
        //         }
        //     }
        //
        const data = this.safeValue (response, 'data', {});
        return this.parseMarginLoan (data, currency, market);
    }

    async repayCrossMargin (code: string, amount, params = {}) {
        /**
         * @method
         * @name bitget#repayCrossMargin
         * @description repay borrowed margin and interest
         * @see https://www.bitget.com/api-doc/margin/cross/account/Cross-Repay
         * @param {string} code unified currency code of the currency to repay
         * @param {string} amount the amount to repay
         * @param {object} [params] extra parameters specific to the exchange API endpoint
         * @returns {object} a [margin loan structure]{@link https://docs.ccxt.com/#/?id=margin-loan-structure}
         */
        await this.loadMarkets ();
        const currency = this.currency (code);
        const request = {
            'coin': currency['code'],
            'repayAmount': this.currencyToPrecision (code, amount),
        };
        const response = await this.privateMarginPostV2MarginCrossedAccountRepay (this.extend (request, params));
        //
        //     {
        //         "code": "00000",
        //         "msg": "success",
        //         "requestTime": 1700876704885,
        //         "data": {
        //             "remainDebtAmount": "0",
        //             "repayId": "1112122994945830912",
        //             "coin": "USDT",
        //             "repayAmount": "4.00006834"
        //         }
        //     }
        //
        const data = this.safeValue (response, 'data', {});
        return this.parseMarginLoan (data, currency);
    }

    parseMarginLoan (info, currency: Currency = undefined, market: Market = undefined) {
        //
        // isolated: borrowMargin
        //
        //     {
        //         "loanId": "1112125304879067137",
        //         "symbol": "BTCUSDT",
        //         "coin": "USDT",
        //         "borrowAmount": "4"
        //     }
        //
        // cross: borrowMargin
        //
        //     {
        //         "loanId": "1112122013642272769",
        //         "coin": "USDT",
        //         "borrowAmount": "4"
        //     }
        //
        // isolated: repayMargin
        //
        //     {
        //         "remainDebtAmount": "0",
        //         "repayId": "1112126405439270912",
        //         "symbol": "BTCUSDT",
        //         "coin": "USDT",
        //         "repayAmount": "8.000137"
        //     }
        //
        // cross: repayMargin
        //
        //     {
        //         "remainDebtAmount": "0",
        //         "repayId": "1112122994945830912",
        //         "coin": "USDT",
        //         "repayAmount": "4.00006834"
        //     }
        //
        const currencyId = this.safeString (info, 'coin');
        const marketId = this.safeString (info, 'symbol');
        let symbol = undefined;
        if (marketId !== undefined) {
            symbol = this.safeSymbol (marketId, market, undefined, 'spot');
        }
        return {
            'id': this.safeString2 (info, 'loanId', 'repayId'),
            'currency': this.safeCurrencyCode (currencyId, currency),
            'amount': this.safeNumber2 (info, 'borrowAmount', 'repayAmount'),
            'symbol': symbol,
            'timestamp': undefined,
            'datetime': undefined,
            'info': info,
        };
    }

    async fetchMyLiquidations (symbol: Str = undefined, since: Int = undefined, limit: Int = undefined, params = {}): Promise<Liquidation[]> {
        /**
         * @method
         * @name bitget#fetchMyLiquidations
         * @description retrieves the users liquidated positions
         * @see https://www.bitget.com/api-doc/margin/cross/record/Get-Cross-Liquidation-Records
         * @see https://www.bitget.com/api-doc/margin/isolated/record/Get-Isolated-Liquidation-Records
         * @param {string} [symbol] unified CCXT market symbol
         * @param {int} [since] the earliest time in ms to fetch liquidations for
         * @param {int} [limit] the maximum number of liquidation structures to retrieve
         * @param {object} [params] exchange specific parameters for the bitget api endpoint
         * @param {int} [params.until] timestamp in ms of the latest liquidation
         * @param {string} [params.marginMode] 'cross' or 'isolated' default value is 'cross'
         * @param {boolean} [params.paginate] default false, when true will automatically paginate by calling this endpoint multiple times. See in the docs all the [available parameters](https://github.com/ccxt/ccxt/wiki/Manual#pagination-params)
         * @returns {object} an array of [liquidation structures]{@link https://docs.ccxt.com/#/?id=liquidation-structure}
         */
        await this.loadMarkets ();
        let paginate = false;
        [ paginate, params ] = this.handleOptionAndParams (params, 'fetchMyLiquidations', 'paginate');
        if (paginate) {
            return await this.fetchPaginatedCallCursor ('fetchMyLiquidations', symbol, since, limit, params, 'minId', 'idLessThan') as Liquidation[];
        }
        let market = undefined;
        if (symbol !== undefined) {
            market = this.market (symbol);
        }
        let type = undefined;
        [ type, params ] = this.handleMarketTypeAndParams ('fetchMyLiquidations', market, params);
        if (type !== 'spot') {
            throw new NotSupported (this.id + ' fetchMyLiquidations() supports spot margin markets only');
        }
        let request = {};
        [ request, params ] = this.handleUntilOption ('endTime', request, params);
        if (since !== undefined) {
            request['startTime'] = since;
        } else {
            request['startTime'] = this.milliseconds () - 7776000000;
        }
        if (limit !== undefined) {
            request['limit'] = limit;
        }
        let response = undefined;
        let marginMode = undefined;
        [ marginMode, params ] = this.handleMarginModeAndParams ('fetchMyLiquidations', params, 'cross');
        if (marginMode === 'isolated') {
            if (symbol === undefined) {
                throw new ArgumentsRequired (this.id + ' fetchMyLiquidations() requires a symbol argument');
            }
            request['symbol'] = market['id'];
            response = await this.privateMarginGetV2MarginIsolatedLiquidationHistory (this.extend (request, params));
        } else if (marginMode === 'cross') {
            response = await this.privateMarginGetV2MarginCrossedLiquidationHistory (this.extend (request, params));
        }
        //
        // isolated
        //
        //     {
        //         "code": "00000",
        //         "msg": "success",
        //         "requestTime": 1698114119193,
        //         "data": {
        //             "resultList": [
        //                 {
        //                     "liqId": "123",
        //                     "symbol": "BTCUSDT",
        //                     "liqStartTime": "1653453245342",
        //                     "liqEndTime": "16312423423432",
        //                     "liqRiskRatio": "1.01",
        //                     "totalAssets": "1242.34",
        //                     "totalDebt": "1100",
        //                     "liqFee": "1.2",
        //                     "uTime": "1668134458717",
        //                     "cTime": "1653453245342"
        //                 }
        //             ],
        //             "maxId": "0",
        //             "minId": "0"
        //         }
        //     }
        //
        // cross
        //
        //     {
        //         "code": "00000",
        //         "msg": "success",
        //         "requestTime": 1698114119193,
        //         "data": {
        //             "resultList": [
        //                 {
        //                     "liqId": "123",
        //                     "liqStartTime": "1653453245342",
        //                     "liqEndTime": "16312423423432",
        //                     "liqRiskRatio": "1.01",
        //                     "totalAssets": "1242.34",
        //                     "totalDebt": "1100",
        //                     "LiqFee": "1.2",
        //                     "uTime": "1668134458717",
        //                     "cTime": "1653453245342"
        //                 }
        //             ],
        //             "maxId": "0",
        //             "minId": "0"
        //         }
        //     }
        //
        const data = this.safeValue (response, 'data', {});
        const liquidations = this.safeValue (data, 'resultList', []);
        return this.parseLiquidations (liquidations, market, since, limit);
    }

    parseLiquidation (liquidation, market: Market = undefined) {
        //
        // isolated
        //
        //     {
        //         "liqId": "123",
        //         "symbol": "BTCUSDT",
        //         "liqStartTime": "1653453245342",
        //         "liqEndTime": "16312423423432",
        //         "liqRiskRatio": "1.01",
        //         "totalAssets": "1242.34",
        //         "totalDebt": "1100",
        //         "liqFee": "1.2",
        //         "uTime": "1692690126000"
        //         "cTime": "1653453245342"
        //     }
        //
        // cross
        //
        //     {
        //         "liqId": "123",
        //         "liqStartTime": "1653453245342",
        //         "liqEndTime": "16312423423432",
        //         "liqRiskRatio": "1.01",
        //         "totalAssets": "1242.34",
        //         "totalDebt": "1100",
        //         "LiqFee": "1.2",
        //         "uTime": "1692690126000"
        //         "cTime": "1653453245342"
        //     }
        //
        const marketId = this.safeString (liquidation, 'symbol');
        const timestamp = this.safeInteger (liquidation, 'liqEndTime');
        const liquidationFee = this.safeString2 (liquidation, 'LiqFee', 'liqFee');
        const totalDebt = this.safeString (liquidation, 'totalDebt');
        const quoteValueString = Precise.stringAdd (liquidationFee, totalDebt);
        return this.safeLiquidation ({
            'info': liquidation,
            'symbol': this.safeSymbol (marketId, market),
            'contracts': undefined,
            'contractSize': undefined,
            'price': undefined,
            'baseValue': undefined,
            'quoteValue': this.parseNumber (quoteValueString),
            'timestamp': timestamp,
            'datetime': this.iso8601 (timestamp),
        });
    }

    async fetchIsolatedBorrowRate (symbol: string, params = {}) {
        /**
         * @method
         * @name bitget#fetchIsolatedBorrowRate
         * @description fetch the rate of interest to borrow a currency for margin trading
         * @see https://www.bitget.com/api-doc/margin/isolated/account/Isolated-Margin-Interest-Rate-And-Max-Borrowable-Amount
         * @param {string} symbol unified market symbol
         * @param {object} [params] extra parameters specific to the exchange API endpoint
         * @returns {object} an [isolated borrow rate structure]{@link https://docs.ccxt.com/#/?id=isolated-borrow-rate-structure}
         */
        await this.loadMarkets ();
        const market = this.market (symbol);
        const request = {
            'symbol': market['id'],
        };
        const response = await this.privateMarginGetV2MarginIsolatedInterestRateAndLimit (this.extend (request, params));
        //
        //     {
        //         "code": "00000",
        //         "msg": "success",
        //         "requestTime": 1700878692567,
        //         "data": [
        //             {
        //                 "symbol": "BTCUSDT",
        //                 "leverage": "10",
        //                 "baseCoin": "BTC",
        //                 "baseTransferable": true,
        //                 "baseBorrowable": true,
        //                 "baseDailyInterestRate": "0.00007",
        //                 "baseAnnuallyInterestRate": "0.02555",
        //                 "baseMaxBorrowableAmount": "27",
        //                 "baseVipList": [
        //                     {"level":"0","dailyInterestRate":"0.00007","limit":"27","annuallyInterestRate":"0.02555","discountRate":"1"},
        //                     {"level":"1","dailyInterestRate":"0.0000679","limit":"27.81","annuallyInterestRate":"0.0247835","discountRate":"0.97"},
        //                     {"level":"2","dailyInterestRate":"0.0000644","limit":"29.16","annuallyInterestRate":"0.023506","discountRate":"0.92"},
        //                     {"level":"3","dailyInterestRate":"0.0000602","limit":"31.32","annuallyInterestRate":"0.021973","discountRate":"0.86"},
        //                     {"level":"4","dailyInterestRate":"0.0000525","limit":"35.91","annuallyInterestRate":"0.0191625","discountRate":"0.75"},
        //                     {"level":"5","dailyInterestRate":"0.000042","limit":"44.82","annuallyInterestRate":"0.01533","discountRate":"0.6"}
        //                 ],
        //                 "quoteCoin": "USDT",
        //                 "quoteTransferable": true,
        //                 "quoteBorrowable": true,
        //                 "quoteDailyInterestRate": "0.00041095",
        //                 "quoteAnnuallyInterestRate": "0.14999675",
        //                 "quoteMaxBorrowableAmount": "300000",
        //                 "quoteList": [
        //                     {"level":"0","dailyInterestRate":"0.00041095","limit":"300000","annuallyInterestRate":"0.14999675","discountRate":"1"},
        //                     {"level":"1","dailyInterestRate":"0.00039863","limit":"309000","annuallyInterestRate":"0.14549995","discountRate":"0.97"},
        //                     {"level":"2","dailyInterestRate":"0.00037808","limit":"324000","annuallyInterestRate":"0.1379992","discountRate":"0.92"},
        //                     {"level":"3","dailyInterestRate":"0.00035342","limit":"348000","annuallyInterestRate":"0.1289983","discountRate":"0.86"},
        //                     {"level":"4","dailyInterestRate":"0.00030822","limit":"399000","annuallyInterestRate":"0.1125003","discountRate":"0.75"},
        //                     {"level":"5","dailyInterestRate":"0.00024657","limit":"498000","annuallyInterestRate":"0.08999805","discountRate":"0.6"}
        //                 ]
        //             }
        //         ]
        //     }
        //
        const timestamp = this.safeInteger (response, 'requestTime');
        const data = this.safeValue (response, 'data', []);
        const first = this.safeValue (data, 0, {});
        first['timestamp'] = timestamp;
        return this.parseIsolatedBorrowRate (first, market);
    }

    parseIsolatedBorrowRate (info, market: Market = undefined) {
        //
        //     {
        //         "symbol": "BTCUSDT",
        //         "leverage": "10",
        //         "baseCoin": "BTC",
        //         "baseTransferable": true,
        //         "baseBorrowable": true,
        //         "baseDailyInterestRate": "0.00007",
        //         "baseAnnuallyInterestRate": "0.02555",
        //         "baseMaxBorrowableAmount": "27",
        //         "baseVipList": [
        //             {"level":"0","dailyInterestRate":"0.00007","limit":"27","annuallyInterestRate":"0.02555","discountRate":"1"},
        //             {"level":"1","dailyInterestRate":"0.0000679","limit":"27.81","annuallyInterestRate":"0.0247835","discountRate":"0.97"},
        //             {"level":"2","dailyInterestRate":"0.0000644","limit":"29.16","annuallyInterestRate":"0.023506","discountRate":"0.92"},
        //             {"level":"3","dailyInterestRate":"0.0000602","limit":"31.32","annuallyInterestRate":"0.021973","discountRate":"0.86"},
        //             {"level":"4","dailyInterestRate":"0.0000525","limit":"35.91","annuallyInterestRate":"0.0191625","discountRate":"0.75"},
        //             {"level":"5","dailyInterestRate":"0.000042","limit":"44.82","annuallyInterestRate":"0.01533","discountRate":"0.6"}
        //         ],
        //         "quoteCoin": "USDT",
        //         "quoteTransferable": true,
        //         "quoteBorrowable": true,
        //         "quoteDailyInterestRate": "0.00041095",
        //         "quoteAnnuallyInterestRate": "0.14999675",
        //         "quoteMaxBorrowableAmount": "300000",
        //         "quoteList": [
        //             {"level":"0","dailyInterestRate":"0.00041095","limit":"300000","annuallyInterestRate":"0.14999675","discountRate":"1"},
        //             {"level":"1","dailyInterestRate":"0.00039863","limit":"309000","annuallyInterestRate":"0.14549995","discountRate":"0.97"},
        //             {"level":"2","dailyInterestRate":"0.00037808","limit":"324000","annuallyInterestRate":"0.1379992","discountRate":"0.92"},
        //             {"level":"3","dailyInterestRate":"0.00035342","limit":"348000","annuallyInterestRate":"0.1289983","discountRate":"0.86"},
        //             {"level":"4","dailyInterestRate":"0.00030822","limit":"399000","annuallyInterestRate":"0.1125003","discountRate":"0.75"},
        //             {"level":"5","dailyInterestRate":"0.00024657","limit":"498000","annuallyInterestRate":"0.08999805","discountRate":"0.6"}
        //         ]
        //     }
        //
        const marketId = this.safeString (info, 'symbol');
        const symbol = this.safeSymbol (marketId, market, undefined, 'spot');
        const baseId = this.safeString (info, 'baseCoin');
        const quoteId = this.safeString (info, 'quoteCoin');
        const timestamp = this.safeInteger (info, 'timestamp');
        return {
            'symbol': symbol,
            'base': this.safeCurrencyCode (baseId),
            'baseRate': this.safeNumber (info, 'baseDailyInterestRate'),
            'quote': this.safeCurrencyCode (quoteId),
            'quoteRate': this.safeNumber (info, 'quoteDailyInterestRate'),
            'period': 86400000, // 1-Day
            'timestamp': timestamp,
            'datetime': this.iso8601 (timestamp),
            'info': info,
        };
    }

    async fetchCrossBorrowRate (code: string, params = {}) {
        /**
         * @method
         * @name bitget#fetchCrossBorrowRate
         * @description fetch the rate of interest to borrow a currency for margin trading
         * @see https://www.bitget.com/api-doc/margin/cross/account/Get-Cross-Margin-Interest-Rate-And-Borrowable
         * @param {string} code unified currency code
         * @param {object} [params] extra parameters specific to the exchange API endpoint
         * @param {string} [params.symbol] required for isolated margin
         * @returns {object} a [borrow rate structure]{@link https://github.com/ccxt/ccxt/wiki/Manual#borrow-rate-structure}
         */
        await this.loadMarkets ();
        const currency = this.currency (code);
        const request = {
            'coin': currency['code'],
        };
        const response = await this.privateMarginGetV2MarginCrossedInterestRateAndLimit (this.extend (request, params));
        //
        //     {
        //         "code": "00000",
        //         "msg": "success",
        //         "requestTime": 1700879047861,
        //         "data": [
        //             {
        //                 "coin": "BTC",
        //                 "leverage": "3",
        //                 "transferable": true,
        //                 "borrowable": true,
        //                 "dailyInterestRate": "0.00007",
        //                 "annualInterestRate": "0.02555",
        //                 "maxBorrowableAmount": "26",
        //                 "vipList": [
        //                     {"level":"0","limit":"26","dailyInterestRate":"0.00007","annualInterestRate":"0.02555","discountRate":"1"},
        //                     {"level":"1","limit":"26.78","dailyInterestRate":"0.0000679","annualInterestRate":"0.0247835","discountRate":"0.97"},
        //                     {"level":"2","limit":"28.08","dailyInterestRate":"0.0000644","annualInterestRate":"0.023506","discountRate":"0.92"},
        //                     {"level":"3","limit":"30.16","dailyInterestRate":"0.0000602","annualInterestRate":"0.021973","discountRate":"0.86"},
        //                     {"level":"4","limit":"34.58","dailyInterestRate":"0.0000525","annualInterestRate":"0.0191625","discountRate":"0.75"},
        //                     {"level":"5","limit":"43.16","dailyInterestRate":"0.000042","annualInterestRate":"0.01533","discountRate":"0.6"}
        //                 ]
        //             }
        //         ]
        //     }
        //
        const timestamp = this.safeInteger (response, 'requestTime');
        const data = this.safeValue (response, 'data', []);
        const first = this.safeValue (data, 0, {});
        first['timestamp'] = timestamp;
        return this.parseBorrowRate (first, currency);
    }

    parseBorrowRate (info, currency: Currency = undefined) {
        //
        //     {
        //         "coin": "BTC",
        //         "leverage": "3",
        //         "transferable": true,
        //         "borrowable": true,
        //         "dailyInterestRate": "0.00007",
        //         "annualInterestRate": "0.02555",
        //         "maxBorrowableAmount": "26",
        //         "vipList": [
        //             {"level":"0","limit":"26","dailyInterestRate":"0.00007","annualInterestRate":"0.02555","discountRate":"1"},
        //             {"level":"1","limit":"26.78","dailyInterestRate":"0.0000679","annualInterestRate":"0.0247835","discountRate":"0.97"},
        //             {"level":"2","limit":"28.08","dailyInterestRate":"0.0000644","annualInterestRate":"0.023506","discountRate":"0.92"},
        //             {"level":"3","limit":"30.16","dailyInterestRate":"0.0000602","annualInterestRate":"0.021973","discountRate":"0.86"},
        //             {"level":"4","limit":"34.58","dailyInterestRate":"0.0000525","annualInterestRate":"0.0191625","discountRate":"0.75"},
        //             {"level":"5","limit":"43.16","dailyInterestRate":"0.000042","annualInterestRate":"0.01533","discountRate":"0.6"}
        //         ]
        //     }
        //
        const currencyId = this.safeString (info, 'coin');
        const timestamp = this.safeInteger (info, 'timestamp');
        return {
            'currency': this.safeCurrencyCode (currencyId, currency),
            'rate': this.safeNumber (info, 'dailyInterestRate'),
            'period': 86400000, // 1-Day
            'timestamp': timestamp,
            'datetime': this.iso8601 (timestamp),
            'info': info,
        };
    }

    async fetchBorrowInterest (code: Str = undefined, symbol: Str = undefined, since: Int = undefined, limit: Int = undefined, params = {}) {
        /**
         * @method
         * @name bitget#fetchBorrowInterest
         * @description fetch the interest owed by the user for borrowing currency for margin trading
         * @see https://www.bitget.com/api-doc/margin/cross/record/Get-Cross-Interest-Records
         * @see https://www.bitget.com/api-doc/margin/isolated/record/Get-Isolated-Interest-Records
         * @param {string} [code] unified currency code
         * @param {string} [symbol] unified market symbol when fetching interest in isolated markets
         * @param {int} [since] the earliest time in ms to fetch borrow interest for
         * @param {int} [limit] the maximum number of structures to retrieve
         * @param {object} [params] extra parameters specific to the exchange API endpoint
         * @param {boolean} [params.paginate] default false, when true will automatically paginate by calling this endpoint multiple times. See in the docs all the [available parameters](https://github.com/ccxt/ccxt/wiki/Manual#pagination-params)
         * @returns {object[]} a list of [borrow interest structures]{@link https://docs.ccxt.com/#/?id=borrow-interest-structure}
         */
        await this.loadMarkets ();
        let paginate = false;
        [ paginate, params ] = this.handleOptionAndParams (params, 'fetchBorrowInterest', 'paginate');
        if (paginate) {
            return await this.fetchPaginatedCallCursor ('fetchBorrowInterest', symbol, since, limit, params, 'minId', 'idLessThan');
        }
        let market = undefined;
        if (symbol !== undefined) {
            market = this.market (symbol);
        }
        const request = {};
        let currency = undefined;
        if (code !== undefined) {
            currency = this.currency (code);
            request['coin'] = currency['code'];
        }
        if (since !== undefined) {
            request['startTime'] = since;
        } else {
            request['startTime'] = this.milliseconds () - 7776000000;
        }
        if (limit !== undefined) {
            request['limit'] = limit;
        }
        let response = undefined;
        let marginMode = undefined;
        [ marginMode, params ] = this.handleMarginModeAndParams ('fetchBorrowInterest', params, 'cross');
        if (marginMode === 'isolated') {
            if (symbol === undefined) {
                throw new ArgumentsRequired (this.id + ' fetchBorrowInterest() requires a symbol argument');
            }
            request['symbol'] = market['id'];
            response = await this.privateMarginGetV2MarginIsolatedInterestHistory (this.extend (request, params));
        } else if (marginMode === 'cross') {
            response = await this.privateMarginGetV2MarginCrossedInterestHistory (this.extend (request, params));
        }
        //
        // isolated
        //
        //     {
        //         "code": "00000",
        //         "msg": "success",
        //         "requestTime": 1700879935189,
        //         "data": {
        //             "resultList": [
        //                 {
        //                     "interestId": "1112125304879067137",
        //                     "interestCoin": "USDT",
        //                     "dailyInterestRate": "0.00041095",
        //                     "loanCoin": "USDT",
        //                     "interestAmount": "0.0000685",
        //                     "interstType": "first",
        //                     "symbol": "BTCUSDT",
        //                     "cTime": "1700877255648",
        //                     "uTime": "1700877255648"
        //                 },
        //             ],
        //             "maxId": "1112125304879067137",
        //             "minId": "1100138015672119298"
        //         }
        //     }
        //
        // cross
        //
        //     {
        //         "code": "00000",
        //         "msg": "success",
        //         "requestTime": 1700879597044,
        //         "data": {
        //             "resultList": [
        //                 {
        //                     "interestId": "1112122013642272769",
        //                     "interestCoin": "USDT",
        //                     "dailyInterestRate": "0.00041",
        //                     "loanCoin": "USDT",
        //                     "interestAmount": "0.00006834",
        //                     "interstType": "first",
        //                     "cTime": "1700876470957",
        //                     "uTime": "1700876470957"
        //                 },
        //             ],
        //             "maxId": "1112122013642272769",
        //             "minId": "1096917004629716993"
        //         }
        //     }
        //
        const data = this.safeValue (response, 'data', {});
        const rows = this.safeValue (data, 'resultList', []);
        const interest = this.parseBorrowInterests (rows, market);
        return this.filterByCurrencySinceLimit (interest, code, since, limit);
    }

    parseBorrowInterest (info, market: Market = undefined) {
        //
        // isolated
        //
        //     {
        //         "interestId": "1112125304879067137",
        //         "interestCoin": "USDT",
        //         "dailyInterestRate": "0.00041095",
        //         "loanCoin": "USDT",
        //         "interestAmount": "0.0000685",
        //         "interstType": "first",
        //         "symbol": "BTCUSDT",
        //         "cTime": "1700877255648",
        //         "uTime": "1700877255648"
        //     }
        //
        // cross
        //
        //     {
        //         "interestId": "1112122013642272769",
        //         "interestCoin": "USDT",
        //         "dailyInterestRate": "0.00041",
        //         "loanCoin": "USDT",
        //         "interestAmount": "0.00006834",
        //         "interstType": "first",
        //         "cTime": "1700876470957",
        //         "uTime": "1700876470957"
        //     }
        //
        const marketId = this.safeString (info, 'symbol');
        market = this.safeMarket (marketId, market);
        const marginMode = (marketId !== undefined) ? 'isolated' : 'cross';
        const timestamp = this.safeInteger (info, 'cTime');
        return {
            'symbol': this.safeString (market, 'symbol'),
            'marginMode': marginMode,
            'currency': this.safeCurrencyCode (this.safeString (info, 'interestCoin')),
            'interest': this.safeNumber (info, 'interestAmount'),
            'interestRate': this.safeNumber (info, 'dailyInterestRate'),
            'amountBorrowed': undefined,
            'timestamp': timestamp,
            'datetime': this.iso8601 (timestamp),
            'info': info,
        };
    }

    async closeAllPositions (params = {}): Promise<Position[]> {
        /**
         * @method
         * @name bitget#closePositions
         * @description closes open positions for a market
         * @see https://bitgetlimited.github.io/apidoc/en/mix/#close-all-position
         * @param {object} [params] extra parameters specific to the okx api endpoint
         * @param {string} [params.subType] 'linear' or 'inverse'
         * @param {string} [params.settle] *required and only valid when params.subType === "linear"* 'USDT' or 'USDC'
         * @returns {[object]} [A list of position structures]{@link https://docs.ccxt.com/#/?id=position-structure}
         */
        await this.loadMarkets ();
        let subType = undefined;
        let settle = undefined;
        [ subType, params ] = this.handleSubTypeAndParams ('closeAllPositions', undefined, params);
        settle = this.safeString (params, 'settle', 'USDT');
        params = this.omit (params, [ 'settle' ]);
        const productType = this.safeString (params, 'productType');
        const request = {};
        if (productType === undefined) {
            const sandboxMode = this.safeValue (this.options, 'sandboxMode', false);
            let localProductType = undefined;
            if (subType === 'inverse') {
                localProductType = 'dmcbl';
            } else {
                if (settle === 'USDT') {
                    localProductType = 'umcbl';
                } else if (settle === 'USDC') {
                    localProductType = 'cmcbl';
                }
            }
            if (sandboxMode) {
                localProductType = 's' + localProductType;
            }
            request['productType'] = localProductType;
        }
        const response = await this.privateMixPostMixV1OrderCloseAllPositions (this.extend (request, params));
        //
        //    {
        //        "code": "00000",
        //        "msg": "success",
        //        "requestTime": 1700814442466,
        //        "data": {
        //            "orderInfo": [
        //                {
        //                    "symbol": "XRPUSDT_UMCBL",
        //                    "orderId": "1111861847410757635",
        //                    "clientOid": "1111861847410757637"
        //                },
        //            ],
        //            "failure": [],
        //            "result": true
        //        }
        //    }
        //
        const data = this.safeValue (response, 'data', {});
        const orderInfo = this.safeValue (data, 'orderInfo', []);
        return this.parsePositions (orderInfo, undefined, params);
    }

    handleErrors (code, reason, url, method, headers, body, response, requestHeaders, requestBody) {
        if (!response) {
            return undefined; // fallback to default error handler
        }
        //
        // spot
        //
        //     {"status":"fail","err_code":"01001","err_msg":"系统异常，请稍后重试"}
        //     {"status":"error","ts":1595594160149,"err_code":"invalid-parameter","err_msg":"invalid size, valid range: [1,2000]"}
        //     {"status":"error","ts":1595684716042,"err_code":"invalid-parameter","err_msg":"illegal sign invalid"}
        //     {"status":"error","ts":1595700216275,"err_code":"bad-request","err_msg":"your balance is low!"}
        //     {"status":"error","ts":1595700344504,"err_code":"invalid-parameter","err_msg":"invalid type"}
        //     {"status":"error","ts":1595703343035,"err_code":"bad-request","err_msg":"order cancel fail"}
        //     {"status":"error","ts":1595704360508,"err_code":"invalid-parameter","err_msg":"accesskey not null"}
        //     {"status":"error","ts":1595704490084,"err_code":"invalid-parameter","err_msg":"permissions not right"}
        //     {"status":"error","ts":1595711862763,"err_code":"system exception","err_msg":"system exception"}
        //     {"status":"error","ts":1595730308979,"err_code":"bad-request","err_msg":"20003"}
        //
        // swap
        //
        //     {"code":"40015","msg":"","requestTime":1595698564931,"data":null}
        //     {"code":"40017","msg":"Order id must not be blank","requestTime":1595702477835,"data":null}
        //     {"code":"40017","msg":"Order Type must not be blank","requestTime":1595698516162,"data":null}
        //     {"code":"40301","msg":"","requestTime":1595667662503,"data":null}
        //     {"code":"40017","msg":"Contract code must not be blank","requestTime":1595703151651,"data":null}
        //     {"code":"40108","msg":"","requestTime":1595885064600,"data":null}
        //     {"order_id":"513468410013679613","client_oid":null,"symbol":"ethusd","result":false,"err_code":"order_no_exist_error","err_msg":"订单不存在！"}
        //
        const message = this.safeString (response, 'err_msg');
        const errorCode = this.safeString2 (response, 'code', 'err_code');
        const feedback = this.id + ' ' + body;
        const nonEmptyMessage = ((message !== undefined) && (message !== ''));
        if (nonEmptyMessage) {
            this.throwExactlyMatchedException (this.exceptions['exact'], message, feedback);
            this.throwBroadlyMatchedException (this.exceptions['broad'], message, feedback);
        }
        const nonZeroErrorCode = (errorCode !== undefined) && (errorCode !== '00000');
        if (nonZeroErrorCode) {
            this.throwExactlyMatchedException (this.exceptions['exact'], errorCode, feedback);
        }
        if (nonZeroErrorCode || nonEmptyMessage) {
            throw new ExchangeError (feedback); // unknown message
        }
        return undefined;
    }

    sign (path, api = [], method = 'GET', params = {}, headers = undefined, body = undefined) {
        const signed = api[0] === 'private';
        const endpoint = api[1];
        const pathPart = '/api';
        const request = '/' + this.implodeParams (path, params);
        const payload = pathPart + request;
        let url = this.implodeHostname (this.urls['api'][endpoint]) + payload;
        const query = this.omit (params, this.extractParams (path));
        if (!signed && (method === 'GET')) {
            const keys = Object.keys (query);
            const keysLength = keys.length;
            if (keysLength > 0) {
                url = url + '?' + this.urlencode (query);
            }
        }
        if (signed) {
            this.checkRequiredCredentials ();
            const timestamp = this.milliseconds ().toString ();
            let auth = timestamp + method + payload;
            if (method === 'POST') {
                body = this.json (params);
                auth += body;
            } else {
                if (Object.keys (params).length) {
                    const queryInner = '?' + this.urlencode (this.keysort (params));
                    url += queryInner;
                    auth += queryInner;
                }
            }
            const signature = this.hmac (this.encode (auth), this.encode (this.secret), sha256, 'base64');
            const broker = this.safeString (this.options, 'broker');
            headers = {
                'ACCESS-KEY': this.apiKey,
                'ACCESS-SIGN': signature,
                'ACCESS-TIMESTAMP': timestamp,
                'ACCESS-PASSPHRASE': this.password,
                'X-CHANNEL-API-CODE': broker,
            };
            if (method === 'POST') {
                headers['Content-Type'] = 'application/json';
            }
        }
        return { 'url': url, 'method': method, 'body': body, 'headers': headers };
    }
}<|MERGE_RESOLUTION|>--- conflicted
+++ resolved
@@ -4482,11 +4482,8 @@
          * @param {string} symbol unified symbol of the market the order was made in
          * @param {object} [params] extra parameters specific to the exchange API endpoint
          * @param {string} [params.marginMode] 'isolated' or 'cross' for spot margin trading
-<<<<<<< HEAD
          * @param {boolean} [params.stop] set to true for canceling trigger orders
-=======
          * @param {string} [params.planType] *swap only* either profit_plan, loss_plan, normal_plan, pos_profit, pos_loss, moving_plan or track_plan
->>>>>>> 74e9f04b
          * @returns {object} An [order structure]{@link https://docs.ccxt.com/#/?id=order-structure}
          */
         if (symbol === undefined) {
@@ -4917,14 +4914,11 @@
          * @param {int} [since] the earliest time in ms to fetch open orders for
          * @param {int} [limit] the maximum number of open order structures to retrieve
          * @param {object} [params] extra parameters specific to the exchange API endpoint
-<<<<<<< HEAD
          * @param {int} [params.until] the latest time in ms to fetch orders for
          * @param {string} [params.planType] *contract stop only* 'normal_plan': average trigger order, 'track_plan': trailing stop order, default is 'normal_plan'
          * @param {boolean} [params.stop] set to true for fetching trigger orders
          * @param {boolean} [params.paginate] default false, when true will automatically paginate by calling this endpoint multiple times. See in the docs all the [available parameters](https://github.com/ccxt/ccxt/wiki/Manual#pagination-params)
-=======
          * @param {string} [params.isPlan] *swap only* 'plan' for stop orders and 'profit_loss' for tp/sl orders, default is 'plan'
->>>>>>> 74e9f04b
          * @returns {Order[]} a list of [order structures]{@link https://docs.ccxt.com/#/?id=order-structure}
          */
         if (symbol === undefined) {
@@ -5208,11 +5202,8 @@
          * @param {int} [limit] the max number of closed orders to return
          * @param {object} [params] extra parameters specific to the exchange API endpoint
          * @param {int} [params.until] the latest time in ms to fetch entries for
-<<<<<<< HEAD
          * @param {boolean} [params.paginate] default false, when true will automatically paginate by calling this endpoint multiple times. See in the docs all the [available parameters](https://github.com/ccxt/ccxt/wiki/Manual#pagination-params)
-=======
          * @param {string} [params.isPlan] *swap only* 'plan' for stop orders and 'profit_loss' for tp/sl orders, default is 'plan'
->>>>>>> 74e9f04b
          * @returns {Order[]} a list of [order structures]{@link https://docs.ccxt.com/#/?id=order-structure}
          */
         if (symbol === undefined) {
@@ -5248,11 +5239,8 @@
          * @param {int} [limit] the max number of canceled orders to return
          * @param {object} [params] extra parameters specific to the exchange API endpoint
          * @param {int} [params.until] the latest time in ms to fetch entries for
-<<<<<<< HEAD
          * @param {boolean} [params.paginate] default false, when true will automatically paginate by calling this endpoint multiple times. See in the docs all the [available parameters](https://github.com/ccxt/ccxt/wiki/Manual#pagination-params)
-=======
          * @param {string} [params.isPlan] *swap only* 'plan' for stop orders and 'profit_loss' for tp/sl orders, default is 'plan'
->>>>>>> 74e9f04b
          * @returns {object} a list of [order structures]{@link https://docs.ccxt.com/#/?id=order-structure}
          */
         if (symbol === undefined) {

--- conflicted
+++ resolved
@@ -7,11 +7,7 @@
 import { Precise } from './base/Precise.js';
 import { sha256 } from './static_dependencies/noble-hashes/sha256.js';
 import { rsa } from './base/functions/rsa.js';
-<<<<<<< HEAD
-import { Int, OrderSide, OrderType, Trade, Order, OHLCV } from './base/types.js';
-=======
-import { Int, OrderSide, OrderType, FundingRateHistory } from './base/types.js';
->>>>>>> 0c395b26
+import { Int, OrderSide, OrderType, Trade, Order, OHLCV, FundingRateHistory } from './base/types.js';
 
 //  ---------------------------------------------------------------------------
 

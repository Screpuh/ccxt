
// ----------------------------------------------------------------------------

import Exchange from './abstract/phemex.js';
import { ExchangeError, BadSymbol, AuthenticationError, InsufficientFunds, InvalidOrder, ArgumentsRequired, OrderNotFound, BadRequest, PermissionDenied, AccountSuspended, CancelPending, DDoSProtection, DuplicateOrderId, RateLimitExceeded, NotSupported } from './base/errors.js';
import { Precise } from './base/Precise.js';
import { TICK_SIZE } from './base/functions/number.js';
import { sha256 } from './static_dependencies/noble-hashes/sha256.js';
import { Balances, Currency, FundingHistory, FundingRateHistory, Int, Market, Num, OHLCV, Order, OrderBook, OrderSide, OrderType, Str, Strings, Ticker, Tickers, Trade, Transaction } from './base/types.js';

// ----------------------------------------------------------------------------

/**
 * @class phemex
 * @extends Exchange
 */
export default class phemex extends Exchange {
    describe () {
        return this.deepExtend (super.describe (), {
            'id': 'phemex',
            'name': 'Phemex',
            'countries': [ 'CN' ], // China
            'rateLimit': 120.5,
            'version': 'v1',
            'certified': false,
            'pro': true,
            'hostname': 'api.phemex.com',
            'has': {
                'CORS': undefined,
                'spot': true,
                'margin': false,
                'swap': true,
                'future': false,
                'option': false,
                'addMargin': false,
                'cancelAllOrders': true,
                'cancelOrder': true,
                'createOrder': true,
                'createReduceOnlyOrder': true,
                'createStopLimitOrder': true,
                'createStopMarketOrder': true,
                'createStopOrder': true,
                'editOrder': true,
                'fetchBalance': true,
                'fetchBorrowRateHistories': false,
                'fetchBorrowRateHistory': false,
                'fetchClosedOrders': true,
                'fetchCrossBorrowRate': false,
                'fetchCrossBorrowRates': false,
                'fetchCurrencies': true,
                'fetchDepositAddress': true,
                'fetchDeposits': true,
                'fetchFundingHistory': true,
                'fetchFundingRate': true,
                'fetchFundingRateHistories': false,
                'fetchFundingRateHistory': true,
                'fetchFundingRates': false,
                'fetchIndexOHLCV': false,
                'fetchIsolatedBorrowRate': false,
                'fetchIsolatedBorrowRates': false,
                'fetchLeverage': false,
                'fetchLeverageTiers': true,
                'fetchMarketLeverageTiers': 'emulated',
                'fetchMarkets': true,
                'fetchMarkOHLCV': false,
                'fetchMyTrades': true,
                'fetchOHLCV': true,
                'fetchOpenOrders': true,
                'fetchOrder': true,
                'fetchOrderBook': true,
                'fetchOrders': true,
                'fetchPositions': true,
                'fetchPositionsRisk': false,
                'fetchPremiumIndexOHLCV': false,
                'fetchTicker': true,
                'fetchTickers': true,
                'fetchTrades': true,
                'fetchTradingFee': false,
                'fetchTradingFees': false,
                'fetchTransfers': true,
                'fetchWithdrawals': true,
                'reduceMargin': false,
                'setLeverage': true,
                'setMargin': true,
                'setMarginMode': true,
                'setPositionMode': true,
                'transfer': true,
                'withdraw': undefined,
            },
            'urls': {
                'logo': 'https://user-images.githubusercontent.com/1294454/85225056-221eb600-b3d7-11ea-930d-564d2690e3f6.jpg',
                'test': {
                    'v1': 'https://testnet-api.phemex.com/v1',
                    'v2': 'https://testnet-api.phemex.com',
                    'public': 'https://testnet-api.phemex.com/exchange/public',
                    'private': 'https://testnet-api.phemex.com',
                },
                'api': {
                    'v1': 'https://{hostname}/v1',
                    'v2': 'https://{hostname}',
                    'public': 'https://{hostname}/exchange/public',
                    'private': 'https://{hostname}',
                },
                'www': 'https://phemex.com',
                'doc': 'https://github.com/phemex/phemex-api-docs',
                'fees': 'https://phemex.com/fees-conditions',
                'referral': {
                    'url': 'https://phemex.com/register?referralCode=EDNVJ',
                    'discount': 0.1,
                },
            },
            'timeframes': {
                '1m': '60',
                '3m': '180',
                '5m': '300',
                '15m': '900',
                '30m': '1800',
                '1h': '3600',
                '2h': '7200',
                '3h': '10800',
                '4h': '14400',
                '6h': '21600',
                '12h': '43200',
                '1d': '86400',
                '1w': '604800',
                '1M': '2592000',
                '3M': '7776000',
                '1Y': '31104000',
            },
            'api': {
                'public': {
                    'get': {
                        'cfg/v2/products': 5, // spot + contracts
                        'cfg/fundingRates': 5,
                        'products': 5, // contracts only
                        'nomics/trades': 5, // ?market=<symbol>&since=<since>
                        'md/kline': 5, // ?from=1589811875&resolution=1800&symbol=sBTCUSDT&to=1592457935
                        'md/v2/kline/list': 5, // perpetual api ?symbol=<symbol>&to=<to>&from=<from>&resolution=<resolution>
                        'md/v2/kline': 5, // ?symbol=<symbol>&resolution=<resolution>&limit=<limit>
                        'md/v2/kline/last': 5, // perpetual ?symbol=<symbol>&resolution=<resolution>&limit=<limit>
                        'md/orderbook': 5, // ?symbol=<symbol>
                        'md/trade': 5, // ?symbol=<symbol>
                        'md/spot/ticker/24hr': 5, // ?symbol=<symbol>
                        'exchange/public/cfg/chain-settings': 5, // ?currency=<currency>
                    },
                },
                'v1': {
                    'get': {
                        'md/fullbook': 5, // ?symbol=<symbol>
                        'md/orderbook': 5, // ?symbol=<symbol>
                        'md/trade': 5, // ?symbol=<symbol>&id=<id>
                        'md/ticker/24hr': 5, // ?symbol=<symbol>&id=<id>
                        'md/ticker/24hr/all': 5, // ?id=<id>
                        'md/spot/ticker/24hr': 5, // ?symbol=<symbol>&id=<id>
                        'md/spot/ticker/24hr/all': 5, // ?symbol=<symbol>&id=<id>
                        'exchange/public/products': 5, // contracts only
                        'api-data/public/data/funding-rate-history': 5,
                    },
                },
                'v2': {
                    'get': {
                        'md/v2/orderbook': 5, // ?symbol=<symbol>&id=<id>
                        'md/v2/trade': 5, // ?symbol=<symbol>&id=<id>
                        'md/v2/ticker/24hr': 5, // ?symbol=<symbol>&id=<id>
                        'md/v2/ticker/24hr/all': 5, // ?id=<id>
                        'api-data/public/data/funding-rate-history': 5,
                    },
                },
                'private': {
                    'get': {
                        // spot
                        'spot/orders/active': 1, // ?symbol=<symbol>&orderID=<orderID>
                        // 'spot/orders/active': 5, // ?symbol=<symbol>&clOrDID=<clOrdID>
                        'spot/orders': 1, // ?symbol=<symbol>
                        'spot/wallets': 5, // ?currency=<currency>
                        'exchange/spot/order': 5, // ?symbol=<symbol>&ordStatus=<ordStatus5,orderStatus2>ordType=<ordType5,orderType2>&start=<start>&end=<end>&limit=<limit>&offset=<offset>
                        'exchange/spot/order/trades': 5, // ?symbol=<symbol>&start=<start>&end=<end>&limit=<limit>&offset=<offset>
                        'exchange/order/v2/orderList': 5, // ?symbol=<symbol>&currency=<currency>&ordStatus=<ordStatus>&ordType=<ordType>&start=<start>&end=<end>&offset=<offset>&limit=<limit>&withCount=<withCount></withCount>
                        'exchange/order/v2/tradingList': 5, // ?symbol=<symbol>&currency=<currency>&execType=<execType>&offset=<offset>&limit=<limit>&withCount=<withCount>
                        // swap
                        'accounts/accountPositions': 1, // ?currency=<currency>
                        'g-accounts/accountPositions': 1, // ?currency=<currency>
                        'accounts/positions': 25, // ?currency=<currency>
                        'api-data/futures/funding-fees': 5, // ?symbol=<symbol>
                        'api-data/g-futures/funding-fees': 5, // ?symbol=<symbol>
                        'api-data/futures/orders': 5, // ?symbol=<symbol>
                        'api-data/g-futures/orders': 5, // ?symbol=<symbol>
                        'api-data/futures/orders/by-order-id': 5, // ?symbol=<symbol>
                        'api-data/g-futures/orders/by-order-id': 5, // ?symbol=<symbol>
                        'api-data/futures/trades': 5, // ?symbol=<symbol>
                        'api-data/g-futures/trades': 5, // ?symbol=<symbol>
                        'api-data/futures/trading-fees': 5, // ?symbol=<symbol>
                        'api-data/g-futures/trading-fees': 5, // ?symbol=<symbol>
                        'g-orders/activeList': 1, // ?symbol=<symbol>
                        'orders/activeList': 1, // ?symbol=<symbol>
                        'exchange/order/list': 5, // ?symbol=<symbol>&start=<start>&end=<end>&offset=<offset>&limit=<limit>&ordStatus=<ordStatus>&withCount=<withCount>
                        'exchange/order': 5, // ?symbol=<symbol>&orderID=<orderID5,orderID2>
                        // 'exchange/order': 5, // ?symbol=<symbol>&clOrdID=<clOrdID5,clOrdID2>
                        'exchange/order/trade': 5, // ?symbol=<symbol>&start=<start>&end=<end>&limit=<limit>&offset=<offset>&withCount=<withCount>
                        'phemex-user/users/children': 5, // ?offset=<offset>&limit=<limit>&withCount=<withCount>
                        'phemex-user/wallets/v2/depositAddress': 5, // ?_t=1592722635531&currency=USDT
                        'phemex-user/wallets/tradeAccountDetail': 5, // ?bizCode=&currency=&end=1642443347321&limit=10&offset=0&side=&start=1&type=4&withCount=true
                        'phemex-deposit/wallets/api/depositAddress': 5, // ?currency=<currency>&chainName=<chainName>
                        'phemex-deposit/wallets/api/depositHist': 5, // ?currency=<currency>&offset=<offset>&limit=<limit>&withCount=<withCount>
                        'phemex-deposit/wallets/api/chainCfg': 5, // ?currency=<currency>
                        'phemex-withdraw/wallets/api/withdrawHist': 5, // ?currency=<currency>&chainName=<chainNameList>&offset=<offset>&limit=<limit>&withCount=<withCount>
                        'phemex-withdraw/wallets/api/asset/info': 5, // ?currency=<currency>&amount=<amount>
                        'phemex-user/order/closedPositionList': 5, // ?currency=USD&limit=10&offset=0&symbol=&withCount=true
                        'exchange/margins/transfer': 5, // ?start=<start>&end=<end>&offset=<offset>&limit=<limit>&withCount=<withCount>
                        'exchange/wallets/confirm/withdraw': 5, // ?code=<withdrawConfirmCode>
                        'exchange/wallets/withdrawList': 5, // ?currency=<currency>&limit=<limit>&offset=<offset>&withCount=<withCount>
                        'exchange/wallets/depositList': 5, // ?currency=<currency>&offset=<offset>&limit=<limit>
                        'exchange/wallets/v2/depositAddress': 5, // ?currency=<currency>
                        'api-data/spots/funds': 5, // ?currency=<currency>&start=<start>&end=<end>&limit=<limit>&offset=<offset>
                        'api-data/spots/orders': 5, // ?symbol=<symbol>
                        'api-data/spots/orders/by-order-id': 5, // ?symbol=<symbol>&oderId=<orderID>&clOrdID=<clOrdID>
                        'api-data/spots/pnls': 5,
                        'api-data/spots/trades': 5, // ?symbol=<symbol>
                        'api-data/spots/trades/by-order-id': 5, // ?symbol=<symbol>&oderId=<orderID>&clOrdID=<clOrdID>
                        'assets/convert': 5, // ?startTime=<startTime>&endTime=<endTime>&limit=<limit>&offset=<offset>
                        // transfer
                        'assets/transfer': 5, // ?currency=<currency>&start=<start>&end=<end>&limit=<limit>&offset=<offset>
                        'assets/spots/sub-accounts/transfer': 5, // ?currency=<currency>&start=<start>&end=<end>&limit=<limit>&offset=<offset>
                        'assets/futures/sub-accounts/transfer': 5, // ?currency=<currency>&start=<start>&end=<end>&limit=<limit>&offset=<offset>
                        'assets/quote': 5, // ?fromCurrency=<currency>&toCurrency=<currency>&amountEv=<amount>
                        // deposit/withdraw
                        '/phemex-deposit/wallets/api/depositAddress': 5, // ?currency=<currency>&chainName=<chainName>
                        '/phemex-deposit/wallets/api/depositHist': 5, // ?currency=<currency>&offset=<offset>&limit=<limit>&withCount=<withCount>
                        '/phemex-deposit/wallets/api/chainCfg': 5, // ?currency=<currency>
                        '/phemex-withdraw/wallets/api/withdrawHist': 5, // ?currency=<currency>&chainName=<chainNameList>&offset=<offset>&limit=<limit>&withCount=<withCount>
                        '/phemex-withdraw/wallets/api/asset/info': 5, // ?currency=<currency>&amount=<amount>
                    },
                    'post': {
                        // spot
                        'spot/orders': 1,
                        // swap
                        'orders': 1,
                        'g-orders': 1,
                        'positions/assign': 5, // ?symbol=<symbol>&posBalance=<posBalance>&posBalanceEv=<posBalanceEv>
                        'exchange/wallets/transferOut': 5,
                        'exchange/wallets/transferIn': 5,
                        'exchange/margins': 5,
                        'exchange/wallets/createWithdraw': 5, // ?otpCode=<otpCode>
                        'exchange/wallets/cancelWithdraw': 5,
                        'exchange/wallets/createWithdrawAddress': 5, // ?otpCode={optCode}
                        // transfer
                        'assets/transfer': 5,
                        'assets/spots/sub-accounts/transfer': 5, // for sub-account only
                        'assets/futures/sub-accounts/transfer': 5, // for sub-account only
                        'assets/universal-transfer': 5, // for Main account only
                        'assets/convert': 5,
                        // withdraw
<<<<<<< HEAD
                        '/phemex-withdraw/wallets/api/createWithdraw': 5, // ?currency=<currency>&address=<address>&amount=<amount>&addressTag=<addressTag>&chainName=<chainName>
                        '/phemex-withdraw/wallets/api/cancelWithdraw': 5, // ?id=<id>
=======
                        'phemex-withdraw/wallets/api/createWithdraw': 5, // ?currency=<currency>&address=<address>&amount=<amount>&addressTag=<addressTag>&chainName=<chainName>
                        'phemex-withdraw/wallets/api/cancelWithdraw': 5, // ?id=<id>
>>>>>>> 49df13e6
                    },
                    'put': {
                        // spot
                        'spot/orders/create': 1, // ?symbol=<symbol>&trigger=<trigger>&clOrdID=<clOrdID>&priceEp=<priceEp>&baseQtyEv=<baseQtyEv>&quoteQtyEv=<quoteQtyEv>&stopPxEp=<stopPxEp>&text=<text>&side=<side>&qtyType=<qtyType>&ordType=<ordType>&timeInForce=<timeInForce>&execInst=<execInst>
                        'spot/orders': 1, // ?symbol=<symbol>&orderID=<orderID>&origClOrdID=<origClOrdID>&clOrdID=<clOrdID>&priceEp=<priceEp>&baseQtyEV=<baseQtyEV>&quoteQtyEv=<quoteQtyEv>&stopPxEp=<stopPxEp>
                        // swap
                        'orders/replace': 1, // ?symbol=<symbol>&orderID=<orderID>&origClOrdID=<origClOrdID>&clOrdID=<clOrdID>&price=<price>&priceEp=<priceEp>&orderQty=<orderQty>&stopPx=<stopPx>&stopPxEp=<stopPxEp>&takeProfit=<takeProfit>&takeProfitEp=<takeProfitEp>&stopLoss=<stopLoss>&stopLossEp=<stopLossEp>&pegOffsetValueEp=<pegOffsetValueEp>&pegPriceType=<pegPriceType>
                        'g-orders/replace': 1, // ?symbol=<symbol>&orderID=<orderID>&origClOrdID=<origClOrdID>&clOrdID=<clOrdID>&price=<price>&priceEp=<priceEp>&orderQty=<orderQty>&stopPx=<stopPx>&stopPxEp=<stopPxEp>&takeProfit=<takeProfit>&takeProfitEp=<takeProfitEp>&stopLoss=<stopLoss>&stopLossEp=<stopLossEp>&pegOffsetValueEp=<pegOffsetValueEp>&pegPriceType=<pegPriceType>
                        'positions/leverage': 5, // ?symbol=<symbol>&leverage=<leverage>&leverageEr=<leverageEr>
                        'g-positions/leverage': 5, // ?symbol=<symbol>&leverage=<leverage>&leverageEr=<leverageEr>
                        'g-positions/switch-pos-mode-sync': 5, // ?symbol=<symbol>&targetPosMode=<targetPosMode>
                        'positions/riskLimit': 5, // ?symbol=<symbol>&riskLimit=<riskLimit>&riskLimitEv=<riskLimitEv>
                    },
                    'delete': {
                        // spot
                        'spot/orders': 2, // ?symbol=<symbol>&orderID=<orderID>
                        'spot/orders/all': 2, // ?symbol=<symbol>&untriggered=<untriggered>
                        // 'spot/orders': 5, // ?symbol=<symbol>&clOrdID=<clOrdID>
                        // swap
                        'orders/cancel': 1, // ?symbol=<symbol>&orderID=<orderID>
                        'orders': 1, // ?symbol=<symbol>&orderID=<orderID1>,<orderID2>,<orderID3>
                        'orders/all': 3, // ?symbol=<symbol>&untriggered=<untriggered>&text=<text>
                        'g-orders/cancel': 1, // ?symbol=<symbol>&orderID=<orderID>
                        'g-orders': 1, // ?symbol=<symbol>&orderID=<orderID1>,<orderID2>,<orderID3>
                        'g-orders/all': 3, // ?symbol=<symbol>&untriggered=<untriggered>&text=<text>
                    },
                },
            },
            'precisionMode': TICK_SIZE,
            'fees': {
                'trading': {
                    'tierBased': false,
                    'percentage': true,
                    'taker': this.parseNumber ('0.001'),
                    'maker': this.parseNumber ('0.001'),
                },
            },
            'requiredCredentials': {
                'apiKey': true,
                'secret': true,
            },
            'exceptions': {
                'exact': {
                    // not documented
                    '401': AuthenticationError, // {"code":"401","msg":"401 Failed to load API KEY."}
                    '412': BadRequest, // {"code":412,"msg":"Missing parameter - resolution","data":null}
                    '6001': BadRequest, // {"error":{"code":6001,"message":"invalid argument"},"id":null,"result":null}
                    // documented
                    '19999': BadRequest, // REQUEST_IS_DUPLICATED Duplicated request ID
                    '10001': DuplicateOrderId, // OM_DUPLICATE_ORDERID Duplicated order ID
                    '10002': OrderNotFound, // OM_ORDER_NOT_FOUND Cannot find order ID
                    '10003': CancelPending, // OM_ORDER_PENDING_CANCEL Cannot cancel while order is already in pending cancel status
                    '10004': CancelPending, // OM_ORDER_PENDING_REPLACE Cannot cancel while order is already in pending cancel status
                    '10005': CancelPending, // OM_ORDER_PENDING Cannot cancel while order is already in pending cancel status
                    '11001': InsufficientFunds, // TE_NO_ENOUGH_AVAILABLE_BALANCE Insufficient available balance
                    '11002': InvalidOrder, // TE_INVALID_RISK_LIMIT Invalid risk limit value
                    '11003': InsufficientFunds, // TE_NO_ENOUGH_BALANCE_FOR_NEW_RISK_LIMIT Insufficient available balance
                    '11004': InvalidOrder, // TE_INVALID_LEVERAGE invalid input or new leverage is over maximum allowed leverage
                    '11005': InsufficientFunds, // TE_NO_ENOUGH_BALANCE_FOR_NEW_LEVERAGE Insufficient available balance
                    '11006': ExchangeError, // TE_CANNOT_CHANGE_POSITION_MARGIN_WITHOUT_POSITION Position size is zero. Cannot change margin
                    '11007': ExchangeError, // TE_CANNOT_CHANGE_POSITION_MARGIN_FOR_CROSS_MARGIN Cannot change margin under CrossMargin
                    '11008': ExchangeError, // TE_CANNOT_REMOVE_POSITION_MARGIN_MORE_THAN_ADDED exceeds the maximum removable Margin
                    '11009': ExchangeError, // TE_CANNOT_REMOVE_POSITION_MARGIN_DUE_TO_UNREALIZED_PNL exceeds the maximum removable Margin
                    '11010': InsufficientFunds, // TE_CANNOT_ADD_POSITION_MARGIN_DUE_TO_NO_ENOUGH_AVAILABLE_BALANCE Insufficient available balance
                    '11011': InvalidOrder, // TE_REDUCE_ONLY_ABORT Cannot accept reduce only order
                    '11012': InvalidOrder, // TE_REPLACE_TO_INVALID_QTY Order quantity Error
                    '11013': InvalidOrder, // TE_CONDITIONAL_NO_POSITION Position size is zero. Cannot determine conditional order's quantity
                    '11014': InvalidOrder, // TE_CONDITIONAL_CLOSE_POSITION_WRONG_SIDE Close position conditional order has the same side
                    '11015': InvalidOrder, // TE_CONDITIONAL_TRIGGERED_OR_CANCELED
                    '11016': BadRequest, // TE_ADL_NOT_TRADING_REQUESTED_ACCOUNT Request is routed to the wrong trading engine
                    '11017': ExchangeError, // TE_ADL_CANNOT_FIND_POSITION Cannot find requested position on current account
                    '11018': ExchangeError, // TE_NO_NEED_TO_SETTLE_FUNDING The current account does not need to pay a funding fee
                    '11019': ExchangeError, // TE_FUNDING_ALREADY_SETTLED The current account already pays the funding fee
                    '11020': ExchangeError, // TE_CANNOT_TRANSFER_OUT_DUE_TO_BONUS Withdraw to wallet needs to remove all remaining bonus. However if bonus is used by position or order cost, withdraw fails.
                    '11021': ExchangeError, // TE_INVALID_BONOUS_AMOUNT // Grpc command cannot be negative number Invalid bonus amount
                    '11022': AccountSuspended, // TE_REJECT_DUE_TO_BANNED Account is banned
                    '11023': ExchangeError, // TE_REJECT_DUE_TO_IN_PROCESS_OF_LIQ Account is in the process of liquidation
                    '11024': ExchangeError, // TE_REJECT_DUE_TO_IN_PROCESS_OF_ADL Account is in the process of auto-deleverage
                    '11025': BadRequest, // TE_ROUTE_ERROR Request is routed to the wrong trading engine
                    '11026': ExchangeError, // TE_UID_ACCOUNT_MISMATCH
                    '11027': BadSymbol, // TE_SYMBOL_INVALID Invalid number ID or name
                    '11028': BadSymbol, // TE_CURRENCY_INVALID Invalid currency ID or name
                    '11029': ExchangeError, // TE_ACTION_INVALID Unrecognized request type
                    '11030': ExchangeError, // TE_ACTION_BY_INVALID
                    '11031': DDoSProtection, // TE_SO_NUM_EXCEEDS Number of total conditional orders exceeds the max limit
                    '11032': DDoSProtection, // TE_AO_NUM_EXCEEDS Number of total active orders exceeds the max limit
                    '11033': DuplicateOrderId, // TE_ORDER_ID_DUPLICATE Duplicated order ID
                    '11034': InvalidOrder, // TE_SIDE_INVALID Invalid side
                    '11035': InvalidOrder, // TE_ORD_TYPE_INVALID Invalid OrderType
                    '11036': InvalidOrder, // TE_TIME_IN_FORCE_INVALID Invalid TimeInForce
                    '11037': InvalidOrder, // TE_EXEC_INST_INVALID Invalid ExecType
                    '11038': InvalidOrder, // TE_TRIGGER_INVALID Invalid trigger type
                    '11039': InvalidOrder, // TE_STOP_DIRECTION_INVALID Invalid stop direction type
                    '11040': InvalidOrder, // TE_NO_MARK_PRICE Cannot get valid mark price to create conditional order
                    '11041': InvalidOrder, // TE_NO_INDEX_PRICE Cannot get valid index price to create conditional order
                    '11042': InvalidOrder, // TE_NO_LAST_PRICE Cannot get valid last market price to create conditional order
                    '11043': InvalidOrder, // TE_RISING_TRIGGER_DIRECTLY Conditional order would be triggered immediately
                    '11044': InvalidOrder, // TE_FALLING_TRIGGER_DIRECTLY Conditional order would be triggered immediately
                    '11045': InvalidOrder, // TE_TRIGGER_PRICE_TOO_LARGE Conditional order trigger price is too high
                    '11046': InvalidOrder, // TE_TRIGGER_PRICE_TOO_SMALL Conditional order trigger price is too low
                    '11047': InvalidOrder, // TE_BUY_TP_SHOULD_GT_BASE TakeProfile BUY conditional order trigger price needs to be greater than reference price
                    '11048': InvalidOrder, // TE_BUY_SL_SHOULD_LT_BASE StopLoss BUY condition order price needs to be less than the reference price
                    '11049': InvalidOrder, // TE_BUY_SL_SHOULD_GT_LIQ StopLoss BUY condition order price needs to be greater than liquidation price or it will not trigger
                    '11050': InvalidOrder, // TE_SELL_TP_SHOULD_LT_BASE TakeProfile SELL conditional order trigger price needs to be less than reference price
                    '11051': InvalidOrder, // TE_SELL_SL_SHOULD_LT_LIQ StopLoss SELL condition order price needs to be less than liquidation price or it will not trigger
                    '11052': InvalidOrder, // TE_SELL_SL_SHOULD_GT_BASE StopLoss SELL condition order price needs to be greater than the reference price
                    '11053': InvalidOrder, // TE_PRICE_TOO_LARGE
                    '11054': InvalidOrder, // TE_PRICE_WORSE_THAN_BANKRUPT Order price cannot be more aggressive than bankrupt price if this order has instruction to close a position
                    '11055': InvalidOrder, // TE_PRICE_TOO_SMALL Order price is too low
                    '11056': InvalidOrder, // TE_QTY_TOO_LARGE Order quantity is too large
                    '11057': InvalidOrder, // TE_QTY_NOT_MATCH_REDUCE_ONLY Does not allow ReduceOnly order without position
                    '11058': InvalidOrder, // TE_QTY_TOO_SMALL Order quantity is too small
                    '11059': InvalidOrder, // TE_TP_SL_QTY_NOT_MATCH_POS Position size is zero. Cannot accept any TakeProfit or StopLoss order
                    '11060': InvalidOrder, // TE_SIDE_NOT_CLOSE_POS TakeProfit or StopLoss order has wrong side. Cannot close position
                    '11061': CancelPending, // TE_ORD_ALREADY_PENDING_CANCEL Repeated cancel request
                    '11062': InvalidOrder, // TE_ORD_ALREADY_CANCELED Order is already canceled
                    '11063': InvalidOrder, // TE_ORD_STATUS_CANNOT_CANCEL Order is not able to be canceled under current status
                    '11064': InvalidOrder, // TE_ORD_ALREADY_PENDING_REPLACE Replace request is rejected because order is already in pending replace status
                    '11065': InvalidOrder, // TE_ORD_REPLACE_NOT_MODIFIED Replace request does not modify any parameters of the order
                    '11066': InvalidOrder, // TE_ORD_STATUS_CANNOT_REPLACE Order is not able to be replaced under current status
                    '11067': InvalidOrder, // TE_CANNOT_REPLACE_PRICE Market conditional order cannot change price
                    '11068': InvalidOrder, // TE_CANNOT_REPLACE_QTY Condtional order for closing position cannot change order quantity, since the order quantity is determined by position size already
                    '11069': ExchangeError, // TE_ACCOUNT_NOT_IN_RANGE The account ID in the request is not valid or is not in the range of the current process
                    '11070': BadSymbol, // TE_SYMBOL_NOT_IN_RANGE The symbol is invalid
                    '11071': InvalidOrder, // TE_ORD_STATUS_CANNOT_TRIGGER
                    '11072': InvalidOrder, // TE_TKFR_NOT_IN_RANGE The fee value is not valid
                    '11073': InvalidOrder, // TE_MKFR_NOT_IN_RANGE The fee value is not valid
                    '11074': InvalidOrder, // TE_CANNOT_ATTACH_TP_SL Order request cannot contain TP/SL parameters when the account already has positions
                    '11075': InvalidOrder, // TE_TP_TOO_LARGE TakeProfit price is too large
                    '11076': InvalidOrder, // TE_TP_TOO_SMALL TakeProfit price is too small
                    '11077': InvalidOrder, // TE_TP_TRIGGER_INVALID Invalid trigger type
                    '11078': InvalidOrder, // TE_SL_TOO_LARGE StopLoss price is too large
                    '11079': InvalidOrder, // TE_SL_TOO_SMALL StopLoss price is too small
                    '11080': InvalidOrder, // TE_SL_TRIGGER_INVALID Invalid trigger type
                    '11081': InvalidOrder, // TE_RISK_LIMIT_EXCEEDS Total potential position breaches current risk limit
                    '11082': InsufficientFunds, // TE_CANNOT_COVER_ESTIMATE_ORDER_LOSS The remaining balance cannot cover the potential unrealized PnL for this new order
                    '11083': InvalidOrder, // TE_TAKE_PROFIT_ORDER_DUPLICATED TakeProfit order already exists
                    '11084': InvalidOrder, // TE_STOP_LOSS_ORDER_DUPLICATED StopLoss order already exists
                    '11085': DuplicateOrderId, // TE_CL_ORD_ID_DUPLICATE ClOrdId is duplicated
                    '11086': InvalidOrder, // TE_PEG_PRICE_TYPE_INVALID PegPriceType is invalid
                    '11087': InvalidOrder, // TE_BUY_TS_SHOULD_LT_BASE The trailing order's StopPrice should be less than the current last price
                    '11088': InvalidOrder, // TE_BUY_TS_SHOULD_GT_LIQ The traling order's StopPrice should be greater than the current liquidation price
                    '11089': InvalidOrder, // TE_SELL_TS_SHOULD_LT_LIQ The traling order's StopPrice should be greater than the current last price
                    '11090': InvalidOrder, // TE_SELL_TS_SHOULD_GT_BASE The traling order's StopPrice should be less than the current liquidation price
                    '11091': InvalidOrder, // TE_BUY_REVERT_VALUE_SHOULD_LT_ZERO The PegOffset should be less than zero
                    '11092': InvalidOrder, // TE_SELL_REVERT_VALUE_SHOULD_GT_ZERO The PegOffset should be greater than zero
                    '11093': InvalidOrder, // TE_BUY_TTP_SHOULD_ACTIVATE_ABOVE_BASE The activation price should be greater than the current last price
                    '11094': InvalidOrder, // TE_SELL_TTP_SHOULD_ACTIVATE_BELOW_BASE The activation price should be less than the current last price
                    '11095': InvalidOrder, // TE_TRAILING_ORDER_DUPLICATED A trailing order exists already
                    '11096': InvalidOrder, // TE_CLOSE_ORDER_CANNOT_ATTACH_TP_SL An order to close position cannot have trailing instruction
                    '11097': BadRequest, // TE_CANNOT_FIND_WALLET_OF_THIS_CURRENCY This crypto is not supported
                    '11098': BadRequest, // TE_WALLET_INVALID_ACTION Invalid action on wallet
                    '11099': ExchangeError, // TE_WALLET_VID_UNMATCHED Wallet operation request has a wrong wallet vid
                    '11100': InsufficientFunds, // TE_WALLET_INSUFFICIENT_BALANCE Wallet has insufficient balance
                    '11101': InsufficientFunds, // TE_WALLET_INSUFFICIENT_LOCKED_BALANCE Locked balance in wallet is not enough for unlock/withdraw request
                    '11102': BadRequest, // TE_WALLET_INVALID_DEPOSIT_AMOUNT Deposit amount must be greater than zero
                    '11103': BadRequest, // TE_WALLET_INVALID_WITHDRAW_AMOUNT Withdraw amount must be less than zero
                    '11104': BadRequest, // TE_WALLET_REACHED_MAX_AMOUNT Deposit makes wallet exceed max amount allowed
                    '11105': InsufficientFunds, // TE_PLACE_ORDER_INSUFFICIENT_BASE_BALANCE Insufficient funds in base wallet
                    '11106': InsufficientFunds, // TE_PLACE_ORDER_INSUFFICIENT_QUOTE_BALANCE Insufficient funds in quote wallet
                    '11107': ExchangeError, // TE_CANNOT_CONNECT_TO_REQUEST_SEQ TradingEngine failed to connect with CrossEngine
                    '11108': InvalidOrder, // TE_CANNOT_REPLACE_OR_CANCEL_MARKET_ORDER Cannot replace/amend market order
                    '11109': InvalidOrder, // TE_CANNOT_REPLACE_OR_CANCEL_IOC_ORDER Cannot replace/amend ImmediateOrCancel order
                    '11110': InvalidOrder, // TE_CANNOT_REPLACE_OR_CANCEL_FOK_ORDER Cannot replace/amend FillOrKill order
                    '11111': InvalidOrder, // TE_MISSING_ORDER_ID OrderId is missing
                    '11112': InvalidOrder, // TE_QTY_TYPE_INVALID QtyType is invalid
                    '11113': BadRequest, // TE_USER_ID_INVALID UserId is invalid
                    '11114': InvalidOrder, // TE_ORDER_VALUE_TOO_LARGE Order value is too large
                    '11115': InvalidOrder, // TE_ORDER_VALUE_TOO_SMALL Order value is too small
                    '11116': InvalidOrder, // TE_BO_NUM_EXCEEDS Details: the total count of brakcet orders should equal or less than 5
                    '11117': InvalidOrder, // TE_BO_CANNOT_HAVE_BO_WITH_DIFF_SIDE Details: all bracket orders should have the same Side.
                    '11118': InvalidOrder, // TE_BO_TP_PRICE_INVALID Details: bracker order take profit price is invalid
                    '11119': InvalidOrder, // TE_BO_SL_PRICE_INVALID Details: bracker order stop loss price is invalid
                    '11120': InvalidOrder, // TE_BO_SL_TRIGGER_PRICE_INVALID Details: bracker order stop loss trigger price is invalid
                    '11121': InvalidOrder, // TE_BO_CANNOT_REPLACE Details: cannot replace bracket order.
                    '11122': InvalidOrder, // TE_BO_BOTP_STATUS_INVALID Details: bracket take profit order status is invalid
                    '11123': InvalidOrder, // TE_BO_CANNOT_PLACE_BOTP_OR_BOSL_ORDER Details: cannot place bracket take profit order
                    '11124': InvalidOrder, // TE_BO_CANNOT_REPLACE_BOTP_OR_BOSL_ORDER Details: cannot place bracket stop loss order
                    '11125': InvalidOrder, // TE_BO_CANNOT_CANCEL_BOTP_OR_BOSL_ORDER Details: cannot cancel bracket sl/tp order
                    '11126': InvalidOrder, // TE_BO_DONOT_SUPPORT_API Details: doesn't support bracket order via API
                    '11128': InvalidOrder, // TE_BO_INVALID_EXECINST Details: ExecInst value is invalid
                    '11129': InvalidOrder, // TE_BO_MUST_BE_SAME_SIDE_AS_POS Details: bracket order should have the same side as position's side
                    '11130': InvalidOrder, // TE_BO_WRONG_SL_TRIGGER_TYPE Details: bracket stop loss order trigger type is invalid
                    '11131': InvalidOrder, // TE_BO_WRONG_TP_TRIGGER_TYPE Details: bracket take profit order trigger type is invalid
                    '11132': InvalidOrder, // TE_BO_ABORT_BOSL_DUE_BOTP_CREATE_FAILED Details: cancel bracket stop loss order due failed to create take profit order.
                    '11133': InvalidOrder, // TE_BO_ABORT_BOSL_DUE_BOPO_CANCELED Details: cancel bracket stop loss order due main order canceled.
                    '11134': InvalidOrder, // TE_BO_ABORT_BOTP_DUE_BOPO_CANCELED Details: cancel bracket take profit order due main order canceled.
                    // not documented
                    '30000': BadRequest, // {"code":30000,"msg":"Please double check input arguments","data":null}
                    '30018': BadRequest, // {"code":30018,"msg":"phemex.data.size.uplimt","data":null}
                    '34003': PermissionDenied, // {"code":34003,"msg":"Access forbidden","data":null}
                    '35104': InsufficientFunds, // {"code":35104,"msg":"phemex.spot.wallet.balance.notenough","data":null}
                    '39995': RateLimitExceeded, // {"code": "39995","msg": "Too many requests."}
                    '39996': PermissionDenied, // {"code": "39996","msg": "Access denied."}
                },
                'broad': {
                    '401 Insufficient privilege': PermissionDenied, // {"code": "401","msg": "401 Insufficient privilege."}
                    '401 Request IP mismatch': PermissionDenied, // {"code": "401","msg": "401 Request IP mismatch."}
                    'Failed to find api-key': AuthenticationError, // {"msg":"Failed to find api-key 1c5ec63fd-660d-43ea-847a-0d3ba69e106e","code":10500}
                    'Missing required parameter': BadRequest, // {"msg":"Missing required parameter","code":10500}
                    'API Signature verification failed': AuthenticationError, // {"msg":"API Signature verification failed.","code":10500}
                    'Api key not found': AuthenticationError, // {"msg":"Api key not found 698dc9e3-6faa-4910-9476-12857e79e198","code":"10500"}
                },
            },
            'options': {
                'brokerId': 'ccxt2022',
                'x-phemex-request-expiry': 60, // in seconds
                'createOrderByQuoteRequiresPrice': true,
                'networks': {
                    'TRC20': 'TRX',
                    'ERC20': 'ETH',
                },
                'defaultNetworks': {
                    'USDT': 'ETH',
                },
                'defaultSubType': 'linear',
                'accountsByType': {
                    'spot': 'spot',
                    'swap': 'future',
                },
                'stableCoins': [
                    'BUSD',
                    'FEI',
                    'TUSD',
                    'USD',
                    'USDC',
                    'USDD',
                    'USDP',
                    'USDT',
                ],
                'transfer': {
                    'fillResponseFromRequest': true,
                },
            },
        });
    }

    parseSafeNumber (value = undefined) {
        if (value === undefined) {
            return value;
        }
        let parts = value.split (',');
        value = parts.join ('');
        parts = value.split (' ');
        return this.safeNumber (parts, 0);
    }

    parseSwapMarket (market) {
        //
        //     {
        //         "symbol":"BTCUSD",
        //         "displaySymbol":"BTC / USD",
        //         "indexSymbol":".BTC",
        //         "markSymbol":".MBTC",
        //         "fundingRateSymbol":".BTCFR",
        //         "fundingRate8hSymbol":".BTCFR8H",
        //         "contractUnderlyingAssets":"USD",
        //         "settleCurrency":"BTC",
        //         "quoteCurrency":"USD",
        //         "contractSize":"1 USD",
        //         "lotSize":1,
        //         "tickSize":0.5,
        //         "priceScale":4,
        //         "ratioScale":8,
        //         "pricePrecision":1,
        //         "minPriceEp":5000,
        //         "maxPriceEp":10000000000,
        //         "maxOrderQty":1000000,
        //         "type":"Perpetual",
        //         "status":"Listed",
        //         "tipOrderQty":1000000,
        //         "steps":"50",
        //         "riskLimits":[
        //             {"limit":100,"initialMargin":"1.0%","initialMarginEr":1000000,"maintenanceMargin":"0.5%","maintenanceMarginEr":500000},
        //             {"limit":150,"initialMargin":"1.5%","initialMarginEr":1500000,"maintenanceMargin":"1.0%","maintenanceMarginEr":1000000},
        //             {"limit":200,"initialMargin":"2.0%","initialMarginEr":2000000,"maintenanceMargin":"1.5%","maintenanceMarginEr":1500000},
        //         ],
        //         "underlyingSymbol":".BTC",
        //         "baseCurrency":"BTC",
        //         "settlementCurrency":"BTC",
        //         "valueScale":8,
        //         "defaultLeverage":0,
        //         "maxLeverage":100,
        //         "initMarginEr":"1000000",
        //         "maintMarginEr":"500000",
        //         "defaultRiskLimitEv":10000000000,
        //         "deleverage":true,
        //         "makerFeeRateEr":-250000,
        //         "takerFeeRateEr":750000,
        //         "fundingInterval":8,
        //         "marketUrl":"https://phemex.com/trade/BTCUSD",
        //         "description":"BTCUSD is a BTC/USD perpetual contract priced on the .BTC Index. Each contract is worth 1 USD of Bitcoin. Funding is paid and received every 8 hours. At UTC time: 00:00, 08:00, 16:00.",
        //     }
        //
        const id = this.safeString (market, 'symbol');
        const baseId = this.safeString2 (market, 'baseCurrency', 'contractUnderlyingAssets');
        const quoteId = this.safeString (market, 'quoteCurrency');
        const settleId = this.safeString (market, 'settleCurrency');
        const base = this.safeCurrencyCode (baseId);
        const quote = this.safeCurrencyCode (quoteId);
        const settle = this.safeCurrencyCode (settleId);
        let inverse = false;
        if (settleId !== quoteId) {
            inverse = true;
        }
        const priceScale = this.safeInteger (market, 'priceScale');
        const ratioScale = this.safeInteger (market, 'ratioScale');
        const valueScale = this.safeInteger (market, 'valueScale');
        const minPriceEp = this.safeString (market, 'minPriceEp');
        const maxPriceEp = this.safeString (market, 'maxPriceEp');
        const makerFeeRateEr = this.safeString (market, 'makerFeeRateEr');
        const takerFeeRateEr = this.safeString (market, 'takerFeeRateEr');
        const status = this.safeString (market, 'status');
        const contractSizeString = this.safeString (market, 'contractSize', ' ');
        let contractSize: Num = undefined;
        if (settle === 'USDT') {
            contractSize = this.parseNumber ('1');
        } else if (contractSizeString.indexOf (' ')) {
            // "1 USD"
            // "0.005 ETH"
            const parts = contractSizeString.split (' ');
            contractSize = this.parseNumber (parts[0]);
        } else {
            // "1.0"
            contractSize = this.parseNumber (contractSizeString);
        }
        return {
            'id': id,
            'symbol': base + '/' + quote + ':' + settle,
            'base': base,
            'quote': quote,
            'settle': settle,
            'baseId': baseId,
            'quoteId': quoteId,
            'settleId': settleId,
            'type': 'swap',
            'spot': false,
            'margin': false,
            'swap': true,
            'future': false,
            'option': false,
            'active': status === 'Listed',
            'contract': true,
            'linear': !inverse,
            'inverse': inverse,
            'taker': this.parseNumber (this.fromEn (takerFeeRateEr, ratioScale)),
            'maker': this.parseNumber (this.fromEn (makerFeeRateEr, ratioScale)),
            'contractSize': contractSize,
            'expiry': undefined,
            'expiryDatetime': undefined,
            'strike': undefined,
            'optionType': undefined,
            'priceScale': priceScale,
            'valueScale': valueScale,
            'ratioScale': ratioScale,
            'precision': {
                'amount': this.safeNumber2 (market, 'lotSize', 'qtyStepSize'),
                'price': this.safeNumber (market, 'tickSize'),
            },
            'limits': {
                'leverage': {
                    'min': this.parseNumber ('1'),
                    'max': this.safeNumber (market, 'maxLeverage'),
                },
                'amount': {
                    'min': undefined,
                    'max': undefined,
                },
                'price': {
                    'min': this.parseNumber (this.fromEn (minPriceEp, priceScale)),
                    'max': this.parseNumber (this.fromEn (maxPriceEp, priceScale)),
                },
                'cost': {
                    'min': undefined,
                    'max': this.parseNumber (this.safeString (market, 'maxOrderQty')),
                },
            },
            'created': undefined,
            'info': market,
        };
    }

    parseSpotMarket (market) {
        //
        //     {
        //         "symbol":"sBTCUSDT",
        //         "code":1001,
        //         "displaySymbol":"BTC / USDT",
        //         "quoteCurrency":"USDT",
        //         "priceScale":8,
        //         "ratioScale":8,
        //         "pricePrecision":2,
        //         "type":"Spot",
        //         "baseCurrency":"BTC",
        //         "baseTickSize":"0.000001 BTC",
        //         "baseTickSizeEv":100,
        //         "quoteTickSize":"0.01 USDT",
        //         "quoteTickSizeEv":1000000,
        //         "minOrderValue":"10 USDT",
        //         "minOrderValueEv":1000000000,
        //         "maxBaseOrderSize":"1000 BTC",
        //         "maxBaseOrderSizeEv":100000000000,
        //         "maxOrderValue":"5,000,000 USDT",
        //         "maxOrderValueEv":500000000000000,
        //         "defaultTakerFee":"0.001",
        //         "defaultTakerFeeEr":100000,
        //         "defaultMakerFee":"0.001",
        //         "defaultMakerFeeEr":100000,
        //         "baseQtyPrecision":6,
        //         "quoteQtyPrecision":2,
        //         "status":"Listed",
        //         "tipOrderQty":2,
        //         "description":"BTCUSDT is a BTC/USDT spot trading pair. Minimum order value is 1 USDT",
        //         "leverage":5
        //         "valueScale":8,
        //     },
        //
        const type = this.safeStringLower (market, 'type');
        const id = this.safeString (market, 'symbol');
        const quoteId = this.safeString (market, 'quoteCurrency');
        const baseId = this.safeString (market, 'baseCurrency');
        const base = this.safeCurrencyCode (baseId);
        const quote = this.safeCurrencyCode (quoteId);
        const status = this.safeString (market, 'status');
        const precisionAmount = this.parseSafeNumber (this.safeString (market, 'baseTickSize'));
        const precisionPrice = this.parseSafeNumber (this.safeString (market, 'quoteTickSize'));
        return {
            'id': id,
            'symbol': base + '/' + quote,
            'base': base,
            'quote': quote,
            'settle': undefined,
            'baseId': baseId,
            'quoteId': quoteId,
            'settleId': undefined,
            'type': type,
            'spot': true,
            'margin': false,
            'swap': false,
            'future': false,
            'option': false,
            'active': status === 'Listed',
            'contract': false,
            'linear': undefined,
            'inverse': undefined,
            'taker': this.safeNumber (market, 'defaultTakerFee'),
            'maker': this.safeNumber (market, 'defaultMakerFee'),
            'contractSize': undefined,
            'expiry': undefined,
            'expiryDatetime': undefined,
            'strike': undefined,
            'optionType': undefined,
            'priceScale': this.safeInteger (market, 'priceScale'),
            'valueScale': this.safeInteger (market, 'valueScale'),
            'ratioScale': this.safeInteger (market, 'ratioScale'),
            'precision': {
                'amount': precisionAmount,
                'price': precisionPrice,
            },
            'limits': {
                'leverage': {
                    'min': undefined,
                    'max': undefined,
                },
                'amount': {
                    'min': precisionAmount,
                    'max': this.parseSafeNumber (this.safeString (market, 'maxBaseOrderSize')),
                },
                'price': {
                    'min': precisionPrice,
                    'max': undefined,
                },
                'cost': {
                    'min': this.parseSafeNumber (this.safeString (market, 'minOrderValue')),
                    'max': this.parseSafeNumber (this.safeString (market, 'maxOrderValue')),
                },
            },
            'created': undefined,
            'info': market,
        };
    }

    async fetchMarkets (params = {}) {
        /**
         * @method
         * @name phemex#fetchMarkets
         * @description retrieves data on all markets for phemex
         * @param {object} [params] extra parameters specific to the exchange API endpoint
         * @returns {object[]} an array of objects representing market data
         */
        const v2Products = await this.publicGetCfgV2Products (params);
        //
        //     {
        //         "code":0,
        //         "msg":"OK",
        //         "data":{
        //             "ratioScale":8,
        //             "currencies":[
        //                 {"code":1,"currency":"BTC","valueScale":8,"minValueEv":1,"maxValueEv":5000000000000000000,"name":"Bitcoin"},
        //                 {"code":2,"currency":"USD","valueScale":4,"minValueEv":1,"maxValueEv":500000000000000,"name":"USD"},
        //                 {"code":3,"currency":"USDT","valueScale":8,"minValueEv":1,"maxValueEv":5000000000000000000,"name":"TetherUS"},
        //             ],
        //             "products":[
        //                 {
        //                     "symbol":"BTCUSD",
        //                     "displaySymbol":"BTC / USD",
        //                     "indexSymbol":".BTC",
        //                     "markSymbol":".MBTC",
        //                     "fundingRateSymbol":".BTCFR",
        //                     "fundingRate8hSymbol":".BTCFR8H",
        //                     "contractUnderlyingAssets":"USD",
        //                     "settleCurrency":"BTC",
        //                     "quoteCurrency":"USD",
        //                     "contractSize":1.0,
        //                     "lotSize":1,
        //                     "tickSize":0.5,
        //                     "priceScale":4,
        //                     "ratioScale":8,
        //                     "pricePrecision":1,
        //                     "minPriceEp":5000,
        //                     "maxPriceEp":10000000000,
        //                     "maxOrderQty":1000000,
        //                     "type":"Perpetual"
        //                 },
        //                 {
        //                     "symbol":"sBTCUSDT",
        //                     "code":1001,
        //                     "displaySymbol":"BTC / USDT",
        //                     "quoteCurrency":"USDT",
        //                     "priceScale":8,
        //                     "ratioScale":8,
        //                     "pricePrecision":2,
        //                     "type":"Spot",
        //                     "baseCurrency":"BTC",
        //                     "baseTickSize":"0.000001 BTC",
        //                     "baseTickSizeEv":100,
        //                     "quoteTickSize":"0.01 USDT",
        //                     "quoteTickSizeEv":1000000,
        //                     "minOrderValue":"10 USDT",
        //                     "minOrderValueEv":1000000000,
        //                     "maxBaseOrderSize":"1000 BTC",
        //                     "maxBaseOrderSizeEv":100000000000,
        //                     "maxOrderValue":"5,000,000 USDT",
        //                     "maxOrderValueEv":500000000000000,
        //                     "defaultTakerFee":"0.001",
        //                     "defaultTakerFeeEr":100000,
        //                     "defaultMakerFee":"0.001",
        //                     "defaultMakerFeeEr":100000,
        //                     "baseQtyPrecision":6,
        //                     "quoteQtyPrecision":2,
        //                     "status":"Listed",
        //                     "tipOrderQty":2,
        //                     "description":"BTCUSDT is a BTC/USDT spot trading pair. Minimum order value is 1 USDT",
        //                     "leverage":5
        //                 },
        //             ],
        //             "riskLimits":[
        //                 {
        //                     "symbol":"BTCUSD",
        //                     "steps":"50",
        //                     "riskLimits":[
        //                         {"limit":100,"initialMargin":"1.0%","initialMarginEr":1000000,"maintenanceMargin":"0.5%","maintenanceMarginEr":500000},
        //                         {"limit":150,"initialMargin":"1.5%","initialMarginEr":1500000,"maintenanceMargin":"1.0%","maintenanceMarginEr":1000000},
        //                         {"limit":200,"initialMargin":"2.0%","initialMarginEr":2000000,"maintenanceMargin":"1.5%","maintenanceMarginEr":1500000},
        //                     ]
        //                 },
        //             ],
        //             "leverages":[
        //                 {"initialMargin":"1.0%","initialMarginEr":1000000,"options":[1,2,3,5,10,25,50,100]},
        //                 {"initialMargin":"1.5%","initialMarginEr":1500000,"options":[1,2,3,5,10,25,50,66]},
        //                 {"initialMargin":"2.0%","initialMarginEr":2000000,"options":[1,2,3,5,10,25,33,50]},
        //             ]
        //         }
        //     }
        //
        const v1Products = await this.v1GetExchangePublicProducts (params);
        const v1ProductsData = this.safeValue (v1Products, 'data', []);
        //
        //     {
        //         "code":0,
        //         "msg":"OK",
        //         "data":[
        //             {
        //                 "symbol":"BTCUSD",
        //                 "underlyingSymbol":".BTC",
        //                 "quoteCurrency":"USD",
        //                 "baseCurrency":"BTC",
        //                 "settlementCurrency":"BTC",
        //                 "maxOrderQty":1000000,
        //                 "maxPriceEp":100000000000000,
        //                 "lotSize":1,
        //                 "tickSize":"0.5",
        //                 "contractSize":"1 USD",
        //                 "priceScale":4,
        //                 "ratioScale":8,
        //                 "valueScale":8,
        //                 "defaultLeverage":0,
        //                 "maxLeverage":100,
        //                 "initMarginEr":"1000000",
        //                 "maintMarginEr":"500000",
        //                 "defaultRiskLimitEv":10000000000,
        //                 "deleverage":true,
        //                 "makerFeeRateEr":-250000,
        //                 "takerFeeRateEr":750000,
        //                 "fundingInterval":8,
        //                 "marketUrl":"https://phemex.com/trade/BTCUSD",
        //                 "description":"BTCUSD is a BTC/USD perpetual contract priced on the .BTC Index. Each contract is worth 1 USD of Bitcoin. Funding is paid and received every 8 hours. At UTC time: 00:00, 08:00, 16:00.",
        //                 "type":"Perpetual"
        //             },
        //         ]
        //     }
        //
        const v2ProductsData = this.safeValue (v2Products, 'data', {});
        const products = this.safeValue (v2ProductsData, 'products', []);
        const riskLimits = this.safeValue (v2ProductsData, 'riskLimits', []);
        const currencies = this.safeValue (v2ProductsData, 'currencies', []);
        const riskLimitsById = this.indexBy (riskLimits, 'symbol');
        const v1ProductsById = this.indexBy (v1ProductsData, 'symbol');
        const currenciesByCode = this.indexBy (currencies, 'currency');
        const result = [];
        for (let i = 0; i < products.length; i++) {
            let market = products[i];
            const type = this.safeStringLower (market, 'type');
            if ((type === 'perpetual') || (type === 'perpetualv2')) {
                const id = this.safeString (market, 'symbol');
                const riskLimitValues = this.safeValue (riskLimitsById, id, {});
                market = this.extend (market, riskLimitValues);
                const v1ProductsValues = this.safeValue (v1ProductsById, id, {});
                market = this.extend (market, v1ProductsValues);
                market = this.parseSwapMarket (market);
            } else {
                const baseCurrency = this.safeString (market, 'baseCurrency');
                const currencyValues = this.safeValue (currenciesByCode, baseCurrency, {});
                const valueScale = this.safeString (currencyValues, 'valueScale', '8');
                market = this.extend (market, { 'valueScale': valueScale });
                market = this.parseSpotMarket (market);
            }
            result.push (market);
        }
        return result;
    }

    async fetchCurrencies (params = {}) {
        /**
         * @method
         * @name phemex#fetchCurrencies
         * @description fetches all available currencies on an exchange
         * @param {object} [params] extra parameters specific to the exchange API endpoint
         * @returns {object} an associative dictionary of currencies
         */
        const response = await this.publicGetCfgV2Products (params);
        //
        //     {
        //         "code":0,
        //         "msg":"OK",
        //         "data":{
        //             ...,
        //             "currencies":[
        //                 {"currency":"BTC","valueScale":8,"minValueEv":1,"maxValueEv":5000000000000000000,"name":"Bitcoin"},
        //                 {"currency":"USD","valueScale":4,"minValueEv":1,"maxValueEv":500000000000000,"name":"USD"},
        //                 {"currency":"USDT","valueScale":8,"minValueEv":1,"maxValueEv":5000000000000000000,"name":"TetherUS"},
        //             ],
        //             ...
        //         }
        //     }
        const data = this.safeValue (response, 'data', {});
        const currencies = this.safeValue (data, 'currencies', []);
        const result = {};
        for (let i = 0; i < currencies.length; i++) {
            const currency = currencies[i];
            const id = this.safeString (currency, 'currency');
            const name = this.safeString (currency, 'name');
            const code = this.safeCurrencyCode (id);
            const valueScaleString = this.safeString (currency, 'valueScale');
            const valueScale = parseInt (valueScaleString);
            const minValueEv = this.safeString (currency, 'minValueEv');
            const maxValueEv = this.safeString (currency, 'maxValueEv');
            let minAmount: Num = undefined;
            let maxAmount: Num = undefined;
            let precision: Num = undefined;
            if (valueScale !== undefined) {
                const precisionString = this.parsePrecision (valueScaleString);
                precision = this.parseNumber (precisionString);
                minAmount = this.parseNumber (Precise.stringMul (minValueEv, precisionString));
                maxAmount = this.parseNumber (Precise.stringMul (maxValueEv, precisionString));
            }
            result[code] = {
                'id': id,
                'info': currency,
                'code': code,
                'name': name,
                'active': undefined,
                'deposit': undefined,
                'withdraw': undefined,
                'fee': undefined,
                'precision': precision,
                'limits': {
                    'amount': {
                        'min': minAmount,
                        'max': maxAmount,
                    },
                    'withdraw': {
                        'min': undefined,
                        'max': undefined,
                    },
                },
                'valueScale': valueScale,
                'networks': {},
            };
        }
        return result;
    }

    customParseBidAsk (bidask, priceKey = 0, amountKey = 1, market: Market = undefined) {
        if (market === undefined) {
            throw new ArgumentsRequired (this.id + ' customParseBidAsk() requires a market argument');
        }
        let amount = this.safeString (bidask, amountKey);
        if (market['spot']) {
            amount = this.fromEv (amount, market);
        }
        return [
            this.parseNumber (this.fromEp (this.safeString (bidask, priceKey), market)),
            this.parseNumber (amount),
        ];
    }

    customParseOrderBook (orderbook, symbol, timestamp = undefined, bidsKey = 'bids', asksKey = 'asks', priceKey = 0, amountKey = 1, market: Market = undefined) {
        const result = {
            'symbol': symbol,
            'timestamp': timestamp,
            'datetime': this.iso8601 (timestamp),
            'nonce': undefined,
        };
        const sides = [ bidsKey, asksKey ];
        for (let i = 0; i < sides.length; i++) {
            const side = sides[i];
            const orders = [];
            const bidasks = this.safeValue (orderbook, side);
            for (let k = 0; k < bidasks.length; k++) {
                orders.push (this.customParseBidAsk (bidasks[k], priceKey, amountKey, market));
            }
            result[side] = orders;
        }
        result[bidsKey] = this.sortBy (result[bidsKey], 0, true);
        result[asksKey] = this.sortBy (result[asksKey], 0);
        return result as any;
    }

    async fetchOrderBook (symbol: string, limit: Int = undefined, params = {}): Promise<OrderBook> {
        /**
         * @method
         * @name phemex#fetchOrderBook
         * @description fetches information on open orders with bid (buy) and ask (sell) prices, volumes and other data
         * @see https://github.com/phemex/phemex-api-docs/blob/master/Public-Hedged-Perpetual-API.md#queryorderbook
         * @param {string} symbol unified symbol of the market to fetch the order book for
         * @param {int} [limit] the maximum amount of order book entries to return
         * @param {object} [params] extra parameters specific to the exchange API endpoint
         * @returns {object} A dictionary of [order book structures]{@link https://docs.ccxt.com/#/?id=order-book-structure} indexed by market symbols
         */
        await this.loadMarkets ();
        const market = this.market (symbol);
        const request = {
            'symbol': market['id'],
            // 'id': 123456789, // optional request id
        };
        let response = undefined;
        if (market['linear'] && market['settle'] === 'USDT') {
            response = await this.v2GetMdV2Orderbook (this.extend (request, params));
        } else {
            if ((limit !== undefined) && (limit <= 30)) {
                response = await this.v1GetMdOrderbook (this.extend (request, params));
            } else {
                response = await this.v1GetMdFullbook (this.extend (request, params));
            }
        }
        //
        //     {
        //         "error": null,
        //         "id": 0,
        //         "result": {
        //             "book": {
        //                 "asks": [
        //                     [ 23415000000, 105262000 ],
        //                     [ 23416000000, 147914000 ],
        //                     [ 23419000000, 160914000 ],
        //                 ],
        //                 "bids": [
        //                     [ 23360000000, 32995000 ],
        //                     [ 23359000000, 221887000 ],
        //                     [ 23356000000, 284599000 ],
        //                 ],
        //             },
        //             "depth": 30,
        //             "sequence": 1592059928,
        //             "symbol": "sETHUSDT",
        //             "timestamp": 1592387340020000955,
        //             "type": "snapshot"
        //         }
        //     }
        //
        const result = this.safeValue (response, 'result', {});
        const book = this.safeValue2 (result, 'book', 'orderbook_p', {});
        const timestamp = this.safeIntegerProduct (result, 'timestamp', 0.000001);
        const orderbook = this.customParseOrderBook (book, symbol, timestamp, 'bids', 'asks', 0, 1, market);
        orderbook['nonce'] = this.safeInteger (result, 'sequence');
        return orderbook as OrderBook;
    }

    toEn (n, scale) {
        const stringN = n.toString ();
        const precise = new Precise (stringN);
        precise.decimals = precise.decimals - scale;
        precise.reduce ();
        const preciseString = precise.toString ();
        return this.parseToInt (preciseString);
    }

    toEv (amount, market: Market = undefined) {
        if ((amount === undefined) || (market === undefined)) {
            return amount;
        }
        return this.toEn (amount, market['valueScale']);
    }

    toEp (price, market: Market = undefined) {
        if ((price === undefined) || (market === undefined)) {
            return price;
        }
        return this.toEn (price, market['priceScale']);
    }

    fromEn (en, scale) {
        if (en === undefined) {
            return undefined;
        }
        const precise = new Precise (en);
        precise.decimals = this.sum (precise.decimals, scale);
        precise.reduce ();
        return precise.toString ();
    }

    fromEp (ep, market: Market = undefined) {
        if ((ep === undefined) || (market === undefined)) {
            return ep;
        }
        return this.fromEn (ep, this.safeInteger (market, 'priceScale'));
    }

    fromEv (ev, market: Market = undefined) {
        if ((ev === undefined) || (market === undefined)) {
            return ev;
        }
        return this.fromEn (ev, this.safeInteger (market, 'valueScale'));
    }

    fromEr (er, market: Market = undefined) {
        if ((er === undefined) || (market === undefined)) {
            return er;
        }
        return this.fromEn (er, this.safeInteger (market, 'ratioScale'));
    }

    parseOHLCV (ohlcv, market: Market = undefined): OHLCV {
        //
        //     [
        //         1592467200, // timestamp
        //         300, // interval
        //         23376000000, // last
        //         23322000000, // open
        //         23381000000, // high
        //         23315000000, // low
        //         23367000000, // close
        //         208671000, // base volume
        //         48759063370, // quote volume
        //     ]
        //
        let baseVolume: Num;
        if ((market !== undefined) && market['spot']) {
            baseVolume = this.parseNumber (this.fromEv (this.safeString (ohlcv, 7), market));
        } else {
            baseVolume = this.safeNumber (ohlcv, 7);
        }
        return [
            this.safeTimestamp (ohlcv, 0),
            this.parseNumber (this.fromEp (this.safeString (ohlcv, 3), market)),
            this.parseNumber (this.fromEp (this.safeString (ohlcv, 4), market)),
            this.parseNumber (this.fromEp (this.safeString (ohlcv, 5), market)),
            this.parseNumber (this.fromEp (this.safeString (ohlcv, 6), market)),
            baseVolume,
        ];
    }

    async fetchOHLCV (symbol: string, timeframe = '1m', since: Int = undefined, limit: Int = undefined, params = {}): Promise<OHLCV[]> {
        /**
         * @method
         * @name phemex#fetchOHLCV
         * @description fetches historical candlestick data containing the open, high, low, and close price, and the volume of a market
         * @see https://github.com/phemex/phemex-api-docs/blob/master/Public-Hedged-Perpetual-API.md#querykline
         * @see https://github.com/phemex/phemex-api-docs/blob/master/Public-Contract-API-en.md#query-kline
         * @param {string} symbol unified symbol of the market to fetch OHLCV data for
         * @param {string} timeframe the length of time each candle represents
         * @param {int} [since] *only used for USDT settled contracts, otherwise is emulated and not supported by the exchange* timestamp in ms of the earliest candle to fetch
         * @param {int} [limit] the maximum amount of candles to fetch
         * @param {object} [params] extra parameters specific to the exchange API endpoint
         * @param {int} [params.until] *USDT settled/ linear swaps only* end time in ms
         * @returns {int[][]} A list of candles ordered as timestamp, open, high, low, close, volume
         */
        await this.loadMarkets ();
        const market = this.market (symbol);
        const userLimit = limit;
        const request = {
            'symbol': market['id'],
            'resolution': this.safeString (this.timeframes, timeframe, timeframe),
        };
        const until = this.safeInteger2 (params, 'until', 'to');
        params = this.omit (params, [ 'until' ]);
        const usesSpecialFromToEndpoint = ((market['linear'] || market['settle'] === 'USDT')) && ((since !== undefined) || (until !== undefined));
        let maxLimit = 1000;
        if (usesSpecialFromToEndpoint) {
            maxLimit = 2000;
        }
        if (limit === undefined) {
            limit = maxLimit;
        }
        request['limit'] = Math.min (limit, maxLimit);
        let response = undefined;
        if (market['linear'] || market['settle'] === 'USDT') {
            if ((until !== undefined) || (since !== undefined)) {
                const candleDuration = this.parseTimeframe (timeframe);
                if (since !== undefined) {
                    since = Math.round (since / 1000);
                    request['from'] = since;
                } else {
                    // when 'to' is defined since is mandatory
                    since = (until / 100) - (maxLimit * candleDuration);
                }
                if (until !== undefined) {
                    request['to'] = Math.round (until / 1000);
                } else {
                    // when since is defined 'to' is mandatory
                    let to = since + (maxLimit * candleDuration);
                    const now = this.seconds ();
                    if (to > now) {
                        to = now;
                    }
                    request['to'] = to;
                }
                response = await this.publicGetMdV2KlineList (this.extend (request, params));
            } else {
                response = await this.publicGetMdV2KlineLast (this.extend (request, params));
            }
        } else {
            if (since !== undefined) {
                // phemex also provides kline query with from/to, however, this interface is NOT recommended and does not work properly.
                // we do not send since param to the exchange, instead we calculate appropriate limit param
                const duration = this.parseTimeframe (timeframe) * 1000;
                const timeDelta = this.milliseconds () - since;
                limit = this.parseToInt (timeDelta / duration); // setting limit to the number of candles after since
            }
            response = await this.publicGetMdV2Kline (this.extend (request, params));
        }
        //
        //     {
        //         "code":0,
        //         "msg":"OK",
        //         "data":{
        //             "total":-1,
        //             "rows":[
        //                 [1592467200,300,23376000000,23322000000,23381000000,23315000000,23367000000,208671000,48759063370],
        //                 [1592467500,300,23367000000,23314000000,23390000000,23311000000,23331000000,234820000,54848948710],
        //                 [1592467800,300,23331000000,23385000000,23391000000,23326000000,23387000000,152931000,35747882250],
        //             ]
        //         }
        //     }
        //
        const data = this.safeValue (response, 'data', {});
        const rows = this.safeValue (data, 'rows', []);
        return this.parseOHLCVs (rows, market, timeframe, since, userLimit);
    }

    parseTicker (ticker, market: Market = undefined): Ticker {
        //
        // spot
        //
        //     {
        //         "askEp": 943836000000,
        //         "bidEp": 943601000000,
        //         "highEp": 955946000000,
        //         "lastEp": 943803000000,
        //         "lowEp": 924973000000,
        //         "openEp": 948693000000,
        //         "symbol": "sBTCUSDT",
        //         "timestamp": 1592471203505728630,
        //         "turnoverEv": 111822826123103,
        //         "volumeEv": 11880532281
        //     }
        //
        // swap
        //
        //     {
        //         "askEp": 2332500,
        //         "bidEp": 2331000,
        //         "fundingRateEr": 10000,
        //         "highEp": 2380000,
        //         "indexEp": 2329057,
        //         "lastEp": 2331500,
        //         "lowEp": 2274000,
        //         "markEp": 2329232,
        //         "openEp": 2337500,
        //         "openInterest": 1298050,
        //         "predFundingRateEr": 19921,
        //         "symbol": "ETHUSD",
        //         "timestamp": 1592474241582701416,
        //         "turnoverEv": 47228362330,
        //         "volume": 4053863
        //     }
        // linear swap v2
        //
        //     {
        //         "closeRp":"16820.5",
        //         "fundingRateRr":"0.0001",
        //         "highRp":"16962.1",
        //         "indexPriceRp":"16830.15651565",
        //         "lowRp":"16785",
        //         "markPriceRp":"16830.97534951",
        //         "openInterestRv":"1323.596",
        //         "openRp":"16851.7",
        //         "predFundingRateRr":"0.0001",
        //         "symbol":"BTCUSDT",
        //         "timestamp":"1672142789065593096",
        //         "turnoverRv":"124835296.0538",
        //         "volumeRq":"7406.95"
        //     }
        //
        const marketId = this.safeString (ticker, 'symbol');
        market = this.safeMarket (marketId, market);
        const symbol = market['symbol'];
        const timestamp = this.safeIntegerProduct (ticker, 'timestamp', 0.000001);
        const last = this.fromEp (this.safeString2 (ticker, 'lastEp', 'closeRp'), market);
        const quoteVolume = this.fromEr (this.safeString2 (ticker, 'turnoverEv', 'turnoverRv'), market);
        let baseVolume = this.safeString (ticker, 'volume');
        if (baseVolume === undefined) {
            baseVolume = this.fromEv (this.safeString2 (ticker, 'volumeEv', 'volumeRq'), market);
        }
        const open = this.fromEp (this.safeString (ticker, 'openEp'), market);
        return this.safeTicker ({
            'symbol': symbol,
            'timestamp': timestamp,
            'datetime': this.iso8601 (timestamp),
            'high': this.fromEp (this.safeString2 (ticker, 'highEp', 'highRp'), market),
            'low': this.fromEp (this.safeString2 (ticker, 'lowEp', 'lowRp'), market),
            'bid': this.fromEp (this.safeString (ticker, 'bidEp'), market),
            'bidVolume': undefined,
            'ask': this.fromEp (this.safeString (ticker, 'askEp'), market),
            'askVolume': undefined,
            'vwap': undefined,
            'open': open,
            'close': last,
            'last': last,
            'previousClose': undefined, // previous day close
            'change': undefined,
            'percentage': undefined,
            'average': undefined,
            'baseVolume': baseVolume,
            'quoteVolume': quoteVolume,
            'info': ticker,
        }, market);
    }

    async fetchTicker (symbol: string, params = {}): Promise<Ticker> {
        /**
         * @method
         * @name phemex#fetchTicker
         * @description fetches a price ticker, a statistical calculation with the information calculated over the past 24 hours for a specific market
         * @see https://github.com/phemex/phemex-api-docs/blob/master/Public-Hedged-Perpetual-API.md#query24hrsticker
         * @param {string} symbol unified symbol of the market to fetch the ticker for
         * @param {object} [params] extra parameters specific to the exchange API endpoint
         * @returns {object} a [ticker structure]{@link https://docs.ccxt.com/#/?id=ticker-structure}
         */
        await this.loadMarkets ();
        const market = this.market (symbol);
        const request = {
            'symbol': market['id'],
            // 'id': 123456789, // optional request id
        };
        let response = undefined;
        if (market['swap']) {
            if (market['inverse'] || market['settle'] === 'USD') {
                response = await this.v1GetMdTicker24hr (this.extend (request, params));
            } else {
                response = await this.v2GetMdV2Ticker24hr (this.extend (request, params));
            }
        } else {
            response = await this.v1GetMdSpotTicker24hr (this.extend (request, params));
        }
        //
        // spot
        //
        //     {
        //         "error": null,
        //         "id": 0,
        //         "result": {
        //             "askEp": 943836000000,
        //             "bidEp": 943601000000,
        //             "highEp": 955946000000,
        //             "lastEp": 943803000000,
        //             "lowEp": 924973000000,
        //             "openEp": 948693000000,
        //             "symbol": "sBTCUSDT",
        //             "timestamp": 1592471203505728630,
        //             "turnoverEv": 111822826123103,
        //             "volumeEv": 11880532281
        //         }
        //     }
        //
        // swap
        //
        //     {
        //         "error": null,
        //         "id": 0,
        //         "result": {
        //             "askEp": 2332500,
        //             "bidEp": 2331000,
        //             "fundingRateEr": 10000,
        //             "highEp": 2380000,
        //             "indexEp": 2329057,
        //             "lastEp": 2331500,
        //             "lowEp": 2274000,
        //             "markEp": 2329232,
        //             "openEp": 2337500,
        //             "openInterest": 1298050,
        //             "predFundingRateEr": 19921,
        //             "symbol": "ETHUSD",
        //             "timestamp": 1592474241582701416,
        //             "turnoverEv": 47228362330,
        //             "volume": 4053863
        //         }
        //     }
        //
        const result = this.safeValue (response, 'result', {});
        return this.parseTicker (result, market);
    }

    async fetchTickers (symbols: Strings = undefined, params = {}): Promise<Tickers> {
        /**
         * @method
         * @name phemex#fetchTickers
         * @description fetches price tickers for multiple markets, statistical information calculated over the past 24 hours for each market
         * @see https://phemex-docs.github.io/#query-24-hours-ticker-for-all-symbols-2     // spot
         * @see https://phemex-docs.github.io/#query-24-ticker-for-all-symbols             // linear
         * @see https://phemex-docs.github.io/#query-24-hours-ticker-for-all-symbols       // inverse
         * @param {string[]|undefined} symbols unified symbols of the markets to fetch the ticker for, all market tickers are returned if not assigned
         * @param {object} [params] extra parameters specific to the exchange API endpoint
         * @returns {object} a dictionary of [ticker structures]{@link https://docs.ccxt.com/#/?id=ticker-structure}
         */
        await this.loadMarkets ();
        let market: Market = undefined;
        if (symbols !== undefined) {
            const first = this.safeValue (symbols, 0);
            market = this.market (first);
        }
        let type = undefined;
        [ type, params ] = this.handleMarketTypeAndParams ('fetchTickers', market, params);
        let subType = undefined;
        [ subType, params ] = this.handleSubTypeAndParams ('fetchTickers', market, params);
        const query = this.omit (params, 'type');
        let response = undefined;
        if (type === 'spot') {
            response = await this.v1GetMdSpotTicker24hrAll (query);
        } else if (subType === 'inverse' || market['settle'] === 'USD') {
            response = await this.v1GetMdTicker24hrAll (query);
        } else {
            response = await this.v2GetMdV2Ticker24hrAll (query);
        }
        const result = this.safeValue (response, 'result', []);
        return this.parseTickers (result, symbols);
    }

    async fetchTrades (symbol: string, since: Int = undefined, limit: Int = undefined, params = {}): Promise<Trade[]> {
        /**
         * @method
         * @name phemex#fetchTrades
         * @description get the list of most recent trades for a particular symbol
         * @see https://github.com/phemex/phemex-api-docs/blob/master/Public-Hedged-Perpetual-API.md#querytrades
         * @param {string} symbol unified symbol of the market to fetch trades for
         * @param {int} [since] timestamp in ms of the earliest trade to fetch
         * @param {int} [limit] the maximum amount of trades to fetch
         * @param {object} [params] extra parameters specific to the exchange API endpoint
         * @returns {Trade[]} a list of [trade structures]{@link https://docs.ccxt.com/#/?id=public-trades}
         */
        await this.loadMarkets ();
        const market = this.market (symbol);
        const request = {
            'symbol': market['id'],
            // 'id': 123456789, // optional request id
        };
        let response = undefined;
        if (market['linear'] && market['settle'] === 'USDT') {
            response = await this.v2GetMdV2Trade (this.extend (request, params));
        } else {
            response = await this.v1GetMdTrade (this.extend (request, params));
        }
        //
        //     {
        //         "error": null,
        //         "id": 0,
        //         "result": {
        //             "sequence": 1315644947,
        //             "symbol": "BTCUSD",
        //             "trades": [
        //                 [ 1592541746712239749, 13156448570000, "Buy", 93070000, 40173 ],
        //                 [ 1592541740434625085, 13156447110000, "Sell", 93065000, 5000 ],
        //                 [ 1592541732958241616, 13156441390000, "Buy", 93070000, 3460 ],
        //             ],
        //             "type": "snapshot"
        //         }
        //     }
        //
        const result = this.safeValue (response, 'result', {});
        const trades = this.safeValue2 (result, 'trades', 'trades_p', []);
        return this.parseTrades (trades, market, since, limit);
    }

    parseTrade (trade, market: Market = undefined): Trade {
        //
        // fetchTrades (public) spot & contract
        //
        //     [
        //         1592541746712239749,
        //         13156448570000,
        //         "Buy",
        //         93070000,
        //         40173
        //     ]
        //
        // fetchTrades (public) perp
        //
        //     [
        //         1675690986063435800,
        //         "Sell",
        //         "22857.4",
        //         "0.269"
        //     ]
        //
        // fetchMyTrades (private)
        //
        // spot
        //
        //     {
        //         "qtyType": "ByQuote",
        //         "transactTimeNs": 1589450974800550100,
        //         "clOrdID": "8ba59d40-df25-d4b0-14cf-0703f44e9690",
        //         "orderID": "b2b7018d-f02f-4c59-b4cf-051b9c2d2e83",
        //         "symbol": "sBTCUSDT",
        //         "side": "Buy",
        //         "priceEP": 970056000000,
        //         "baseQtyEv": 0,
        //         "quoteQtyEv": 1000000000,
        //         "action": "New",
        //         "execStatus": "MakerFill",
        //         "ordStatus": "Filled",
        //         "ordType": "Limit",
        //         "execInst": "None",
        //         "timeInForce": "GoodTillCancel",
        //         "stopDirection": "UNSPECIFIED",
        //         "tradeType": "Trade",
        //         "stopPxEp": 0,
        //         "execId": "c6bd8979-07ba-5946-b07e-f8b65135dbb1",
        //         "execPriceEp": 970056000000,
        //         "execBaseQtyEv": 103000,
        //         "execQuoteQtyEv": 999157680,
        //         "leavesBaseQtyEv": 0,
        //         "leavesQuoteQtyEv": 0,
        //         "execFeeEv": 0,
        //         "feeRateEr": 0
        //         "baseCurrency": "BTC",
        //         "quoteCurrency": "USDT",
        //         "feeCurrency": "BTC"
        //     }
        //
        // swap
        //
        //     {
        //         "transactTimeNs": 1578026629824704800,
        //         "symbol": "BTCUSD",
        //         "currency": "BTC",
        //         "action": "Replace",
        //         "side": "Sell",
        //         "tradeType": "Trade",
        //         "execQty": 700,
        //         "execPriceEp": 71500000,
        //         "orderQty": 700,
        //         "priceEp": 71500000,
        //         "execValueEv": 9790209,
        //         "feeRateEr": -25000,
        //         "execFeeEv": -2447,
        //         "ordType": "Limit",
        //         "execID": "b01671a1-5ddc-5def-b80a-5311522fd4bf",
        //         "orderID": "b63bc982-be3a-45e0-8974-43d6375fb626",
        //         "clOrdID": "uuid-1577463487504",
        //         "execStatus": "MakerFill"
        //     }
        // perpetual
        //     {
        //         "accountID": 9328670003,
        //         "action": "New",
        //         "actionBy": "ByUser",
        //         "actionTimeNs": 1666858780876924611,
        //         "addedSeq": 77751555,
        //         "apRp": "0",
        //         "bonusChangedAmountRv": "0",
        //         "bpRp": "0",
        //         "clOrdID": "c0327a7d-9064-62a9-28f6-2db9aaaa04e0",
        //         "closedPnlRv": "0",
        //         "closedSize": "0",
        //         "code": 0,
        //         "cumFeeRv": "0",
        //         "cumQty": "0",
        //         "cumValueRv": "0",
        //         "curAccBalanceRv": "1508.489893982237",
        //         "curAssignedPosBalanceRv": "24.62786650928",
        //         "curBonusBalanceRv": "0",
        //         "curLeverageRr": "-10",
        //         "curPosSide": "Buy",
        //         "curPosSize": "0.043",
        //         "curPosTerm": 1,
        //         "curPosValueRv": "894.0689",
        //         "curRiskLimitRv": "1000000",
        //         "currency": "USDT",
        //         "cxlRejReason": 0,
        //         "displayQty": "0.003",
        //         "execFeeRv": "0",
        //         "execID": "00000000-0000-0000-0000-000000000000",
        //         "execPriceRp": "20723.7",
        //         "execQty": "0",
        //         "execSeq": 77751555,
        //         "execStatus": "New",
        //         "execValueRv": "0",
        //         "feeRateRr": "0",
        //         "leavesQty": "0.003",
        //         "leavesValueRv": "63.4503",
        //         "message": "No error",
        //         "ordStatus": "New",
        //         "ordType": "Market",
        //         "orderID": "fa64c6f2-47a4-4929-aab4-b7fa9bbc4323",
        //         "orderQty": "0.003",
        //         "pegOffsetValueRp": "0",
        //         "posSide": "Long",
        //         "priceRp": "21150.1",
        //         "relatedPosTerm": 1,
        //         "relatedReqNum": 11,
        //         "side": "Buy",
        //         "slTrigger": "ByMarkPrice",
        //         "stopLossRp": "0",
        //         "stopPxRp": "0",
        //         "symbol": "BTCUSDT",
        //         "takeProfitRp": "0",
        //         "timeInForce": "ImmediateOrCancel",
        //         "tpTrigger": "ByLastPrice",
        //         "tradeType": "Amend",
        //         "transactTimeNs": 1666858780881545305,
        //         "userID": 932867
        //     }
        //
        // swap - USDT
        //
        //     {
        //         "createdAt": 1666226932259,
        //         "symbol": "ETHUSDT",
        //         "currency": "USDT",
        //         "action": 1,
        //         "tradeType": 1,
        //         "execQtyRq": "0.01",
        //         "execPriceRp": "1271.9",
        //         "side": 1,
        //         "orderQtyRq": "0.78",
        //         "priceRp": "1271.9",
        //         "execValueRv": "12.719",
        //         "feeRateRr": "0.0001",
        //         "execFeeRv": "0.0012719",
        //         "ordType": 2,
        //         "execId": "8718cae",
        //         "execStatus": 6
        //     }
        //
        let priceString: Str;
        let amountString: Str;
        let timestamp: Int;
        let id: Str = undefined;
        let side: Str = undefined;
        let costString: Str = undefined;
        let type: Str = undefined;
        let fee = undefined;
        let feeCostString: Str = undefined;
        let feeRateString: Str = undefined;
        let feeCurrencyCode: Str = undefined;
        const marketId = this.safeString (trade, 'symbol');
        market = this.safeMarket (marketId, market);
        const symbol = market['symbol'];
        let orderId: Str = undefined;
        let takerOrMaker: Str = undefined;
        if (Array.isArray (trade)) {
            const tradeLength = trade.length;
            timestamp = this.safeIntegerProduct (trade, 0, 0.000001);
            if (tradeLength > 4) {
                id = this.safeString (trade, tradeLength - 4);
            }
            side = this.safeStringLower (trade, tradeLength - 3);
            priceString = this.safeString (trade, tradeLength - 2);
            amountString = this.safeString (trade, tradeLength - 1);
            if (typeof trade[tradeLength - 2] === 'number') {
                priceString = this.fromEp (priceString, market);
                amountString = this.fromEv (amountString, market);
            }
        } else {
            timestamp = this.safeIntegerProduct (trade, 'transactTimeNs', 0.000001);
            if (timestamp === undefined) {
                timestamp = this.safeInteger (trade, 'createdAt');
            }
            id = this.safeString2 (trade, 'execId', 'execID');
            orderId = this.safeString (trade, 'orderID');
            if (market['settle'] === 'USDT') {
                const sideId = this.safeStringLower (trade, 'side');
                if ((sideId === 'buy') || (sideId === 'sell')) {
                    side = sideId;
                } else if (sideId !== undefined) {
                    side = (sideId === '1') ? 'buy' : 'sell';
                }
                const ordType = this.safeString (trade, 'ordType');
                if (ordType === '1') {
                    type = 'market';
                } else if (ordType === '2') {
                    type = 'limit';
                }
                priceString = this.safeString (trade, 'execPriceRp');
                amountString = this.safeString (trade, 'execQtyRq');
                costString = this.safeString (trade, 'execValueRv');
                feeCostString = this.safeString (trade, 'execFeeRv');
                feeRateString = this.safeString (trade, 'feeRateRr');
                const currencyId = this.safeString (trade, 'currency');
                feeCurrencyCode = this.safeCurrencyCode (currencyId);
            } else {
                side = this.safeStringLower (trade, 'side');
                type = this.parseOrderType (this.safeString (trade, 'ordType'));
                const execStatus = this.safeString (trade, 'execStatus');
                if (execStatus === 'MakerFill') {
                    takerOrMaker = 'maker';
                }
                priceString = this.fromEp (this.safeString (trade, 'execPriceEp'), market);
                amountString = this.fromEv (this.safeString (trade, 'execBaseQtyEv'), market);
                amountString = this.safeString (trade, 'execQty', amountString);
                costString = this.fromEr (this.safeString2 (trade, 'execQuoteQtyEv', 'execValueEv'), market);
                feeCostString = this.fromEr (this.safeString (trade, 'execFeeEv'), market);
                if (feeCostString !== undefined) {
                    feeRateString = this.fromEr (this.safeString (trade, 'feeRateEr'), market);
                    if (market['spot']) {
                        feeCurrencyCode = this.safeCurrencyCode (this.safeString (trade, 'feeCurrency'));
                    } else {
                        const info = this.safeValue (market, 'info');
                        if (info !== undefined) {
                            const settlementCurrencyId = this.safeString (info, 'settlementCurrency');
                            feeCurrencyCode = this.safeCurrencyCode (settlementCurrencyId);
                        }
                    }
                }
            }
            fee = {
                'cost': feeCostString,
                'rate': feeRateString,
                'currency': feeCurrencyCode,
            };
        }
        return this.safeTrade ({
            'info': trade,
            'id': id,
            'symbol': symbol,
            'timestamp': timestamp,
            'datetime': this.iso8601 (timestamp),
            'order': orderId,
            'type': type,
            'side': side,
            'takerOrMaker': takerOrMaker,
            'price': priceString,
            'amount': amountString,
            'cost': costString,
            'fee': fee,
        }, market);
    }

    parseSpotBalance (response) {
        //
        //     {
        //         "code":0,
        //         "msg":"",
        //         "data":[
        //             {
        //                 "currency":"USDT",
        //                 "balanceEv":0,
        //                 "lockedTradingBalanceEv":0,
        //                 "lockedWithdrawEv":0,
        //                 "lastUpdateTimeNs":1592065834511322514,
        //                 "walletVid":0
        //             },
        //             {
        //                 "currency":"ETH",
        //                 "balanceEv":0,
        //                 "lockedTradingBalanceEv":0,
        //                 "lockedWithdrawEv":0,
        //                 "lastUpdateTimeNs":1592065834511322514,
        //                 "walletVid":0
        //             }
        //         ]
        //     }
        //
        let timestamp = undefined;
        const result = { 'info': response };
        const data = this.safeValue (response, 'data', []);
        for (let i = 0; i < data.length; i++) {
            const balance = data[i];
            const currencyId = this.safeString (balance, 'currency');
            const code = this.safeCurrencyCode (currencyId);
            const currency = this.safeValue (this.currencies, code, {});
            const scale = this.safeInteger (currency, 'valueScale', 8);
            const account = this.account ();
            const balanceEv = this.safeString (balance, 'balanceEv');
            const lockedTradingBalanceEv = this.safeString (balance, 'lockedTradingBalanceEv');
            const lockedWithdrawEv = this.safeString (balance, 'lockedWithdrawEv');
            const total = this.fromEn (balanceEv, scale);
            const lockedTradingBalance = this.fromEn (lockedTradingBalanceEv, scale);
            const lockedWithdraw = this.fromEn (lockedWithdrawEv, scale);
            const used = Precise.stringAdd (lockedTradingBalance, lockedWithdraw);
            const lastUpdateTimeNs = this.safeIntegerProduct (balance, 'lastUpdateTimeNs', 0.000001);
            timestamp = (timestamp === undefined) ? lastUpdateTimeNs : Math.max (timestamp, lastUpdateTimeNs);
            account['total'] = total;
            account['used'] = used;
            result[code] = account;
        }
        result['timestamp'] = timestamp;
        result['datetime'] = this.iso8601 (timestamp);
        return this.safeBalance (result);
    }

    parseSwapBalance (response) {
        // usdt
        //   {
        //       "info": {
        //         "code": "0",
        //         "msg": '',
        //         "data": {
        //           "account": {
        //             "userID": "940666",
        //             "accountId": "9406660003",
        //             "currency": "USDT",
        //             "accountBalanceRv": "99.93143972",
        //             "totalUsedBalanceRv": "0.40456",
        //             "bonusBalanceRv": "0"
        //           },
        //   }
        //
        //     {
        //         "code":0,
        //         "msg":"",
        //         "data":{
        //             "account":{
        //                 "accountId":6192120001,
        //                 "currency":"BTC",
        //                 "accountBalanceEv":1254744,
        //                 "totalUsedBalanceEv":0,
        //                 "bonusBalanceEv":1254744
        //             }
        //         }
        //     }
        //
        const result = { 'info': response };
        const data = this.safeValue (response, 'data', {});
        const balance = this.safeValue (data, 'account', {});
        const currencyId = this.safeString (balance, 'currency');
        const code = this.safeCurrencyCode (currencyId);
        const currency = this.currency (code);
        const valueScale = this.safeInteger (currency, 'valueScale', 8);
        const account = this.account ();
        const accountBalanceEv = this.safeString2 (balance, 'accountBalanceEv', 'accountBalanceRv');
        const totalUsedBalanceEv = this.safeString2 (balance, 'totalUsedBalanceEv', 'totalUsedBalanceRv');
        const needsConversion = (code !== 'USDT');
        account['total'] = needsConversion ? this.fromEn (accountBalanceEv, valueScale) : accountBalanceEv;
        account['used'] = needsConversion ? this.fromEn (totalUsedBalanceEv, valueScale) : totalUsedBalanceEv;
        result[code] = account;
        return this.safeBalance (result);
    }

    async fetchBalance (params = {}): Promise<Balances> {
        /**
         * @method
         * @name phemex#fetchBalance
         * @description query for balance and get the amount of funds available for trading or funds locked in orders
         * @see https://github.com/phemex/phemex-api-docs/blob/master/Public-Hedged-Perpetual-API.md#query-account-positions
         * @param {object} [params] extra parameters specific to the exchange API endpoint
         * @param {string} [params.type] spot or swap
         * @returns {object} a [balance structure]{@link https://docs.ccxt.com/#/?id=balance-structure}
         */
        await this.loadMarkets ();
        let type = undefined;
        [ type, params ] = this.handleMarketTypeAndParams ('fetchBalance', undefined, params);
        const code = this.safeString (params, 'code');
        params = this.omit (params, [ 'type', 'code' ]);
        let response = undefined;
        const request = {};
        if ((type !== 'spot') && (type !== 'swap')) {
            throw new BadRequest (this.id + ' does not support ' + type + ' markets, only spot and swap');
        }
        if (type === 'swap') {
            let settle = undefined;
            [ settle, params ] = this.handleOptionAndParams (params, 'fetchBalance', 'settle');
            if (code !== undefined || settle !== undefined) {
                let coin = undefined;
                if (code !== undefined) {
                    coin = code;
                } else {
                    coin = settle;
                }
                const currency = this.currency (coin);
                request['currency'] = currency['id'];
                if (currency['id'] === 'USDT') {
                    response = await this.privateGetGAccountsAccountPositions (this.extend (request, params));
                } else {
                    response = await this.privateGetAccountsAccountPositions (this.extend (request, params));
                }
            } else {
                const currency = this.safeString (params, 'currency');
                if (currency === undefined) {
                    throw new ArgumentsRequired (this.id + ' fetchBalance() requires a code parameter or a currency or settle parameter for ' + type + ' type');
                }
                response = await this.privateGetSpotWallets (this.extend (request, params));
            }
        } else {
            response = await this.privateGetSpotWallets (this.extend (request, params));
        }
        //
        // usdt
        //   {
        //       "info": {
        //         "code": "0",
        //         "msg": '',
        //         "data": {
        //           "account": {
        //             "userID": "940666",
        //             "accountId": "9406660003",
        //             "currency": "USDT",
        //             "accountBalanceRv": "99.93143972",
        //             "totalUsedBalanceRv": "0.40456",
        //             "bonusBalanceRv": "0"
        //           },
        //   }
        //
        // spot
        //
        //     {
        //         "code":0,
        //         "msg":"",
        //         "data":[
        //             {
        //                 "currency":"USDT",
        //                 "balanceEv":0,
        //                 "lockedTradingBalanceEv":0,
        //                 "lockedWithdrawEv":0,
        //                 "lastUpdateTimeNs":1592065834511322514,
        //                 "walletVid":0
        //             },
        //             {
        //                 "currency":"ETH",
        //                 "balanceEv":0,
        //                 "lockedTradingBalanceEv":0,
        //                 "lockedWithdrawEv":0,
        //                 "lastUpdateTimeNs":1592065834511322514,
        //                 "walletVid":0
        //             }
        //         ]
        //     }
        //
        // swap
        //
        //     {
        //         "code":0,
        //         "msg":"",
        //         "data":{
        //             "account":{
        //                 "accountId":6192120001,
        //                 "currency":"BTC",
        //                 "accountBalanceEv":1254744,
        //                 "totalUsedBalanceEv":0,
        //                 "bonusBalanceEv":1254744
        //             },
        //             "positions":[
        //                 {
        //                     "accountID":6192120001,
        //                     "symbol":"BTCUSD",
        //                     "currency":"BTC",
        //                     "side":"None",
        //                     "positionStatus":"Normal",
        //                     "crossMargin":false,
        //                     "leverageEr":0,
        //                     "leverage":0E-8,
        //                     "initMarginReqEr":1000000,
        //                     "initMarginReq":0.01000000,
        //                     "maintMarginReqEr":500000,
        //                     "maintMarginReq":0.00500000,
        //                     "riskLimitEv":10000000000,
        //                     "riskLimit":100.00000000,
        //                     "size":0,
        //                     "value":0E-8,
        //                     "valueEv":0,
        //                     "avgEntryPriceEp":0,
        //                     "avgEntryPrice":0E-8,
        //                     "posCostEv":0,
        //                     "posCost":0E-8,
        //                     "assignedPosBalanceEv":0,
        //                     "assignedPosBalance":0E-8,
        //                     "bankruptCommEv":0,
        //                     "bankruptComm":0E-8,
        //                     "bankruptPriceEp":0,
        //                     "bankruptPrice":0E-8,
        //                     "positionMarginEv":0,
        //                     "positionMargin":0E-8,
        //                     "liquidationPriceEp":0,
        //                     "liquidationPrice":0E-8,
        //                     "deleveragePercentileEr":0,
        //                     "deleveragePercentile":0E-8,
        //                     "buyValueToCostEr":1150750,
        //                     "buyValueToCost":0.01150750,
        //                     "sellValueToCostEr":1149250,
        //                     "sellValueToCost":0.01149250,
        //                     "markPriceEp":96359083,
        //                     "markPrice":9635.90830000,
        //                     "markValueEv":0,
        //                     "markValue":null,
        //                     "unRealisedPosLossEv":0,
        //                     "unRealisedPosLoss":null,
        //                     "estimatedOrdLossEv":0,
        //                     "estimatedOrdLoss":0E-8,
        //                     "usedBalanceEv":0,
        //                     "usedBalance":0E-8,
        //                     "takeProfitEp":0,
        //                     "takeProfit":null,
        //                     "stopLossEp":0,
        //                     "stopLoss":null,
        //                     "realisedPnlEv":0,
        //                     "realisedPnl":null,
        //                     "cumRealisedPnlEv":0,
        //                     "cumRealisedPnl":null
        //                 }
        //             ]
        //         }
        //     }
        //
        const result = (type === 'swap') ? this.parseSwapBalance (response) : this.parseSpotBalance (response);
        return result;
    }

    parseOrderStatus (status) {
        const statuses = {
            'Created': 'open',
            'Untriggered': 'open',
            'Deactivated': 'closed',
            'Triggered': 'open',
            'Rejected': 'rejected',
            'New': 'open',
            'PartiallyFilled': 'open',
            'Filled': 'closed',
            'Canceled': 'canceled',
            '1': 'open',
            '2': 'canceled',
            '3': 'closed',
            '4': 'canceled',
            '5': 'open',
            '6': 'open',
            '7': 'closed',
            '8': 'canceled',
        };
        return this.safeString (statuses, status, status);
    }

    parseOrderType (type) {
        const types = {
            '1': 'market',
            '2': 'limit',
            '3': 'stop',
            '4': 'stopLimit',
            '5': 'market',
            '6': 'limit',
            '7': 'market',
            '8': 'market',
            '9': 'stopLimit',
            '10': 'market',
            'Limit': 'limit',
            'Market': 'market',
        };
        return this.safeString (types, type, type);
    }

    parseTimeInForce (timeInForce) {
        const timeInForces = {
            'GoodTillCancel': 'GTC',
            'PostOnly': 'PO',
            'ImmediateOrCancel': 'IOC',
            'FillOrKill': 'FOK',
        };
        return this.safeString (timeInForces, timeInForce, timeInForce);
    }

    parseSpotOrder (order, market: Market = undefined) {
        //
        // spot
        //
        //     {
        //         "orderID": "d1d09454-cabc-4a23-89a7-59d43363f16d",
        //         "clOrdID": "309bcd5c-9f6e-4a68-b775-4494542eb5cb",
        //         "priceEp": 0,
        //         "action": "New",
        //         "trigger": "UNSPECIFIED",
        //         "pegPriceType": "UNSPECIFIED",
        //         "stopDirection": "UNSPECIFIED",
        //         "bizError": 0,
        //         "symbol": "sBTCUSDT",
        //         "side": "Buy",
        //         "baseQtyEv": 0,
        //         "ordType": "Limit",
        //         "timeInForce": "GoodTillCancel",
        //         "ordStatus": "Created",
        //         "cumFeeEv": 0,
        //         "cumBaseQtyEv": 0,
        //         "cumQuoteQtyEv": 0,
        //         "leavesBaseQtyEv": 0,
        //         "leavesQuoteQtyEv": 0,
        //         "avgPriceEp": 0,
        //         "cumBaseAmountEv": 0,
        //         "cumQuoteAmountEv": 0,
        //         "quoteQtyEv": 0,
        //         "qtyType": "ByBase",
        //         "stopPxEp": 0,
        //         "pegOffsetValueEp": 0
        //     }
        //
        //     {
        //         "orderID":"99232c3e-3d6a-455f-98cc-2061cdfe91bc",
        //         "stopPxEp":0,
        //         "avgPriceEp":0,
        //         "qtyType":"ByBase",
        //         "leavesBaseQtyEv":0,
        //         "leavesQuoteQtyEv":0,
        //         "baseQtyEv":"1000000000",
        //         "feeCurrency":"4",
        //         "stopDirection":"UNSPECIFIED",
        //         "symbol":"sETHUSDT",
        //         "side":"Buy",
        //         "quoteQtyEv":250000000000,
        //         "priceEp":25000000000,
        //         "ordType":"Limit",
        //         "timeInForce":"GoodTillCancel",
        //         "ordStatus":"Rejected",
        //         "execStatus":"NewRejected",
        //         "createTimeNs":1592675305266037130,
        //         "cumFeeEv":0,
        //         "cumBaseValueEv":0,
        //         "cumQuoteValueEv":0
        //     }
        //
        const id = this.safeString (order, 'orderID');
        let clientOrderId = this.safeString (order, 'clOrdID');
        if ((clientOrderId !== undefined) && (clientOrderId.length < 1)) {
            clientOrderId = undefined;
        }
        const marketId = this.safeString (order, 'symbol');
        market = this.safeMarket (marketId, market);
        const symbol = market['symbol'];
        const price = this.fromEp (this.safeString (order, 'priceEp'), market);
        const amount = this.fromEv (this.safeString (order, 'baseQtyEv'), market);
        const remaining = this.omitZero (this.fromEv (this.safeString (order, 'leavesBaseQtyEv'), market));
        const filled = this.fromEv (this.safeString2 (order, 'cumBaseQtyEv', 'cumBaseValueEv'), market);
        const cost = this.fromEr (this.safeString2 (order, 'cumQuoteValueEv', 'quoteQtyEv'), market);
        const average = this.fromEp (this.safeString (order, 'avgPriceEp'), market);
        const status = this.parseOrderStatus (this.safeString (order, 'ordStatus'));
        const side = this.safeStringLower (order, 'side');
        const type = this.parseOrderType (this.safeString (order, 'ordType'));
        const timestamp = this.safeIntegerProduct2 (order, 'actionTimeNs', 'createTimeNs', 0.000001);
        let fee = undefined;
        const feeCost = this.fromEv (this.safeString (order, 'cumFeeEv'), market);
        if (feeCost !== undefined) {
            fee = {
                'cost': feeCost,
                'currency': undefined,
            };
        }
        const timeInForce = this.parseTimeInForce (this.safeString (order, 'timeInForce'));
        const stopPrice = this.parseNumber (this.omitZero (this.fromEp (this.safeString (order, 'stopPxEp'))));
        const postOnly = (timeInForce === 'PO');
        return this.safeOrder ({
            'info': order,
            'id': id,
            'clientOrderId': clientOrderId,
            'timestamp': timestamp,
            'datetime': this.iso8601 (timestamp),
            'lastTradeTimestamp': undefined,
            'symbol': symbol,
            'type': type,
            'timeInForce': timeInForce,
            'postOnly': postOnly,
            'side': side,
            'price': price,
            'stopPrice': stopPrice,
            'triggerPrice': stopPrice,
            'amount': amount,
            'cost': cost,
            'average': average,
            'filled': filled,
            'remaining': remaining,
            'status': status,
            'fee': fee,
            'trades': undefined,
        }, market);
    }

    parseOrderSide (side) {
        const sides = {
            '1': 'buy',
            '2': 'sell',
        };
        return this.safeString (sides, side, side);
    }

    parseSwapOrder (order, market: Market = undefined) {
        //
        //     {
        //         "bizError":0,
        //         "orderID":"7a1ad384-44a3-4e54-a102-de4195a29e32",
        //         "clOrdID":"",
        //         "symbol":"ETHUSD",
        //         "side":"Buy",
        //         "actionTimeNs":1592668973945065381,
        //         "transactTimeNs":0,
        //         "orderType":"Market",
        //         "priceEp":2267500,
        //         "price":226.75000000,
        //         "orderQty":1,
        //         "displayQty":0,
        //         "timeInForce":"ImmediateOrCancel",
        //         "reduceOnly":false,
        //         "closedPnlEv":0,
        //         "closedPnl":0E-8,
        //         "closedSize":0,
        //         "cumQty":0,
        //         "cumValueEv":0,
        //         "cumValue":0E-8,
        //         "leavesQty":1,
        //         "leavesValueEv":11337,
        //         "leavesValue":1.13370000,
        //         "stopDirection":"UNSPECIFIED",
        //         "stopPxEp":0,
        //         "stopPx":0E-8,
        //         "trigger":"UNSPECIFIED",
        //         "pegOffsetValueEp":0,
        //         "execStatus":"PendingNew",
        //         "pegPriceType":"UNSPECIFIED",
        //         "ordStatus":"Created",
        //         "execInst": "ReduceOnly"
        //     }
        //
        // usdt
        // {
        //        "bizError":"0",
        //        "orderID":"bd720dff-5647-4596-aa4e-656bac87aaad",
        //        "clOrdID":"ccxt2022843dffac9477b497",
        //        "symbol":"LTCUSDT",
        //        "side":"Buy",
        //        "actionTimeNs":"1677667878751724052",
        //        "transactTimeNs":"1677667878754017434",
        //        "orderType":"Limit",
        //        "priceRp":"40",
        //        "orderQtyRq":"0.1",
        //        "displayQtyRq":"0.1",
        //        "timeInForce":"GoodTillCancel",
        //        "reduceOnly":false,
        //        "closedPnlRv":"0",
        //        "closedSizeRq":"0",
        //        "cumQtyRq":"0",
        //        "cumValueRv":"0",
        //        "leavesQtyRq":"0.1",
        //        "leavesValueRv":"4",
        //        "stopDirection":"UNSPECIFIED",
        //        "stopPxRp":"0",
        //        "trigger":"UNSPECIFIED",
        //        "pegOffsetValueRp":"0",
        //        "pegOffsetProportionRr":"0",
        //        "execStatus":"New",
        //        "pegPriceType":"UNSPECIFIED",
        //        "ordStatus":"New",
        //        "execInst":"None",
        //        "takeProfitRp":"0",
        //        "stopLossRp":"0"
        //     }
        //
        // v2 orderList
        //    {
        //        "createdAt":"1677686231301",
        //        "symbol":"LTCUSDT",
        //        "orderQtyRq":"0.2",
        //        "side":"1",
        //        "posSide":"3",
        //        "priceRp":"50",
        //        "execQtyRq":"0",
        //        "leavesQtyRq":"0.2",
        //        "execPriceRp":"0",
        //        "orderValueRv":"10",
        //        "leavesValueRv":"10",
        //        "cumValueRv":"0",
        //        "stopDirection":"0",
        //        "stopPxRp":"0",
        //        "trigger":"0",
        //        "actionBy":"1",
        //        "execFeeRv":"0",
        //        "ordType":"2",
        //        "ordStatus":"5",
        //        "clOrdId":"4b3b188",
        //        "orderId":"4b3b1884-87cf-4897-b596-6693b7ed84d1",
        //        "execStatus":"5",
        //        "bizError":"0",
        //        "totalPnlRv":null,
        //        "avgTransactPriceRp":null,
        //        "orderDetailsVos":null,
        //        "tradeType":"0"
        //    }
        //
        const id = this.safeString2 (order, 'orderID', 'orderId');
        let clientOrderId = this.safeString2 (order, 'clOrdID', 'clOrdId');
        if ((clientOrderId !== undefined) && (clientOrderId.length < 1)) {
            clientOrderId = undefined;
        }
        const marketId = this.safeString (order, 'symbol');
        const symbol = this.safeSymbol (marketId, market);
        const status = this.parseOrderStatus (this.safeString (order, 'ordStatus'));
        const side = this.parseOrderSide (this.safeStringLower (order, 'side'));
        const type = this.parseOrderType (this.safeString (order, 'orderType'));
        let price = this.safeString (order, 'priceRp');
        if (price === undefined) {
            price = this.fromEp (this.safeString (order, 'priceEp'), market);
        }
        const amount = this.safeNumber2 (order, 'orderQty', 'orderQtyRq');
        const filled = this.safeNumber2 (order, 'cumQty', 'cumQtyRq');
        const remaining = this.safeNumber2 (order, 'leavesQty', 'leavesQtyRq');
        let timestamp = this.safeIntegerProduct (order, 'actionTimeNs', 0.000001);
        if (timestamp === undefined) {
            timestamp = this.safeInteger (order, 'createdAt');
        }
        const cost = this.safeNumber2 (order, 'cumValue', 'cumValueRv');
        let lastTradeTimestamp = this.safeIntegerProduct (order, 'transactTimeNs', 0.000001);
        if (lastTradeTimestamp === 0) {
            lastTradeTimestamp = undefined;
        }
        const timeInForce = this.parseTimeInForce (this.safeString (order, 'timeInForce'));
        const stopPrice = this.omitZero (this.safeNumber2 (order, 'stopPx', 'stopPxRp'));
        const postOnly = (timeInForce === 'PO');
        let reduceOnly = this.safeValue (order, 'reduceOnly');
        const execInst = this.safeString (order, 'execInst');
        if (execInst === 'ReduceOnly') {
            reduceOnly = true;
        }
        const takeProfit = this.safeString (order, 'takeProfitRp');
        const stopLoss = this.safeString (order, 'stopLossRp');
        return this.safeOrder ({
            'info': order,
            'id': id,
            'clientOrderId': clientOrderId,
            'datetime': this.iso8601 (timestamp),
            'timestamp': timestamp,
            'lastTradeTimestamp': lastTradeTimestamp,
            'symbol': symbol,
            'type': type,
            'timeInForce': timeInForce,
            'postOnly': postOnly,
            'reduceOnly': reduceOnly,
            'side': side,
            'price': price,
            'stopPrice': stopPrice,
            'triggerPrice': stopPrice,
            'takeProfitPrice': takeProfit,
            'stopLossPrice': stopLoss,
            'amount': amount,
            'filled': filled,
            'remaining': remaining,
            'cost': cost,
            'average': undefined,
            'status': status,
            'fee': undefined,
            'trades': undefined,
        });
    }

    parseOrder (order, market: Market = undefined): Order {
        const isSwap = this.safeValue (market, 'swap', false);
        const hasPnl = ('closedPnl' in order);
        if (isSwap || hasPnl) {
            return this.parseSwapOrder (order, market);
        }
        return this.parseSpotOrder (order, market);
    }

    async createOrder (symbol: string, type: OrderType, side: OrderSide, amount, price = undefined, params = {}) {
        /**
         * @method
         * @name phemex#createOrder
         * @description create a trade order
         * @see https://github.com/phemex/phemex-api-docs/blob/master/Public-Hedged-Perpetual-API.md#place-order
         * @param {string} symbol unified symbol of the market to create an order in
         * @param {string} type 'market' or 'limit'
         * @param {string} side 'buy' or 'sell'
         * @param {float} amount how much of currency you want to trade in units of base currency
         * @param {float} [price] the price at which the order is to be fullfilled, in units of the quote currency, ignored in market orders
         * @param {object} [params] extra parameters specific to the exchange API endpoint
         * @param {object} [params.takeProfit] *swap only* *takeProfit object in params* containing the triggerPrice at which the attached take profit order will be triggered (perpetual swap markets only)
         * @param {float} [params.takeProfit.triggerPrice] take profit trigger price
         * @param {object} [params.stopLoss] *swap only* *stopLoss object in params* containing the triggerPrice at which the attached stop loss order will be triggered (perpetual swap markets only)
         * @param {float} [params.stopLoss.triggerPrice] stop loss trigger price
         * @returns {object} an [order structure]{@link https://docs.ccxt.com/#/?id=order-structure}
         */
        await this.loadMarkets ();
        const market = this.market (symbol);
        const requestSide = this.capitalize (side);
        type = this.capitalize (type);
        const reduceOnly = this.safeValue (params, 'reduceOnly');
        const request = {
            // common
            'symbol': market['id'],
            'side': requestSide, // Sell, Buy
            'ordType': type, // Market, Limit, Stop, StopLimit, MarketIfTouched, LimitIfTouched (additionally for contract-markets: MarketAsLimit, StopAsLimit, MarketIfTouchedAsLimit)
            // 'stopPxEp': this.toEp (stopPx, market), // for conditional orders
            // 'priceEp': this.toEp (price, market), // required for limit orders
            // 'timeInForce': 'GoodTillCancel', // GoodTillCancel, PostOnly, ImmediateOrCancel, FillOrKill
            // ----------------------------------------------------------------
            // spot
            // 'qtyType': 'ByBase', // ByBase, ByQuote
            // 'quoteQtyEv': this.toEp (cost, market),
            // 'baseQtyEv': this.toEv (amount, market),
            // 'trigger': 'ByLastPrice', // required for conditional orders
            // ----------------------------------------------------------------
            // swap
            // 'clOrdID': this.uuid (), // max length 40
            // 'orderQty': this.amountToPrecision (amount, symbol),
            // 'reduceOnly': false,
            // 'closeOnTrigger': false, // implicit reduceOnly and cancel other orders in the same direction
            // 'takeProfitEp': this.toEp (takeProfit, market),
            // 'stopLossEp': this.toEp (stopLossEp, market),
            // 'triggerType': 'ByMarkPrice', // ByMarkPrice, ByLastPrice
            // 'pegOffsetValueEp': integer, // Trailing offset from current price. Negative value when position is long, positive when position is short
            // 'pegPriceType': 'TrailingStopPeg', // TrailingTakeProfitPeg
            // 'text': 'comment',
            // 'posSide': Position direction - "Merged" for oneway mode , "Long" / "Short" for hedge mode
        };
        const clientOrderId = this.safeString2 (params, 'clOrdID', 'clientOrderId');
        const stopLoss = this.safeValue (params, 'stopLoss');
        const stopLossDefined = (stopLoss !== undefined);
        const takeProfit = this.safeValue (params, 'takeProfit');
        const takeProfitDefined = (takeProfit !== undefined);
        if (clientOrderId === undefined) {
            const brokerId = this.safeString (this.options, 'brokerId');
            if (brokerId !== undefined) {
                request['clOrdID'] = brokerId + this.uuid16 ();
            }
        } else {
            request['clOrdID'] = clientOrderId;
            params = this.omit (params, [ 'clOrdID', 'clientOrderId' ]);
        }
        const stopPrice = this.safeStringN (params, [ 'stopPx', 'stopPrice', 'triggerPrice' ]);
        if (stopPrice !== undefined) {
            if (market['settle'] === 'USDT') {
                request['stopPxRp'] = this.priceToPrecision (symbol, stopPrice);
            } else {
                request['stopPxEp'] = this.toEp (stopPrice, market);
            }
        }
        params = this.omit (params, [ 'stopPx', 'stopPrice', 'stopLoss', 'takeProfit', 'triggerPrice' ]);
        if (market['spot']) {
            let qtyType = this.safeValue (params, 'qtyType', 'ByBase');
            if ((type === 'Market') || (type === 'Stop') || (type === 'MarketIfTouched')) {
                if (price !== undefined) {
                    qtyType = 'ByQuote';
                }
            }
            request['qtyType'] = qtyType;
            if (qtyType === 'ByQuote') {
                let cost = this.safeNumber (params, 'cost');
                params = this.omit (params, 'cost');
                if (this.options['createOrderByQuoteRequiresPrice']) {
                    if (price !== undefined) {
                        const amountString = this.numberToString (amount);
                        const priceString = this.numberToString (price);
                        const quoteAmount = Precise.stringMul (amountString, priceString);
                        cost = this.parseNumber (quoteAmount);
                    } else if (cost === undefined) {
                        throw new ArgumentsRequired (this.id + ' createOrder() ' + qtyType + ' requires a price argument or a cost parameter');
                    }
                }
                cost = (cost === undefined) ? amount : cost;
                const costString = cost.toString ();
                request['quoteQtyEv'] = this.toEv (costString, market);
            } else {
                const amountString = amount.toString ();
                request['baseQtyEv'] = this.toEv (amountString, market);
            }
        } else if (market['swap']) {
            let posSide = this.safeStringLower (params, 'posSide');
            if (posSide === undefined) {
                posSide = 'Merged';
            }
            posSide = this.capitalize (posSide);
            request['posSide'] = posSide;
            if (reduceOnly !== undefined) {
                request['reduceOnly'] = reduceOnly;
            }
            if (market['settle'] === 'USDT') {
                request['orderQtyRq'] = amount;
            } else {
                request['orderQty'] = parseInt (amount);
            }
            if (stopPrice !== undefined) {
                const triggerType = this.safeString (params, 'triggerType', 'ByMarkPrice');
                request['triggerType'] = triggerType;
            }
            if (stopLossDefined || takeProfitDefined) {
                if (stopLossDefined) {
                    const stopLossTriggerPrice = this.safeValue2 (stopLoss, 'triggerPrice', 'stopPrice');
                    if (stopLossTriggerPrice === undefined) {
                        throw new InvalidOrder (this.id + ' createOrder() requires a trigger price in params["stopLoss"]["triggerPrice"], or params["stopLoss"]["stopPrice"] for a stop loss order');
                    }
                    if (market['settle'] === 'USDT') {
                        request['stopLossRp'] = this.priceToPrecision (symbol, stopLossTriggerPrice);
                    } else {
                        request['stopLossEp'] = this.toEp (stopLossTriggerPrice, market);
                    }
                    const stopLossTriggerPriceType = this.safeString2 (stopLoss, 'triggerPriceType', 'slTrigger');
                    if (stopLossTriggerPriceType !== undefined) {
                        if (market['settle'] === 'USDT') {
                            if ((stopLossTriggerPriceType !== 'ByMarkPrice') && (stopLossTriggerPriceType !== 'ByLastPrice') && (stopLossTriggerPriceType !== 'ByIndexPrice') && (stopLossTriggerPriceType !== 'ByAskPrice') && (stopLossTriggerPriceType !== 'ByBidPrice') && (stopLossTriggerPriceType !== 'ByMarkPriceLimit') && (stopLossTriggerPriceType !== 'ByLastPriceLimit')) {
                                throw new InvalidOrder (this.id + ' createOrder() take profit trigger price type must be one of "ByMarkPrice", "ByIndexPrice", "ByAskPrice", "ByBidPrice", "ByMarkPriceLimit", "ByLastPriceLimit" or "ByLastPrice"');
                            }
                        } else {
                            if ((stopLossTriggerPriceType !== 'ByMarkPrice') && (stopLossTriggerPriceType !== 'ByLastPrice')) {
                                throw new InvalidOrder (this.id + ' createOrder() take profit trigger price type must be one of "ByMarkPrice", or "ByLastPrice"');
                            }
                        }
                        request['slTrigger'] = stopLossTriggerPriceType;
                    }
                }
                if (takeProfitDefined) {
                    const takeProfitTriggerPrice = this.safeValue2 (takeProfit, 'triggerPrice', 'stopPrice');
                    if (takeProfitTriggerPrice === undefined) {
                        throw new InvalidOrder (this.id + ' createOrder() requires a trigger price in params["takeProfit"]["triggerPrice"], or params["takeProfit"]["stopPrice"] for a take profit order');
                    }
                    if (market['settle'] === 'USDT') {
                        request['takeProfitRp'] = this.priceToPrecision (symbol, takeProfitTriggerPrice);
                    } else {
                        request['takeProfitEp'] = this.toEp (takeProfitTriggerPrice, market);
                    }
                    const takeProfitTriggerPriceType = this.safeString2 (stopLoss, 'triggerPriceType', 'tpTrigger');
                    if (takeProfitTriggerPriceType !== undefined) {
                        if (market['settle'] === 'USDT') {
                            if ((takeProfitTriggerPriceType !== 'ByMarkPrice') && (takeProfitTriggerPriceType !== 'ByLastPrice') && (takeProfitTriggerPriceType !== 'ByIndexPrice') && (takeProfitTriggerPriceType !== 'ByAskPrice') && (takeProfitTriggerPriceType !== 'ByBidPrice') && (takeProfitTriggerPriceType !== 'ByMarkPriceLimit') && (takeProfitTriggerPriceType !== 'ByLastPriceLimit')) {
                                throw new InvalidOrder (this.id + ' createOrder() take profit trigger price type must be one of "ByMarkPrice", "ByIndexPrice", "ByAskPrice", "ByBidPrice", "ByMarkPriceLimit", "ByLastPriceLimit" or "ByLastPrice"');
                            }
                        } else {
                            if ((takeProfitTriggerPriceType !== 'ByMarkPrice') && (takeProfitTriggerPriceType !== 'ByLastPrice')) {
                                throw new InvalidOrder (this.id + ' createOrder() take profit trigger price type must be one of "ByMarkPrice", or "ByLastPrice"');
                            }
                        }
                        request['tpTrigger'] = takeProfitTriggerPriceType;
                    }
                }
            }
        }
        if ((type === 'Limit') || (type === 'StopLimit') || (type === 'LimitIfTouched')) {
            if (market['settle'] === 'USDT') {
                request['priceRp'] = this.priceToPrecision (symbol, price);
            } else {
                const priceString = this.numberToString (price);
                request['priceEp'] = this.toEp (priceString, market);
            }
        }
        const takeProfitPrice = this.safeString (params, 'takeProfitPrice');
        if (takeProfitPrice !== undefined) {
            if (market['settle'] === 'USDT') {
                request['takeProfitRp'] = this.priceToPrecision (symbol, takeProfitPrice);
            } else {
                request['takeProfitEp'] = this.toEp (takeProfitPrice, market);
            }
            params = this.omit (params, 'takeProfitPrice');
        }
        const stopLossPrice = this.safeString (params, 'stopLossPrice');
        if (stopLossPrice !== undefined) {
            if (market['settle'] === 'USDT') {
                request['stopLossRp'] = this.priceToPrecision (symbol, stopLossPrice);
            } else {
                request['stopLossEp'] = this.toEp (stopLossPrice, market);
            }
            params = this.omit (params, 'stopLossPrice');
        }
        params = this.omit (params, 'reduceOnly');
        let response = undefined;
        if (market['settle'] === 'USDT') {
            response = await this.privatePostGOrders (this.extend (request, params));
        } else if (market['contract']) {
            response = await this.privatePostOrders (this.extend (request, params));
        } else {
            response = await this.privatePostSpotOrders (this.extend (request, params));
        }
        //
        // spot
        //
        //     {
        //         "code": 0,
        //         "msg": "",
        //         "data": {
        //             "orderID": "d1d09454-cabc-4a23-89a7-59d43363f16d",
        //             "clOrdID": "309bcd5c-9f6e-4a68-b775-4494542eb5cb",
        //             "priceEp": 0,
        //             "action": "New",
        //             "trigger": "UNSPECIFIED",
        //             "pegPriceType": "UNSPECIFIED",
        //             "stopDirection": "UNSPECIFIED",
        //             "bizError": 0,
        //             "symbol": "sBTCUSDT",
        //             "side": "Buy",
        //             "baseQtyEv": 0,
        //             "ordType": "Limit",
        //             "timeInForce": "GoodTillCancel",
        //             "ordStatus": "Created",
        //             "cumFeeEv": 0,
        //             "cumBaseQtyEv": 0,
        //             "cumQuoteQtyEv": 0,
        //             "leavesBaseQtyEv": 0,
        //             "leavesQuoteQtyEv": 0,
        //             "avgPriceEp": 0,
        //             "cumBaseAmountEv": 0,
        //             "cumQuoteAmountEv": 0,
        //             "quoteQtyEv": 0,
        //             "qtyType": "ByBase",
        //             "stopPxEp": 0,
        //             "pegOffsetValueEp": 0
        //         }
        //     }
        //
        // swap
        //
        //     {
        //         "code":0,
        //         "msg":"",
        //         "data":{
        //             "bizError":0,
        //             "orderID":"7a1ad384-44a3-4e54-a102-de4195a29e32",
        //             "clOrdID":"",
        //             "symbol":"ETHUSD",
        //             "side":"Buy",
        //             "actionTimeNs":1592668973945065381,
        //             "transactTimeNs":0,
        //             "orderType":"Market",
        //             "priceEp":2267500,
        //             "price":226.75000000,
        //             "orderQty":1,
        //             "displayQty":0,
        //             "timeInForce":"ImmediateOrCancel",
        //             "reduceOnly":false,
        //             "closedPnlEv":0,
        //             "closedPnl":0E-8,
        //             "closedSize":0,
        //             "cumQty":0,
        //             "cumValueEv":0,
        //             "cumValue":0E-8,
        //             "leavesQty":1,
        //             "leavesValueEv":11337,
        //             "leavesValue":1.13370000,
        //             "stopDirection":"UNSPECIFIED",
        //             "stopPxEp":0,
        //             "stopPx":0E-8,
        //             "trigger":"UNSPECIFIED",
        //             "pegOffsetValueEp":0,
        //             "execStatus":"PendingNew",
        //             "pegPriceType":"UNSPECIFIED",
        //             "ordStatus":"Created"
        //         }
        //     }
        //
        const data = this.safeValue (response, 'data', {});
        return this.parseOrder (data, market);
    }

    async editOrder (id: string, symbol, type = undefined, side = undefined, amount = undefined, price = undefined, params = {}) {
        /**
         * @method
         * @name phemex#editOrder
         * @description edit a trade order
         * @see https://github.com/phemex/phemex-api-docs/blob/master/Public-Hedged-Perpetual-API.md#amend-order-by-orderid
         * @param {string} id cancel order id
         * @param {string} symbol unified symbol of the market to create an order in
         * @param {string} type 'market' or 'limit'
         * @param {string} side 'buy' or 'sell'
         * @param {float} amount how much of currency you want to trade in units of base currency
         * @param {float} [price] the price at which the order is to be fullfilled, in units of the base currency, ignored in market orders
         * @param {object} [params] extra parameters specific to the exchange API endpoint
         * @param {string} [params.posSide] either 'Merged' or 'Long' or 'Short'
         * @returns {object} an [order structure]{@link https://docs.ccxt.com/#/?id=order-structure}
         */
        await this.loadMarkets ();
        const market = this.market (symbol);
        const request = {
            'symbol': market['id'],
        };
        const clientOrderId = this.safeString2 (params, 'clientOrderId', 'clOrdID');
        params = this.omit (params, [ 'clientOrderId', 'clOrdID' ]);
        const isUSDTSettled = (market['settle'] === 'USDT');
        if (clientOrderId !== undefined) {
            request['clOrdID'] = clientOrderId;
        } else {
            request['orderID'] = id;
        }
        if (price !== undefined) {
            if (isUSDTSettled) {
                request['priceRp'] = this.priceToPrecision (market['symbol'], price);
            } else {
                request['priceEp'] = this.toEp (price, market);
            }
        }
        // Note the uppercase 'V' in 'baseQtyEV' request. that is exchange's requirement at this moment. However, to avoid mistakes from user side, let's support lowercased 'baseQtyEv' too
        const finalQty = this.safeString (params, 'baseQtyEv');
        params = this.omit (params, [ 'baseQtyEv' ]);
        if (finalQty !== undefined) {
            request['baseQtyEV'] = finalQty;
        } else if (amount !== undefined) {
            if (isUSDTSettled) {
                request['baseQtyEV'] = this.amountToPrecision (market['symbol'], amount);
            } else {
                request['baseQtyEV'] = this.toEv (amount, market);
            }
        }
        const stopPrice = this.safeString2 (params, 'stopPx', 'stopPrice');
        if (stopPrice !== undefined) {
            if (isUSDTSettled) {
                request['stopPxRp'] = this.priceToPrecision (symbol, stopPrice);
            } else {
                request['stopPxEp'] = this.toEp (stopPrice, market);
            }
        }
        params = this.omit (params, [ 'stopPx', 'stopPrice' ]);
        let response = undefined;
        if (isUSDTSettled) {
            const posSide = this.safeString (params, 'posSide');
            if (posSide === undefined) {
                request['posSide'] = 'Merged';
            }
            response = await this.privatePutGOrdersReplace (this.extend (request, params));
        } else if (market['swap']) {
            response = await this.privatePutOrdersReplace (this.extend (request, params));
        } else {
            response = await this.privatePutSpotOrders (this.extend (request, params));
        }
        const data = this.safeValue (response, 'data', {});
        return this.parseOrder (data, market);
    }

    async cancelOrder (id: string, symbol: Str = undefined, params = {}) {
        /**
         * @method
         * @name phemex#cancelOrder
         * @description cancels an open order
         * @see https://github.com/phemex/phemex-api-docs/blob/master/Public-Hedged-Perpetual-API.md#cancel-single-order-by-orderid
         * @param {string} id order id
         * @param {string} symbol unified symbol of the market the order was made in
         * @param {object} [params] extra parameters specific to the exchange API endpoint
         * @param {string} [params.posSide] either 'Merged' or 'Long' or 'Short'
         * @returns {object} An [order structure]{@link https://docs.ccxt.com/#/?id=order-structure}
         */
        if (symbol === undefined) {
            throw new ArgumentsRequired (this.id + ' cancelOrder() requires a symbol argument');
        }
        await this.loadMarkets ();
        const market = this.market (symbol);
        const request = {
            'symbol': market['id'],
        };
        const clientOrderId = this.safeString2 (params, 'clientOrderId', 'clOrdID');
        params = this.omit (params, [ 'clientOrderId', 'clOrdID' ]);
        if (clientOrderId !== undefined) {
            request['clOrdID'] = clientOrderId;
        } else {
            request['orderID'] = id;
        }
        let response = undefined;
        if (market['settle'] === 'USDT') {
            const posSide = this.safeString (params, 'posSide');
            if (posSide === undefined) {
                request['posSide'] = 'Merged';
            }
            response = await this.privateDeleteGOrdersCancel (this.extend (request, params));
        } else if (market['swap']) {
            response = await this.privateDeleteOrdersCancel (this.extend (request, params));
        } else {
            response = await this.privateDeleteSpotOrders (this.extend (request, params));
        }
        const data = this.safeValue (response, 'data', {});
        return this.parseOrder (data, market);
    }

    async cancelAllOrders (symbol: Str = undefined, params = {}) {
        /**
         * @method
         * @name phemex#cancelAllOrders
         * @description cancel all open orders in a market
         * @see https://github.com/phemex/phemex-api-docs/blob/master/Public-Hedged-Perpetual-API.md#cancelall
         * @param {string} symbol unified market symbol of the market to cancel orders in
         * @param {object} [params] extra parameters specific to the exchange API endpoint
         * @returns {object[]} a list of [order structures]{@link https://docs.ccxt.com/#/?id=order-structure}
         */
        if (symbol === undefined) {
            throw new ArgumentsRequired (this.id + ' cancelAllOrders() requires a symbol argument');
        }
        await this.loadMarkets ();
        const market = this.market (symbol);
        const request = {
            'symbol': market['id'],
            // 'untriggerred': false, // false to cancel non-conditional orders, true to cancel conditional orders
            // 'text': 'up to 40 characters max',
        };
        let response = undefined;
        if (market['settle'] === 'USDT') {
            response = await this.privateDeleteGOrdersAll (this.extend (request, params));
        } else if (market['swap']) {
            response = await this.privateDeleteOrdersAll (this.extend (request, params));
        } else {
            response = await this.privateDeleteSpotOrdersAll (this.extend (request, params));
        }
        return response;
    }

    async fetchOrder (id: string, symbol: Str = undefined, params = {}) {
        /**
         * @method
         * @name phemex#fetchOrder
         * @description fetches information on an order made by the user
         * @param {string} symbol unified symbol of the market the order was made in
         * @param {object} [params] extra parameters specific to the exchange API endpoint
         * @returns {object} An [order structure]{@link https://docs.ccxt.com/#/?id=order-structure}
         */
        if (symbol === undefined) {
            throw new ArgumentsRequired (this.id + ' fetchOrder() requires a symbol argument');
        }
        await this.loadMarkets ();
        const market = this.market (symbol);
        if (market['settle'] === 'USDT') {
            throw new NotSupported (this.id + 'fetchOrder() is not supported yet for USDT settled swap markets'); // https://github.com/phemex/phemex-api-docs/blob/master/Public-Hedged-Perpetual-API.md#query-user-order-by-orderid-or-query-user-order-by-client-order-id
        }
        const request = {
            'symbol': market['id'],
        };
        const clientOrderId = this.safeString2 (params, 'clientOrderId', 'clOrdID');
        params = this.omit (params, [ 'clientOrderId', 'clOrdID' ]);
        if (clientOrderId !== undefined) {
            request['clOrdID'] = clientOrderId;
        } else {
            request['orderID'] = id;
        }
        let response = undefined;
        if (market['spot']) {
            response = await this.privateGetSpotOrdersActive (this.extend (request, params));
        } else {
            response = await this.privateGetExchangeOrder (this.extend (request, params));
        }
        const data = this.safeValue (response, 'data', {});
        let order = data;
        if (Array.isArray (data)) {
            const numOrders = data.length;
            if (numOrders < 1) {
                if (clientOrderId !== undefined) {
                    throw new OrderNotFound (this.id + ' fetchOrder() ' + symbol + ' order with clientOrderId ' + clientOrderId + ' not found');
                } else {
                    throw new OrderNotFound (this.id + ' fetchOrder() ' + symbol + ' order with id ' + id + ' not found');
                }
            }
            order = this.safeValue (data, 0, {});
        }
        return this.parseOrder (order, market);
    }

    async fetchOrders (symbol: Str = undefined, since: Int = undefined, limit: Int = undefined, params = {}): Promise<Order[]> {
        /**
         * @method
         * @name phemex#fetchOrders
         * @description fetches information on multiple orders made by the user
         * @see https://github.com/phemex/phemex-api-docs/blob/master/Public-Hedged-Perpetual-API.md#queryorder
         * @param {string} symbol unified market symbol of the market orders were made in
         * @param {int} [since] the earliest time in ms to fetch orders for
         * @param {int} [limit] the maximum number of order structures to retrieve
         * @param {object} [params] extra parameters specific to the exchange API endpoint
         * @returns {Order[]} a list of [order structures]{@link https://docs.ccxt.com/#/?id=order-structure}
         */
        if (symbol === undefined) {
            throw new ArgumentsRequired (this.id + ' fetchOrders() requires a symbol argument');
        }
        await this.loadMarkets ();
        const market = this.market (symbol);
        const request = {
            'symbol': market['id'],
        };
        if (since !== undefined) {
            request['start'] = since;
        }
        if (limit !== undefined) {
            request['limit'] = limit;
        }
        let response = undefined;
        if (market['settle'] === 'USDT') {
            request['currency'] = market['settle'];
            response = await this.privateGetExchangeOrderV2OrderList (this.extend (request, params));
        } else if (market['swap']) {
            response = await this.privateGetExchangeOrderList (this.extend (request, params));
        } else {
            response = await this.privateGetSpotOrders (this.extend (request, params));
        }
        const data = this.safeValue (response, 'data', {});
        const rows = this.safeValue (data, 'rows', data);
        return this.parseOrders (rows, market, since, limit);
    }

    async fetchOpenOrders (symbol: Str = undefined, since: Int = undefined, limit: Int = undefined, params = {}): Promise<Order[]> {
        /**
         * @method
         * @name phemex#fetchOpenOrders
         * @description fetch all unfilled currently open orders
         * @see https://github.com/phemex/phemex-api-docs/blob/master/Public-Hedged-Perpetual-API.md#queryopenorder
         * @see https://github.com/phemex/phemex-api-docs/blob/master/Public-Contract-API-en.md
         * @param {string} symbol unified market symbol
         * @param {int} [since] the earliest time in ms to fetch open orders for
         * @param {int} [limit] the maximum number of open order structures to retrieve
         * @param {object} [params] extra parameters specific to the exchange API endpoint
         * @returns {Order[]} a list of [order structures]{@link https://docs.ccxt.com/#/?id=order-structure}
         */
        if (symbol === undefined) {
            throw new ArgumentsRequired (this.id + ' fetchOpenOrders() requires a symbol argument');
        }
        await this.loadMarkets ();
        const market = this.market (symbol);
        const request = {
            'symbol': market['id'],
        };
        let response = undefined;
        try {
            if (market['settle'] === 'USDT') {
                response = await this.privateGetGOrdersActiveList (this.extend (request, params));
            } else if (market['swap']) {
                response = await this.privateGetOrdersActiveList (this.extend (request, params));
            } else {
                response = await this.privateGetSpotOrders (this.extend (request, params));
            }
        } catch (e) {
            if (e instanceof OrderNotFound) {
                return [];
            }
            throw e;
        }
        const data = this.safeValue (response, 'data', {});
        if (Array.isArray (data)) {
            return this.parseOrders (data, market, since, limit);
        } else {
            const rows = this.safeValue (data, 'rows', []);
            return this.parseOrders (rows, market, since, limit);
        }
    }

    async fetchClosedOrders (symbol: Str = undefined, since: Int = undefined, limit: Int = undefined, params = {}): Promise<Order[]> {
        /**
         * @method
         * @name phemex#fetchClosedOrders
         * @description fetches information on multiple closed orders made by the user
         * @see https://github.com/phemex/phemex-api-docs/blob/master/Public-Hedged-Perpetual-API.md#queryorder
         * @param {string} symbol unified market symbol of the market orders were made in
         * @param {int} [since] the earliest time in ms to fetch orders for
         * @param {int} [limit] the maximum number of order structures to retrieve
         * @param {object} [params] extra parameters specific to the exchange API endpoint
         * @returns {Order[]} a list of [order structures]{@link https://docs.ccxt.com/#/?id=order-structure}
         */
        if (symbol === undefined) {
            throw new ArgumentsRequired (this.id + ' fetchClosedOrders() requires a symbol argument');
        }
        await this.loadMarkets ();
        const market = this.market (symbol);
        const request = {
            'symbol': market['id'],
        };
        if (since !== undefined) {
            request['start'] = since;
        }
        if (limit !== undefined) {
            request['limit'] = limit;
        }
        let response = undefined;
        if (market['settle'] === 'USDT') {
            request['currency'] = market['settle'];
            response = await this.privateGetExchangeOrderV2OrderList (this.extend (request, params));
        } else if (market['swap']) {
            response = await this.privateGetExchangeOrderList (this.extend (request, params));
        } else {
            response = await this.privateGetExchangeSpotOrder (this.extend (request, params));
        }
        //
        // spot
        //
        //     {
        //         "code":0,
        //         "msg":"OK",
        //         "data":{
        //             "total":8,
        //             "rows":[
        //                 {
        //                     "orderID":"99232c3e-3d6a-455f-98cc-2061cdfe91bc",
        //                     "stopPxEp":0,
        //                     "avgPriceEp":0,
        //                     "qtyType":"ByBase",
        //                     "leavesBaseQtyEv":0,
        //                     "leavesQuoteQtyEv":0,
        //                     "baseQtyEv":"1000000000",
        //                     "feeCurrency":"4",
        //                     "stopDirection":"UNSPECIFIED",
        //                     "symbol":"sETHUSDT",
        //                     "side":"Buy",
        //                     "quoteQtyEv":250000000000,
        //                     "priceEp":25000000000,
        //                     "ordType":"Limit",
        //                     "timeInForce":"GoodTillCancel",
        //                     "ordStatus":"Rejected",
        //                     "execStatus":"NewRejected",
        //                     "createTimeNs":1592675305266037130,
        //                     "cumFeeEv":0,
        //                     "cumBaseValueEv":0,
        //                     "cumQuoteValueEv":0
        //                 },
        //             ]
        //         }
        //     }
        //
        const data = this.safeValue (response, 'data', {});
        if (Array.isArray (data)) {
            return this.parseOrders (data, market, since, limit);
        } else {
            const rows = this.safeValue (data, 'rows', []);
            return this.parseOrders (rows, market, since, limit);
        }
    }

    async fetchMyTrades (symbol: Str = undefined, since: Int = undefined, limit: Int = undefined, params = {}) {
        /**
         * @method
         * @name phemex#fetchMyTrades
         * @description fetch all trades made by the user
         * @see https://github.com/phemex/phemex-api-docs/blob/master/Public-Contract-API-en.md#query-user-trade
         * @see https://github.com/phemex/phemex-api-docs/blob/master/Public-Hedged-Perpetual-API.md#query-user-trade
         * @param {string} symbol unified market symbol
         * @param {int} [since] the earliest time in ms to fetch trades for
         * @param {int} [limit] the maximum number of trades structures to retrieve
         * @param {object} [params] extra parameters specific to the exchange API endpoint
         * @returns {Trade[]} a list of [trade structures]{@link https://docs.ccxt.com/#/?id=trade-structure}
         */
        if (symbol === undefined) {
            throw new ArgumentsRequired (this.id + ' fetchMyTrades() requires a symbol argument');
        }
        await this.loadMarkets ();
        const market = this.market (symbol);
        const request = {};
        if (limit !== undefined) {
            limit = Math.min (200, limit);
            request['limit'] = limit;
        }
        if (market['settle'] === 'USDT') {
            request['currency'] = 'USDT';
            request['offset'] = 0;
            if (limit === undefined) {
                request['limit'] = 200;
            }
        } else {
            request['symbol'] = market['id'];
        }
        if (since !== undefined) {
            request['start'] = since;
        }
        if (market['swap'] && (limit !== undefined)) {
            request['limit'] = limit;
        }
        const isUSDTSettled = market['settle'] === 'USDT';
        let response = undefined;
        if (market['swap']) {
            if (isUSDTSettled) {
                response = await this.privateGetExchangeOrderV2TradingList (this.extend (request, params));
            } else {
                response = await this.privateGetExchangeOrderTrade (this.extend (request, params));
            }
        } else {
            response = await this.privateGetExchangeSpotOrderTrades (this.extend (request, params));
        }
        //
        // spot
        //
        //     {
        //         "code": 0,
        //         "msg": "OK",
        //         "data": {
        //             "total": 1,
        //             "rows": [
        //                 {
        //                     "qtyType": "ByQuote",
        //                     "transactTimeNs": 1589450974800550100,
        //                     "clOrdID": "8ba59d40-df25-d4b0-14cf-0703f44e9690",
        //                     "orderID": "b2b7018d-f02f-4c59-b4cf-051b9c2d2e83",
        //                     "symbol": "sBTCUSDT",
        //                     "side": "Buy",
        //                     "priceEP": 970056000000,
        //                     "baseQtyEv": 0,
        //                     "quoteQtyEv": 1000000000,
        //                     "action": "New",
        //                     "execStatus": "MakerFill",
        //                     "ordStatus": "Filled",
        //                     "ordType": "Limit",
        //                     "execInst": "None",
        //                     "timeInForce": "GoodTillCancel",
        //                     "stopDirection": "UNSPECIFIED",
        //                     "tradeType": "Trade",
        //                     "stopPxEp": 0,
        //                     "execId": "c6bd8979-07ba-5946-b07e-f8b65135dbb1",
        //                     "execPriceEp": 970056000000,
        //                     "execBaseQtyEv": 103000,
        //                     "execQuoteQtyEv": 999157680,
        //                     "leavesBaseQtyEv": 0,
        //                     "leavesQuoteQtyEv": 0,
        //                     "execFeeEv": 0,
        //                     "feeRateEr": 0
        //                 }
        //             ]
        //         }
        //     }
        //
        //
        // swap
        //
        //     {
        //         "code": 0,
        //         "msg": "OK",
        //         "data": {
        //             "total": 79,
        //             "rows": [
        //                 {
        //                     "transactTimeNs": 1606054879331565300,
        //                     "symbol": "BTCUSD",
        //                     "currency": "BTC",
        //                     "action": "New",
        //                     "side": "Buy",
        //                     "tradeType": "Trade",
        //                     "execQty": 5,
        //                     "execPriceEp": 182990000,
        //                     "orderQty": 5,
        //                     "priceEp": 183870000,
        //                     "execValueEv": 27323,
        //                     "feeRateEr": 75000,
        //                     "execFeeEv": 21,
        //                     "ordType": "Market",
        //                     "execID": "5eee56a4-04a9-5677-8eb0-c2fe22ae3645",
        //                     "orderID": "ee0acb82-f712-4543-a11d-d23efca73197",
        //                     "clOrdID": "",
        //                     "execStatus": "TakerFill"
        //                 },
        //             ]
        //         }
        //     }
        //
        // swap - usdt
        //
        // {
        //     "code": 0,
        //     "msg": "OK",
        //     "data": {
        //         "total": 4,
        //         "rows": [
        //             {
        //                 "createdAt": 1666226932259,
        //                 "symbol": "ETHUSDT",
        //                 "currency": "USDT",
        //                 "action": 1,
        //                 "tradeType": 1,
        //                 "execQtyRq": "0.01",
        //                 "execPriceRp": "1271.9",
        //                 "side": 1,
        //                 "orderQtyRq": "0.78",
        //                 "priceRp": "1271.9",
        //                 "execValueRv": "12.719",
        //                 "feeRateRr": "0.0001",
        //                 "execFeeRv": "0.0012719",
        //                 "ordType": 2,
        //                 "execId": "8718cae",
        //                 "execStatus": 6
        //             },
        //         ]
        //     }
        // }
        //
        let data = undefined;
        if (isUSDTSettled) {
            data = this.safeValue (response, 'data', []);
        } else {
            data = this.safeValue (response, 'data', {});
            data = this.safeValue (data, 'rows', []);
        }
        return this.parseTrades (data, market, since, limit);
    }

    async fetchDepositAddress (code: string, params = {}) {
        /**
         * @method
         * @name phemex#fetchDepositAddress
         * @description fetch the deposit address for a currency associated with this account
         * @param {string} code unified currency code
         * @param {object} [params] extra parameters specific to the exchange API endpoint
         * @returns {object} an [address structure]{@link https://docs.ccxt.com/#/?id=address-structure}
         */
        await this.loadMarkets ();
        const currency = this.currency (code);
        const request = {
            'currency': currency['id'],
        };
        const defaultNetworks = this.safeValue (this.options, 'defaultNetworks');
        const defaultNetwork = this.safeStringUpper (defaultNetworks, code);
        const networks = this.safeValue (this.options, 'networks', {});
        let network = this.safeStringUpper (params, 'network', defaultNetwork);
        network = this.safeString (networks, network, network);
        if (network === undefined) {
            request['chainName'] = currency['id'];
        } else {
            request['chainName'] = network;
            params = this.omit (params, 'network');
        }
        const response = await this.privateGetPhemexUserWalletsV2DepositAddress (this.extend (request, params));
        //     {
        //         "code":0,
        //         "msg":"OK",
        //         "data":{
        //             "address":"0x5bfbf60e0fa7f63598e6cfd8a7fd3ffac4ccc6ad",
        //             "tag":null
        //         }
        //     }
        //
        const data = this.safeValue (response, 'data', {});
        const address = this.safeString (data, 'address');
        const tag = this.safeString (data, 'tag');
        this.checkAddress (address);
        return {
            'currency': code,
            'address': address,
            'tag': tag,
            'network': undefined,
            'info': response,
        };
    }

    async fetchDeposits (code: Str = undefined, since: Int = undefined, limit: Int = undefined, params = {}): Promise<Transaction[]> {
        /**
         * @method
         * @name phemex#fetchDeposits
         * @description fetch all deposits made to an account
         * @param {string} code unified currency code
         * @param {int} [since] the earliest time in ms to fetch deposits for
         * @param {int} [limit] the maximum number of deposits structures to retrieve
         * @param {object} [params] extra parameters specific to the exchange API endpoint
         * @returns {object[]} a list of [transaction structures]{@link https://docs.ccxt.com/#/?id=transaction-structure}
         */
        await this.loadMarkets ();
        let currency = undefined;
        if (code !== undefined) {
            currency = this.currency (code);
        }
        const response = await this.privateGetExchangeWalletsDepositList (params);
        //
        //     {
        //         "code":0,
        //         "msg":"OK",
        //         "data":[
        //             {
        //                 "id":29200,
        //                 "currency":"USDT",
        //                 "currencyCode":3,
        //                 "txHash":"0x0bdbdc47807769a03b158d5753f54dfc58b92993d2f5e818db21863e01238e5d",
        //                 "address":"0x5bfbf60e0fa7f63598e6cfd8a7fd3ffac4ccc6ad",
        //                 "amountEv":3000000000,
        //                 "confirmations":13,
        //                 "type":"Deposit",
        //                 "status":"Success",
        //                 "createdAt":1592722565000
        //             }
        //         ]
        //     }
        //
        const data = this.safeValue (response, 'data', {});
        return this.parseTransactions (data, currency, since, limit);
    }

    async fetchWithdrawals (code: Str = undefined, since: Int = undefined, limit: Int = undefined, params = {}): Promise<Transaction[]> {
        /**
         * @method
         * @name phemex#fetchWithdrawals
         * @description fetch all withdrawals made from an account
         * @param {string} code unified currency code
         * @param {int} [since] the earliest time in ms to fetch withdrawals for
         * @param {int} [limit] the maximum number of withdrawals structures to retrieve
         * @param {object} [params] extra parameters specific to the exchange API endpoint
         * @returns {object[]} a list of [transaction structures]{@link https://docs.ccxt.com/#/?id=transaction-structure}
         */
        await this.loadMarkets ();
        let currency = undefined;
        if (code !== undefined) {
            currency = this.currency (code);
        }
        const response = await this.privateGetExchangeWalletsWithdrawList (params);
        //
        //     {
        //         "code":0,
        //         "msg":"OK",
        //         "data":[
        //             {
        //                 "address": "1Lxxxxxxxxxxx"
        //                 "amountEv": 200000
        //                 "currency": "BTC"
        //                 "currencyCode": 1
        //                 "expiredTime": 0
        //                 "feeEv": 50000
        //                 "rejectReason": null
        //                 "status": "Succeed"
        //                 "txHash": "44exxxxxxxxxxxxxxxxxxxxxx"
        //                 "withdrawStatus: ""
        //             }
        //         ]
        //     }
        //
        const data = this.safeValue (response, 'data', {});
        return this.parseTransactions (data, currency, since, limit);
    }

    parseTransactionStatus (status) {
        const statuses = {
            'Success': 'ok',
            'Succeed': 'ok',
        };
        return this.safeString (statuses, status, status);
    }

    parseTransaction (transaction, currency: Currency = undefined): Transaction {
        //
        // withdraw
        //
        //     ...
        //
        // fetchDeposits
        //
        //     {
        //         "id":29200,
        //         "currency":"USDT",
        //         "currencyCode":3,
        //         "txHash":"0x0bdbdc47807769a03b158d5753f54dfc58b92993d2f5e818db21863e01238e5d",
        //         "address":"0x5bfbf60e0fa7f63598e6cfd8a7fd3ffac4ccc6ad",
        //         "amountEv":3000000000,
        //         "confirmations":13,
        //         "type":"Deposit",
        //         "status":"Success",
        //         "createdAt":1592722565000
        //     }
        //
        // fetchWithdrawals
        //
        //     {
        //         "address": "1Lxxxxxxxxxxx"
        //         "amountEv": 200000
        //         "currency": "BTC"
        //         "currencyCode": 1
        //         "expiredTime": 0
        //         "feeEv": 50000
        //         "rejectReason": null
        //         "status": "Succeed"
        //         "txHash": "44exxxxxxxxxxxxxxxxxxxxxx"
        //         "withdrawStatus: ""
        //     }
        //
        const id = this.safeString (transaction, 'id');
        const address = this.safeString (transaction, 'address');
        const tag = undefined;
        const txid = this.safeString (transaction, 'txHash');
        const currencyId = this.safeString (transaction, 'currency');
        currency = this.safeCurrency (currencyId, currency);
        const code = currency['code'];
        const timestamp = this.safeInteger2 (transaction, 'createdAt', 'submitedAt');
        let type = this.safeStringLower (transaction, 'type');
        const feeCost = this.parseNumber (this.fromEn (this.safeString (transaction, 'feeEv'), currency['valueScale']));
        let fee = undefined;
        if (feeCost !== undefined) {
            type = 'withdrawal';
            fee = {
                'cost': feeCost,
                'currency': code,
            };
        }
        const status = this.parseTransactionStatus (this.safeString (transaction, 'status'));
        const amount = this.parseNumber (this.fromEn (this.safeString (transaction, 'amountEv'), currency['valueScale']));
        return {
            'info': transaction,
            'id': id,
            'txid': txid,
            'timestamp': timestamp,
            'datetime': this.iso8601 (timestamp),
            'network': undefined,
            'address': address,
            'addressTo': address,
            'addressFrom': undefined,
            'tag': tag,
            'tagTo': tag,
            'tagFrom': undefined,
            'type': type,
            'amount': amount,
            'currency': code,
            'status': status,
            'updated': undefined,
            'comment': undefined,
            'internal': undefined,
            'fee': fee,
        };
    }

    async fetchPositions (symbols: Strings = undefined, params = {}) {
        /**
         * @method
         * @name phemex#fetchPositions
         * @description fetch all open positions
         * @see https://github.com/phemex/phemex-api-docs/blob/master/Public-Contract-API-en.md#query-trading-account-and-positions
         * @see https://github.com/phemex/phemex-api-docs/blob/master/Public-Hedged-Perpetual-API.md#query-account-positions
         * @param {string[]|undefined} symbols list of unified market symbols
         * @param {object} [params] extra parameters specific to the exchange API endpoint
         * @returns {object[]} a list of [position structure]{@link https://docs.ccxt.com/#/?id=position-structure}
         */
        await this.loadMarkets ();
        symbols = this.marketSymbols (symbols);
        let subType = undefined;
        let code = this.safeString (params, 'currency');
        let settle = undefined;
        let market = undefined;
        const firstSymbol = this.safeString (symbols, 0);
        if (firstSymbol !== undefined) {
            market = this.market (firstSymbol);
            settle = market['settle'];
            code = market['settle'];
        } else {
            [ settle, params ] = this.handleOptionAndParams (params, 'fetchPositions', 'settle', 'USD');
        }
        [ subType, params ] = this.handleSubTypeAndParams ('fetchPositions', market, params);
        const isUSDTSettled = settle === 'USDT';
        if (isUSDTSettled) {
            code = 'USDT';
        } else if (code === undefined) {
            code = (subType === 'linear') ? 'USD' : 'BTC';
        } else {
            params = this.omit (params, 'code');
        }
        const currency = this.currency (code);
        const request = {
            'currency': currency['id'],
        };
        let response = undefined;
        if (isUSDTSettled) {
            response = await this.privateGetGAccountsAccountPositions (this.extend (request, params));
        } else {
            response = await this.privateGetAccountsAccountPositions (this.extend (request, params));
        }
        //
        //     {
        //         "code":0,"msg":"",
        //         "data":{
        //             "account":{
        //                 "accountId":6192120001,
        //                 "currency":"BTC",
        //                 "accountBalanceEv":1254744,
        //                 "totalUsedBalanceEv":0,
        //                 "bonusBalanceEv":1254744
        //             },
        //             "positions":[
        //                 {
        //                     "accountID":6192120001,
        //                     "symbol":"BTCUSD",
        //                     "currency":"BTC",
        //                     "side":"None",
        //                     "positionStatus":"Normal",
        //                     "crossMargin":false,
        //                     "leverageEr":100000000,
        //                     "leverage":1.00000000,
        //                     "initMarginReqEr":100000000,
        //                     "initMarginReq":1.00000000,
        //                     "maintMarginReqEr":500000,
        //                     "maintMarginReq":0.00500000,
        //                     "riskLimitEv":10000000000,
        //                     "riskLimit":100.00000000,
        //                     "size":0,
        //                     "value":0E-8,
        //                     "valueEv":0,
        //                     "avgEntryPriceEp":0,
        //                     "avgEntryPrice":0E-8,
        //                     "posCostEv":0,
        //                     "posCost":0E-8,
        //                     "assignedPosBalanceEv":0,
        //                     "assignedPosBalance":0E-8,
        //                     "bankruptCommEv":0,
        //                     "bankruptComm":0E-8,
        //                     "bankruptPriceEp":0,
        //                     "bankruptPrice":0E-8,
        //                     "positionMarginEv":0,
        //                     "positionMargin":0E-8,
        //                     "liquidationPriceEp":0,
        //                     "liquidationPrice":0E-8,
        //                     "deleveragePercentileEr":0,
        //                     "deleveragePercentile":0E-8,
        //                     "buyValueToCostEr":100225000,
        //                     "buyValueToCost":1.00225000,
        //                     "sellValueToCostEr":100075000,
        //                     "sellValueToCost":1.00075000,
        //                     "markPriceEp":135736070,
        //                     "markPrice":13573.60700000,
        //                     "markValueEv":0,
        //                     "markValue":null,
        //                     "unRealisedPosLossEv":0,
        //                     "unRealisedPosLoss":null,
        //                     "estimatedOrdLossEv":0,
        //                     "estimatedOrdLoss":0E-8,
        //                     "usedBalanceEv":0,
        //                     "usedBalance":0E-8,
        //                     "takeProfitEp":0,
        //                     "takeProfit":null,
        //                     "stopLossEp":0,
        //                     "stopLoss":null,
        //                     "cumClosedPnlEv":0,
        //                     "cumFundingFeeEv":0,
        //                     "cumTransactFeeEv":0,
        //                     "realisedPnlEv":0,
        //                     "realisedPnl":null,
        //                     "cumRealisedPnlEv":0,
        //                     "cumRealisedPnl":null
        //                 }
        //             ]
        //         }
        //     }
        //
        const data = this.safeValue (response, 'data', {});
        const positions = this.safeValue (data, 'positions', []);
        const result = [];
        for (let i = 0; i < positions.length; i++) {
            const position = positions[i];
            result.push (this.parsePosition (position));
        }
        return this.filterByArrayPositions (result, 'symbol', symbols, false);
    }

    parsePosition (position, market: Market = undefined) {
        //
        //    {
        //        "userID": "811370",
        //        "accountID": "8113700002",
        //        "symbol": "ETHUSD",
        //        "currency": "USD",
        //        "side": "Buy",
        //        "positionStatus": "Normal",
        //        "crossMargin": false,
        //        "leverageEr": "200000000",
        //        "leverage": "2.00000000",
        //        "initMarginReqEr": "50000000",
        //        "initMarginReq": "0.50000000",
        //        "maintMarginReqEr": "1000000",
        //        "maintMarginReq": "0.01000000",
        //        "riskLimitEv": "5000000000",
        //        "riskLimit": "500000.00000000",
        //        "size": "1",
        //        "value": "22.22370000",
        //        "valueEv": "222237",
        //        "avgEntryPriceEp": "44447400",
        //        "avgEntryPrice": "4444.74000000",
        //        "posCostEv": "111202",
        //        "posCost": "11.12020000",
        //        "assignedPosBalanceEv": "111202",
        //        "assignedPosBalance": "11.12020000",
        //        "bankruptCommEv": "84",
        //        "bankruptComm": "0.00840000",
        //        "bankruptPriceEp": "22224000",
        //        "bankruptPrice": "2222.40000000",
        //        "positionMarginEv": "111118",
        //        "positionMargin": "11.11180000",
        //        "liquidationPriceEp": "22669000",
        //        "liquidationPrice": "2266.90000000",
        //        "deleveragePercentileEr": "0",
        //        "deleveragePercentile": "0E-8",
        //        "buyValueToCostEr": "50112500",
        //        "buyValueToCost": "0.50112500",
        //        "sellValueToCostEr": "50187500",
        //        "sellValueToCost": "0.50187500",
        //        "markPriceEp": "31332499",
        //        "markPrice": "3133.24990000",
        //        "markValueEv": "0",
        //        "markValue": null,
        //        "unRealisedPosLossEv": "0",
        //        "unRealisedPosLoss": null,
        //        "estimatedOrdLossEv": "0",
        //        "estimatedOrdLoss": "0E-8",
        //        "usedBalanceEv": "111202",
        //        "usedBalance": "11.12020000",
        //        "takeProfitEp": "0",
        //        "takeProfit": null,
        //        "stopLossEp": "0",
        //        "stopLoss": null,
        //        "cumClosedPnlEv": "-1546",
        //        "cumFundingFeeEv": "1605",
        //        "cumTransactFeeEv": "8438",
        //        "realisedPnlEv": "0",
        //        "realisedPnl": null,
        //        "cumRealisedPnlEv": "0",
        //        "cumRealisedPnl": null,
        //        "transactTimeNs": "1641571200001885324",
        //        "takerFeeRateEr": "0",
        //        "makerFeeRateEr": "0",
        //        "term": "6",
        //        "lastTermEndTimeNs": "1607711882505745356",
        //        "lastFundingTimeNs": "1641571200000000000",
        //        "curTermRealisedPnlEv": "-1567",
        //        "execSeq": "12112761561"
        //    }
        //
        const marketId = this.safeString (position, 'symbol');
        market = this.safeMarket (marketId, market);
        const symbol = market['symbol'];
        const collateral = this.safeString2 (position, 'positionMargin', 'positionMarginRv');
        const notionalString = this.safeString2 (position, 'value', 'valueRv');
        const maintenanceMarginPercentageString = this.safeString2 (position, 'maintMarginReq', 'maintMarginReqRr');
        const maintenanceMarginString = Precise.stringMul (notionalString, maintenanceMarginPercentageString);
        const initialMarginString = this.safeString2 (position, 'assignedPosBalance', 'assignedPosBalanceRv');
        const initialMarginPercentageString = Precise.stringDiv (initialMarginString, notionalString);
        const liquidationPrice = this.safeNumber2 (position, 'liquidationPrice', 'liquidationPriceRp');
        const markPriceString = this.safeString2 (position, 'markPrice', 'markPriceRp');
        const contracts = this.safeString (position, 'size');
        const contractSize = this.safeValue (market, 'contractSize');
        const contractSizeString = this.numberToString (contractSize);
        const leverage = this.safeNumber2 (position, 'leverage', 'leverageRr');
        const entryPriceString = this.safeString2 (position, 'avgEntryPrice', 'avgEntryPriceRp');
        const rawSide = this.safeString (position, 'side');
        let side = undefined;
        if (rawSide !== undefined) {
            side = (rawSide === 'Buy') ? 'long' : 'short';
        }
        let priceDiff = undefined;
        const currency = this.safeString (position, 'currency');
        if (currency === 'USD') {
            if (side === 'long') {
                priceDiff = Precise.stringSub (markPriceString, entryPriceString);
            } else {
                priceDiff = Precise.stringSub (entryPriceString, markPriceString);
            }
        } else {
            // inverse
            if (side === 'long') {
                priceDiff = Precise.stringSub (Precise.stringDiv ('1', entryPriceString), Precise.stringDiv ('1', markPriceString));
            } else {
                priceDiff = Precise.stringSub (Precise.stringDiv ('1', markPriceString), Precise.stringDiv ('1', entryPriceString));
            }
        }
        const unrealizedPnl = Precise.stringMul (Precise.stringMul (priceDiff, contracts), contractSizeString);
        const marginRatio = Precise.stringDiv (maintenanceMarginString, collateral);
        const isCross = this.safeValue (position, 'crossMargin');
        return this.safePosition ({
            'info': position,
            'id': undefined,
            'symbol': symbol,
            'contracts': this.parseNumber (contracts),
            'contractSize': contractSize,
            'unrealizedPnl': this.parseNumber (unrealizedPnl),
            'leverage': leverage,
            'liquidationPrice': liquidationPrice,
            'collateral': this.parseNumber (collateral),
            'notional': this.parseNumber (notionalString),
            'markPrice': this.parseNumber (markPriceString), // markPrice lags a bit ¯\_(ツ)_/¯
            'lastPrice': undefined,
            'entryPrice': this.parseNumber (entryPriceString),
            'timestamp': undefined,
            'lastUpdateTimestamp': undefined,
            'initialMargin': this.parseNumber (initialMarginString),
            'initialMarginPercentage': this.parseNumber (initialMarginPercentageString),
            'maintenanceMargin': this.parseNumber (maintenanceMarginString),
            'maintenanceMarginPercentage': this.parseNumber (maintenanceMarginPercentageString),
            'marginRatio': this.parseNumber (marginRatio),
            'datetime': undefined,
            'marginMode': isCross ? 'cross' : 'isolated',
            'side': side,
            'hedged': false,
            'percentage': undefined,
            'stopLossPrice': undefined,
            'takeProfitPrice': undefined,
        });
    }

    async fetchFundingHistory (symbol: Str = undefined, since: Int = undefined, limit: Int = undefined, params = {}) {
        /**
         * @method
         * @name phemex#fetchFundingHistory
         * @description fetch the history of funding payments paid and received on this account
         * @see https://github.com/phemex/phemex-api-docs/blob/master/Public-Hedged-Perpetual-API.md#futureDataFundingFeesHist
         * @param {string} symbol unified market symbol
         * @param {int} [since] the earliest time in ms to fetch funding history for
         * @param {int} [limit] the maximum number of funding history structures to retrieve
         * @param {object} [params] extra parameters specific to the exchange API endpoint
         * @returns {object} a [funding history structure]{@link https://docs.ccxt.com/#/?id=funding-history-structure}
         */
        if (symbol === undefined) {
            throw new ArgumentsRequired (this.id + ' fetchFundingHistory() requires a symbol argument');
        }
        await this.loadMarkets ();
        const market = this.market (symbol);
        const request = {
            'symbol': market['id'],
            // 'limit': 20, // Page size default 20, max 200
            // 'offset': 0, // Page start default 0
        };
        if (limit !== undefined) {
            if (limit > 200) {
                throw new BadRequest (this.id + ' fetchFundingHistory() limit argument cannot exceed 200');
            }
            request['limit'] = limit;
        }
        let response = undefined;
        if (market['settle'] === 'USDT') {
            response = await this.privateGetApiDataGFuturesFundingFees (this.extend (request, params));
        } else {
            response = await this.privateGetApiDataFuturesFundingFees (this.extend (request, params));
        }
        //
        //     {
        //         "code": 0,
        //         "msg": "OK",
        //         "data": {
        //             "rows": [
        //                 {
        //                     "symbol": "BTCUSD",
        //                     "currency": "BTC",
        //                     "execQty": 18,
        //                     "side": "Buy",
        //                     "execPriceEp": 360086455,
        //                     "execValueEv": 49987,
        //                     "fundingRateEr": 10000,
        //                     "feeRateEr": 10000,
        //                     "execFeeEv": 5,
        //                     "createTime": 1651881600000
        //                 }
        //             ]
        //         }
        //     }
        //
        const data = this.safeValue (response, 'data', {});
        const rows = this.safeValue (data, 'rows', []);
        const result = [];
        for (let i = 0; i < rows.length; i++) {
            const entry = rows[i];
            const timestamp = this.safeInteger (entry, 'createTime');
            result.push ({
                'info': entry,
                'symbol': this.safeString (entry, 'symbol'),
                'code': this.safeCurrencyCode (this.safeString (entry, 'currency')),
                'timestamp': timestamp,
                'datetime': this.iso8601 (timestamp),
                'id': undefined,
                'amount': this.fromEv (this.safeString (entry, 'execFeeEv'), market),
            });
        }
        return result as FundingHistory[];
    }

    async fetchFundingRate (symbol: string, params = {}) {
        /**
         * @method
         * @name phemex#fetchFundingRate
         * @description fetch the current funding rate
         * @param {string} symbol unified market symbol
         * @param {object} [params] extra parameters specific to the exchange API endpoint
         * @returns {object} a [funding rate structure]{@link https://docs.ccxt.com/#/?id=funding-rate-structure}
         */
        await this.loadMarkets ();
        const market = this.market (symbol);
        if (!market['swap']) {
            throw new BadSymbol (this.id + ' fetchFundingRate() supports swap contracts only');
        }
        const request = {
            'symbol': market['id'],
        };
        let response = {};
        if (!market['linear']) {
            response = await this.v1GetMdTicker24hr (this.extend (request, params));
        } else {
            response = await this.v2GetMdV2Ticker24hr (this.extend (request, params));
        }
        //
        //     {
        //         "error": null,
        //         "id": 0,
        //         "result": {
        //             "askEp": 2332500,
        //             "bidEp": 2331000,
        //             "fundingRateEr": 10000,
        //             "highEp": 2380000,
        //             "indexEp": 2329057,
        //             "lastEp": 2331500,
        //             "lowEp": 2274000,
        //             "markEp": 2329232,
        //             "openEp": 2337500,
        //             "openInterest": 1298050,
        //             "predFundingRateEr": 19921,
        //             "symbol": "ETHUSD",
        //             "timestamp": 1592474241582701416,
        //             "turnoverEv": 47228362330,
        //             "volume": 4053863
        //         }
        //     }
        //
        const result = this.safeValue (response, 'result', {});
        return this.parseFundingRate (result, market);
    }

    parseFundingRate (contract, market: Market = undefined) {
        //
        //     {
        //         "askEp": 2332500,
        //         "bidEp": 2331000,
        //         "fundingRateEr": 10000,
        //         "highEp": 2380000,
        //         "indexEp": 2329057,
        //         "lastEp": 2331500,
        //         "lowEp": 2274000,
        //         "markEp": 2329232,
        //         "openEp": 2337500,
        //         "openInterest": 1298050,
        //         "predFundingRateEr": 19921,
        //         "symbol": "ETHUSD",
        //         "timestamp": 1592474241582701416,
        //         "turnoverEv": 47228362330,
        //         "volume": 4053863
        //     }
        //
        // linear swap v2
        //
        //     {
        //         "closeRp":"16820.5",
        //         "fundingRateRr":"0.0001",
        //         "highRp":"16962.1",
        //         "indexPriceRp":"16830.15651565",
        //         "lowRp":"16785",
        //         "markPriceRp":"16830.97534951",
        //         "openInterestRv":"1323.596",
        //         "openRp":"16851.7",
        //         "predFundingRateRr":"0.0001",
        //         "symbol":"BTCUSDT",
        //         "timestamp":"1672142789065593096",
        //         "turnoverRv":"124835296.0538",
        //         "volumeRq":"7406.95"
        //     }
        //
        const marketId = this.safeString (contract, 'symbol');
        const symbol = this.safeSymbol (marketId, market);
        const timestamp = this.safeIntegerProduct (contract, 'timestamp', 0.000001);
        return {
            'info': contract,
            'symbol': symbol,
            'markPrice': this.fromEp (this.safeString2 (contract, 'markEp', 'markPriceRp'), market),
            'indexPrice': this.fromEp (this.safeString2 (contract, 'indexEp', 'indexPriceRp'), market),
            'interestRate': undefined,
            'estimatedSettlePrice': undefined,
            'timestamp': timestamp,
            'datetime': this.iso8601 (timestamp),
            'fundingRate': this.fromEr (this.safeString (contract, 'fundingRateEr'), market),
            'fundingTimestamp': undefined,
            'fundingDatetime': undefined,
            'nextFundingRate': this.fromEr (this.safeString2 (contract, 'predFundingRateEr', 'predFundingRateRr'), market),
            'nextFundingTimestamp': undefined,
            'nextFundingDatetime': undefined,
            'previousFundingRate': undefined,
            'previousFundingTimestamp': undefined,
            'previousFundingDatetime': undefined,
        };
    }

    async setMargin (symbol: string, amount, params = {}) {
        /**
         * @method
         * @name phemex#setMargin
         * @description Either adds or reduces margin in an isolated position in order to set the margin to a specific value
         * @see https://github.com/phemex/phemex-api-docs/blob/master/Public-Contract-API-en.md#assign-position-balance-in-isolated-marign-mode
         * @param {string} symbol unified market symbol of the market to set margin in
         * @param {float} amount the amount to set the margin to
         * @param {object} [params] parameters specific to the exchange API endpoint
         * @returns {object} A [margin structure]{@link https://docs.ccxt.com/#/?id=add-margin-structure}
         */
        await this.loadMarkets ();
        const market = this.market (symbol);
        const request = {
            'symbol': market['id'],
            'posBalanceEv': this.toEv (amount, market),
        };
        const response = await this.privatePostPositionsAssign (this.extend (request, params));
        //
        //     {
        //         "code": 0,
        //         "msg": "",
        //         "data": "OK"
        //     }
        //
        return this.extend (this.parseMarginModification (response, market), {
            'amount': amount,
        });
    }

    parseMarginStatus (status) {
        const statuses = {
            '0': 'ok',
        };
        return this.safeString (statuses, status, status);
    }

    parseMarginModification (data, market: Market = undefined) {
        //
        //     {
        //         "code": 0,
        //         "msg": "",
        //         "data": "OK"
        //     }
        //
        market = this.safeMarket (undefined, market);
        const inverse = this.safeValue (market, 'inverse');
        const codeCurrency = inverse ? 'base' : 'quote';
        return {
            'info': data,
            'type': 'set',
            'amount': undefined,
            'total': undefined,
            'code': market[codeCurrency],
            'symbol': this.safeSymbol (undefined, market),
            'status': this.parseMarginStatus (this.safeString (data, 'code')),
        };
    }

    async setMarginMode (marginMode, symbol: Str = undefined, params = {}) {
        /**
         * @method
         * @name phemex#setMarginMode
         * @description set margin mode to 'cross' or 'isolated'
         * @param {string} marginMode 'cross' or 'isolated'
         * @param {string} symbol unified market symbol
         * @param {object} [params] extra parameters specific to the exchange API endpoint
         * @returns {object} response from the exchange
         */
        if (symbol === undefined) {
            throw new ArgumentsRequired (this.id + ' setMarginMode() requires a symbol argument');
        }
        await this.loadMarkets ();
        const market = this.market (symbol);
        if (!market['swap'] || market['settle'] === 'USDT') {
            throw new BadSymbol (this.id + ' setMarginMode() supports swap (non USDT based) contracts only');
        }
        marginMode = marginMode.toLowerCase ();
        if (marginMode !== 'isolated' && marginMode !== 'cross') {
            throw new BadRequest (this.id + ' setMarginMode() marginMode argument should be isolated or cross');
        }
        let leverage = this.safeInteger (params, 'leverage');
        if (marginMode === 'cross') {
            leverage = 0;
        }
        if (leverage === undefined) {
            throw new ArgumentsRequired (this.id + ' setMarginMode() requires a leverage parameter');
        }
        const request = {
            'symbol': market['id'],
            'leverage': leverage,
        };
        return await this.privatePutPositionsLeverage (this.extend (request, params));
    }

    async setPositionMode (hedged, symbol: Str = undefined, params = {}) {
        /**
         * @method
         * @name phemex#setPositionMode
         * @description set hedged to true or false for a market
         * @see https://github.com/phemex/phemex-api-docs/blob/master/Public-Hedged-Perpetual-API.md#switch-position-mode-synchronously
         * @param {bool} hedged set to true to use dualSidePosition
         * @param {string} symbol not used by binance setPositionMode ()
         * @param {object} [params] extra parameters specific to the exchange API endpoint
         * @returns {object} response from the exchange
         */
        this.checkRequiredArgument ('setPositionMode', symbol, 'symbol');
        await this.loadMarkets ();
        const market = this.market (symbol);
        if (market['settle'] !== 'USDT') {
            throw new BadSymbol (this.id + ' setPositionMode() supports USDT settled markets only');
        }
        const request = {
            'symbol': market['id'],
        };
        if (hedged) {
            request['targetPosMode'] = 'Hedged';
        } else {
            request['targetPosMode'] = 'OneWay';
        }
        return await this.privatePutGPositionsSwitchPosModeSync (this.extend (request, params));
    }

    async fetchLeverageTiers (symbols: Strings = undefined, params = {}) {
        /**
         * @method
         * @name phemex#fetchLeverageTiers
         * @description retrieve information on the maximum leverage, and maintenance margin for trades of varying trade sizes
         * @param {string[]|undefined} symbols list of unified market symbols
         * @param {object} [params] extra parameters specific to the exchange API endpoint
         * @returns {object} a dictionary of [leverage tiers structures]{@link https://docs.ccxt.com/#/?id=leverage-tiers-structure}, indexed by market symbols
         */
        await this.loadMarkets ();
        if (symbols !== undefined) {
            const first = this.safeValue (symbols, 0);
            const market = this.market (first);
            if (market['settle'] !== 'USD') {
                throw new BadSymbol (this.id + ' fetchLeverageTiers() supports USD settled markets only');
            }
        }
        const response = await this.publicGetCfgV2Products (params);
        //
        //     {
        //         "code":0,
        //         "msg":"OK",
        //         "data":{
        //             "ratioScale":8,
        //             "currencies":[
        //                 {"currency":"BTC","valueScale":8,"minValueEv":1,"maxValueEv":5000000000000000000,"name":"Bitcoin"},
        //                 {"currency":"USD","valueScale":4,"minValueEv":1,"maxValueEv":500000000000000,"name":"USD"},
        //                 {"currency":"USDT","valueScale":8,"minValueEv":1,"maxValueEv":5000000000000000000,"name":"TetherUS"},
        //             ],
        //             "products":[
        //                 {
        //                     "symbol":"BTCUSD",
        //                     "displaySymbol":"BTC / USD",
        //                     "indexSymbol":".BTC",
        //                     "markSymbol":".MBTC",
        //                     "fundingRateSymbol":".BTCFR",
        //                     "fundingRate8hSymbol":".BTCFR8H",
        //                     "contractUnderlyingAssets":"USD",
        //                     "settleCurrency":"BTC",
        //                     "quoteCurrency":"USD",
        //                     "contractSize":1.0,
        //                     "lotSize":1,
        //                     "tickSize":0.5,
        //                     "priceScale":4,
        //                     "ratioScale":8,
        //                     "pricePrecision":1,
        //                     "minPriceEp":5000,
        //                     "maxPriceEp":10000000000,
        //                     "maxOrderQty":1000000,
        //                     "type":"Perpetual"
        //                 },
        //                 {
        //                     "symbol":"sBTCUSDT",
        //                     "displaySymbol":"BTC / USDT",
        //                     "quoteCurrency":"USDT",
        //                     "pricePrecision":2,
        //                     "type":"Spot",
        //                     "baseCurrency":"BTC",
        //                     "baseTickSize":"0.000001 BTC",
        //                     "baseTickSizeEv":100,
        //                     "quoteTickSize":"0.01 USDT",
        //                     "quoteTickSizeEv":1000000,
        //                     "minOrderValue":"10 USDT",
        //                     "minOrderValueEv":1000000000,
        //                     "maxBaseOrderSize":"1000 BTC",
        //                     "maxBaseOrderSizeEv":100000000000,
        //                     "maxOrderValue":"5,000,000 USDT",
        //                     "maxOrderValueEv":500000000000000,
        //                     "defaultTakerFee":"0.001",
        //                     "defaultTakerFeeEr":100000,
        //                     "defaultMakerFee":"0.001",
        //                     "defaultMakerFeeEr":100000,
        //                     "baseQtyPrecision":6,
        //                     "quoteQtyPrecision":2
        //                 },
        //             ],
        //             "riskLimits":[
        //                 {
        //                     "symbol":"BTCUSD",
        //                     "steps":"50",
        //                     "riskLimits":[
        //                         {"limit":100,"initialMargin":"1.0%","initialMarginEr":1000000,"maintenanceMargin":"0.5%","maintenanceMarginEr":500000},
        //                         {"limit":150,"initialMargin":"1.5%","initialMarginEr":1500000,"maintenanceMargin":"1.0%","maintenanceMarginEr":1000000},
        //                         {"limit":200,"initialMargin":"2.0%","initialMarginEr":2000000,"maintenanceMargin":"1.5%","maintenanceMarginEr":1500000},
        //                     ]
        //                 },
        //             ],
        //             "leverages":[
        //                 {"initialMargin":"1.0%","initialMarginEr":1000000,"options":[1,2,3,5,10,25,50,100]},
        //                 {"initialMargin":"1.5%","initialMarginEr":1500000,"options":[1,2,3,5,10,25,50,66]},
        //                 {"initialMargin":"2.0%","initialMarginEr":2000000,"options":[1,2,3,5,10,25,33,50]},
        //             ]
        //         }
        //     }
        //
        //
        const data = this.safeValue (response, 'data', {});
        const riskLimits = this.safeValue (data, 'riskLimits');
        return this.parseLeverageTiers (riskLimits, symbols, 'symbol');
    }

    parseMarketLeverageTiers (info, market: Market = undefined) {
        /**
         * @param {object} info Exchange market response for 1 market
         * @param {object} market CCXT market
         */
        //
        //     {
        //         "symbol":"BTCUSD",
        //         "steps":"50",
        //         "riskLimits":[
        //             {"limit":100,"initialMargin":"1.0%","initialMarginEr":1000000,"maintenanceMargin":"0.5%","maintenanceMarginEr":500000},
        //             {"limit":150,"initialMargin":"1.5%","initialMarginEr":1500000,"maintenanceMargin":"1.0%","maintenanceMarginEr":1000000},
        //             {"limit":200,"initialMargin":"2.0%","initialMarginEr":2000000,"maintenanceMargin":"1.5%","maintenanceMarginEr":1500000},
        //         ]
        //     },
        //
        market = this.safeMarket (undefined, market);
        const riskLimits = (market['info']['riskLimits']);
        const tiers = [];
        let minNotional = 0;
        for (let i = 0; i < riskLimits.length; i++) {
            const tier = riskLimits[i];
            const maxNotional = this.safeInteger (tier, 'limit');
            tiers.push ({
                'tier': this.sum (i, 1),
                'currency': market['settle'],
                'minNotional': minNotional,
                'maxNotional': maxNotional,
                'maintenanceMarginRate': this.safeString (tier, 'maintenanceMargin'),
                'maxLeverage': undefined,
                'info': tier,
            });
            minNotional = maxNotional;
        }
        return tiers;
    }

    sign (path, api = 'public', method = 'GET', params = {}, headers = undefined, body = undefined) {
        const query = this.omit (params, this.extractParams (path));
        const requestPath = '/' + this.implodeParams (path, params);
        let url = requestPath;
        let queryString = '';
        if ((method === 'GET') || (method === 'DELETE') || (method === 'PUT') || (url === '/positions/assign')) {
            if (Object.keys (query).length) {
                queryString = this.urlencodeWithArrayRepeat (query);
                url += '?' + queryString;
            }
        }
        if (api === 'private') {
            this.checkRequiredCredentials ();
            const timestamp = this.seconds ();
            const xPhemexRequestExpiry = this.safeInteger (this.options, 'x-phemex-request-expiry', 60);
            const expiry = this.sum (timestamp, xPhemexRequestExpiry);
            const expiryString = expiry.toString ();
            headers = {
                'x-phemex-access-token': this.apiKey,
                'x-phemex-request-expiry': expiryString,
            };
            let payload = '';
            if (method === 'POST') {
                payload = this.json (params);
                body = payload;
                headers['Content-Type'] = 'application/json';
            }
            const auth = requestPath + queryString + expiryString + payload;
            headers['x-phemex-request-signature'] = this.hmac (this.encode (auth), this.encode (this.secret), sha256);
        }
        url = this.implodeHostname (this.urls['api'][api]) + url;
        return { 'url': url, 'method': method, 'body': body, 'headers': headers };
    }

    async setLeverage (leverage, symbol: Str = undefined, params = {}) {
        /**
         * @method
         * @name phemex#setLeverage
         * @description set the level of leverage for a market
         * @see https://github.com/phemex/phemex-api-docs/blob/master/Public-Hedged-Perpetual-API.md#set-leverage
         * @param {float} leverage the rate of leverage
         * @param {string} symbol unified market symbol
         * @param {object} [params] extra parameters specific to the exchange API endpoint
         * @param {bool} [params.hedged] set to true if hedged position mode is enabled (by default long and short leverage are set to the same value)
         * @param {float} [params.longLeverageRr] *hedged mode only* set the leverage for long positions
         * @param {float} [params.shortLeverageRr] *hedged mode only* set the leverage for short positions
         * @returns {object} response from the exchange
         */
        // WARNING: THIS WILL INCREASE LIQUIDATION PRICE FOR OPEN ISOLATED LONG POSITIONS
        // AND DECREASE LIQUIDATION PRICE FOR OPEN ISOLATED SHORT POSITIONS
        if (symbol === undefined) {
            throw new ArgumentsRequired (this.id + ' setLeverage() requires a symbol argument');
        }
        if ((leverage < 1) || (leverage > 100)) {
            throw new BadRequest (this.id + ' setLeverage() leverage should be between 1 and 100');
        }
        await this.loadMarkets ();
        const isHedged = this.safeValue (params, 'hedged', false);
        const longLeverageRr = this.safeInteger (params, 'longLeverageRr');
        const shortLeverageRr = this.safeInteger (params, 'shortLeverageRr');
        const market = this.market (symbol);
        const request = {
            'symbol': market['id'],
        };
        let response = undefined;
        if (market['settle'] === 'USDT') {
            if (!isHedged && longLeverageRr === undefined && shortLeverageRr === undefined) {
                request['leverageRr'] = leverage;
            } else {
                const long = (longLeverageRr !== undefined) ? longLeverageRr : leverage;
                const short = (shortLeverageRr !== undefined) ? shortLeverageRr : leverage;
                request['longLeverageRr'] = long;
                request['shortLeverageRr'] = short;
            }
            response = await this.privatePutGPositionsLeverage (this.extend (request, params));
        } else {
            request['leverage'] = leverage;
            response = await this.privatePutPositionsLeverage (this.extend (request, params));
        }
        return response;
    }

    async transfer (code: string, amount, fromAccount, toAccount, params = {}) {
        /**
         * @method
         * @name phemex#transfer
         * @description transfer currency internally between wallets on the same account
         * @param {string} code unified currency code
         * @param {float} amount amount to transfer
         * @param {string} fromAccount account to transfer from
         * @param {string} toAccount account to transfer to
         * @param {object} [params] extra parameters specific to the exchange API endpoint
         * @param {string} [params.bizType] for transferring between main and sub-acounts either 'SPOT' or 'PERPETUAL' default is 'SPOT'
         * @returns {object} a [transfer structure]{@link https://docs.ccxt.com/#/?id=transfer-structure}
         */
        await this.loadMarkets ();
        const currency = this.currency (code);
        const accountsByType = this.safeValue (this.options, 'accountsByType', {});
        const fromId = this.safeString (accountsByType, fromAccount, fromAccount);
        const toId = this.safeString (accountsByType, toAccount, toAccount);
        const scaledAmmount = this.toEv (amount, currency);
        let direction = undefined;
        let transfer = undefined;
        if (fromId === 'spot' && toId === 'future') {
            direction = 2;
        } else if (fromId === 'future' && toId === 'spot') {
            direction = 1;
        }
        if (direction !== undefined) {
            const request = {
                'currency': currency['id'],
                'moveOp': direction,
                'amountEv': scaledAmmount,
            };
            const response = await this.privatePostAssetsTransfer (this.extend (request, params));
            //
            //     {
            //         "code": "0",
            //         "msg": "OK",
            //         "data": {
            //             "linkKey": "8564eba4-c9ec-49d6-9b8c-2ec5001a0fb9",
            //             "userId": "4018340",
            //             "currency": "USD",
            //             "amountEv": "10",
            //             "side": "2",
            //             "status": "10"
            //         }
            //     }
            //
            const data = this.safeValue (response, 'data', {});
            transfer = this.parseTransfer (data, currency);
        } else { // sub account transfer
            const request = {
                'fromUserId': fromId,
                'toUserId': toId,
                'amountEv': scaledAmmount,
                'currency': currency['id'],
                'bizType': this.safeString (params, 'bizType', 'SPOT'),
            };
            const response = await this.privatePostAssetsUniversalTransfer (this.extend (request, params));
            //
            //     {
            //         "code": "0",
            //         "msg": "OK",
            //         "data": "API-923db826-aaaa-aaaa-aaaa-4d98c3a7c9fd"
            //     }
            //
            transfer = this.parseTransfer (response);
        }
        const transferOptions = this.safeValue (this.options, 'transfer', {});
        const fillResponseFromRequest = this.safeValue (transferOptions, 'fillResponseFromRequest', true);
        if (fillResponseFromRequest) {
            if (transfer['fromAccount'] === undefined) {
                transfer['fromAccount'] = fromAccount;
            }
            if (transfer['toAccount'] === undefined) {
                transfer['toAccount'] = toAccount;
            }
            if (transfer['amount'] === undefined) {
                transfer['amount'] = amount;
            }
            if (transfer['currency'] === undefined) {
                transfer['currency'] = code;
            }
        }
        return transfer;
    }

    async fetchTransfers (code: Str = undefined, since: Int = undefined, limit: Int = undefined, params = {}) {
        /**
         * @method
         * @name phemex#fetchTransfers
         * @description fetch a history of internal transfers made on an account
         * @param {string} code unified currency code of the currency transferred
         * @param {int} [since] the earliest time in ms to fetch transfers for
         * @param {int} [limit] the maximum number of  transfers structures to retrieve
         * @param {object} [params] extra parameters specific to the exchange API endpoint
         * @returns {object[]} a list of [transfer structures]{@link https://docs.ccxt.com/#/?id=transfer-structure}
         */
        await this.loadMarkets ();
        if (code === undefined) {
            throw new ArgumentsRequired (this.id + ' fetchTransfers() requires a code argument');
        }
        const currency = this.currency (code);
        const request = {
            'currency': currency['id'],
        };
        if (since !== undefined) {
            request['start'] = since;
        }
        if (limit !== undefined) {
            request['limit'] = limit;
        }
        const response = await this.privateGetAssetsTransfer (this.extend (request, params));
        //
        //     {
        //         "code": 0,
        //         "msg": "OK",
        //         "data": {
        //             "rows": [
        //                 {
        //                     "linkKey": "87c071a3-8628-4ac2-aca1-6ce0d1fad66c",
        //                     "userId": 4148428,
        //                     "currency": "BTC",
        //                     "amountEv": 67932,
        //                     "side": 2,
        //                     "status": 10,
        //                     "createTime": 1652832467000,
        //                     "bizType": 10
        //                 }
        //             ]
        //         }
        //     }
        //
        const data = this.safeValue (response, 'data', {});
        const transfers = this.safeValue (data, 'rows', []);
        return this.parseTransfers (transfers, currency, since, limit);
    }

    parseTransfer (transfer, currency: Currency = undefined) {
        //
        // transfer
        //
        //     {
        //         "linkKey": "8564eba4-c9ec-49d6-9b8c-2ec5001a0fb9",
        //         "userId": "4018340",
        //         "currency": "USD",
        //         "amountEv": "10",
        //         "side": "2",
        //         "status": "10"
        //     }
        //
        // fetchTransfers
        //
        //     {
        //         "linkKey": "87c071a3-8628-4ac2-aca1-6ce0d1fad66c",
        //         "userId": 4148428,
        //         "currency": "BTC",
        //         "amountEv": 67932,
        //         "side": 2,
        //         "status": 10,
        //         "createTime": 1652832467000,
        //         "bizType": 10
        //     }
        //
        const id = this.safeString (transfer, 'linkKey');
        const status = this.safeString (transfer, 'status');
        const amountEv = this.safeString (transfer, 'amountEv');
        const amountTransfered = this.fromEv (amountEv);
        const currencyId = this.safeString (transfer, 'currency');
        const code = this.safeCurrencyCode (currencyId, currency);
        const side = this.safeInteger (transfer, 'side');
        let fromId = undefined;
        let toId = undefined;
        if (side === 1) {
            fromId = 'swap';
            toId = 'spot';
        } else if (side === 2) {
            fromId = 'spot';
            toId = 'swap';
        }
        const timestamp = this.safeInteger (transfer, 'createTime');
        return {
            'info': transfer,
            'id': id,
            'timestamp': timestamp,
            'datetime': this.iso8601 (timestamp),
            'currency': code,
            'amount': amountTransfered,
            'fromAccount': fromId,
            'toAccount': toId,
            'status': this.parseTransferStatus (status),
        };
    }

    parseTransferStatus (status) {
        const statuses = {
            '3': 'rejected', // 'Rejected',
            '6': 'canceled', // 'Got error and wait for recovery',
            '10': 'ok', // 'Success',
            '11': 'failed', // 'Failed',
        };
        return this.safeString (statuses, status, status);
    }

    async fetchFundingRateHistory (symbol: Str = undefined, since: Int = undefined, limit: Int = undefined, params = {}) {
        /**
         * @method
         * @name phemex#fetchFundingRateHistory
         * @description fetches historical funding rate prices
         * @see https://phemex-docs.github.io/#query-funding-rate-history-2
         * @param {string} symbol unified symbol of the market to fetch the funding rate history for
         * @param {int} [since] timestamp in ms of the earliest funding rate to fetch
         * @param {int} [limit] the maximum amount of [funding rate structures]{@link https://docs.ccxt.com/#/?id=funding-rate-history-structure} to fetch
         * @param {object} [params] extra parameters specific to the exchange API endpoint
         * @param {boolean} [params.paginate] default false, when true will automatically paginate by calling this endpoint multiple times. See in the docs all the [availble parameters](https://github.com/ccxt/ccxt/wiki/Manual#pagination-params)
         * @param {int} [params.until] timestamp in ms of the latest funding rate
         * @returns {object[]} a list of [funding rate structures]{@link https://docs.ccxt.com/#/?id=funding-rate-history-structure}
         */
        if (symbol === undefined) {
            throw new ArgumentsRequired (this.id + ' fetchFundingRateHistory() requires a symbol argument');
        }
        await this.loadMarkets ();
        const market = this.market (symbol);
        const isUsdtSettled = market['settle'] === 'USDT';
        if (!market['swap']) {
            throw new BadRequest (this.id + ' fetchFundingRateHistory() supports swap contracts only');
        }
        let paginate = false;
        [ paginate, params ] = this.handleOptionAndParams (params, 'fetchFundingRateHistory', 'paginate');
        if (paginate) {
            return await this.fetchPaginatedCallDeterministic ('fetchFundingRateHistory', symbol, since, limit, '8h', params, 100) as FundingRateHistory[];
        }
        let customSymbol = undefined;
        if (isUsdtSettled) {
            customSymbol = '.' + market['id'] + 'FR8H'; // phemex requires a custom symbol for funding rate history
        } else {
            customSymbol = '.' + market['baseId'] + 'FR8H';
        }
        let request = {
            'symbol': customSymbol,
        };
        if (since !== undefined) {
            request['start'] = since;
        }
        if (limit !== undefined) {
            request['limit'] = limit;
        }
        [ request, params ] = this.handleUntilOption ('end', request, params);
        let response = undefined;
        if (isUsdtSettled) {
            response = await this.v2GetApiDataPublicDataFundingRateHistory (this.extend (request, params));
        } else {
            response = await this.v1GetApiDataPublicDataFundingRateHistory (this.extend (request, params));
        }
        //
        //    {
        //        "code":"0",
        //        "msg":"OK",
        //        "data":{
        //           "rows":[
        //              {
        //                 "symbol":".BTCUSDTFR8H",
        //                 "fundingRate":"0.0001",
        //                 "fundingTime":"1682064000000",
        //                 "intervalSeconds":"28800"
        //              }
        //           ]
        //        }
        //    }
        //
        const data = this.safeValue (response, 'data', {});
        const rates = this.safeValue (data, 'rows');
        const result = [];
        for (let i = 0; i < rates.length; i++) {
            const item = rates[i];
            const timestamp = this.safeInteger (item, 'fundingTime');
            result.push ({
                'info': item,
                'symbol': symbol,
                'fundingRate': this.safeNumber (item, 'fundingRate'),
                'timestamp': timestamp,
                'datetime': this.iso8601 (timestamp),
            });
        }
        const sorted = this.sortBy (result, 'timestamp');
        return this.filterBySymbolSinceLimit (sorted, symbol, since, limit) as FundingRateHistory[];
    }

    async withdraw (code: string, amount, address, tag = undefined, params = {}) {
        /**
         * @method
         * @name phemex#withdraw
         * @description make a withdrawal
         * @see https://phemex-docs.github.io/#create-withdraw-request
         * @param {string} code unified currency code
         * @param {float} amount the amount to withdraw
         * @param {string} address the address to withdraw to
         * @param {string} tag
         * @param {object} [params] extra parameters specific to the phemex api endpoint
         * @param {string} [params.network] unified network code
         * @returns {object} a [transaction structure]{@link https://github.com/ccxt/ccxt/wiki/Manual#transaction-structure}
         */
        [ tag, params ] = this.handleWithdrawTagAndParams (tag, params);
        await this.loadMarkets ();
        this.checkAddress (address);
        const currency = this.currency (code);
        let networkCode = undefined;
        [ networkCode, params ] = this.handleNetworkCodeAndParams (params);
        let networkId = this.networkCodeToId (networkCode);
        const stableCoins = this.safeValue (this.options, 'stableCoins');
        if (networkId === undefined) {
            if (!(this.inArray (code, stableCoins))) {
                networkId = currency['id'];
            } else {
                throw new ArgumentsRequired (this.id + ' withdraw () requires an extra argument params["network"]');
            }
        }
        const request = {
            'currency': currency['id'],
            'address': address,
            'amount': amount,
            'chainName': networkId.toUpperCase (),
        };
        if (tag !== undefined) {
            request['tag'] = tag;
        }
        const response = await this.privatePostPhemexWithdrawWalletsApiCreateWithdraw (this.extend (request, params));
        return this.parseTransaction (response, currency);
    }

    handleErrors (httpCode, reason, url, method, headers, body, response, requestHeaders, requestBody) {
        if (response === undefined) {
            return undefined; // fallback to default error handler
        }
        //
        //     {"code":30018,"msg":"phemex.data.size.uplimt","data":null}
        //     {"code":412,"msg":"Missing parameter - resolution","data":null}
        //     {"code":412,"msg":"Missing parameter - to","data":null}
        //     {"error":{"code":6001,"message":"invalid argument"},"id":null,"result":null}
        //
        const error = this.safeValue (response, 'error', response);
        const errorCode = this.safeString (error, 'code');
        const message = this.safeString (error, 'msg');
        if ((errorCode !== undefined) && (errorCode !== '0')) {
            const feedback = this.id + ' ' + body;
            this.throwExactlyMatchedException (this.exceptions['exact'], errorCode, feedback);
            this.throwBroadlyMatchedException (this.exceptions['broad'], message, feedback);
            throw new ExchangeError (feedback); // unknown message
        }
        return undefined;
    }
}<|MERGE_RESOLUTION|>--- conflicted
+++ resolved
@@ -250,13 +250,8 @@
                         'assets/universal-transfer': 5, // for Main account only
                         'assets/convert': 5,
                         // withdraw
-<<<<<<< HEAD
-                        '/phemex-withdraw/wallets/api/createWithdraw': 5, // ?currency=<currency>&address=<address>&amount=<amount>&addressTag=<addressTag>&chainName=<chainName>
-                        '/phemex-withdraw/wallets/api/cancelWithdraw': 5, // ?id=<id>
-=======
                         'phemex-withdraw/wallets/api/createWithdraw': 5, // ?currency=<currency>&address=<address>&amount=<amount>&addressTag=<addressTag>&chainName=<chainName>
                         'phemex-withdraw/wallets/api/cancelWithdraw': 5, // ?id=<id>
->>>>>>> 49df13e6
                     },
                     'put': {
                         // spot

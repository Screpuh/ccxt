export interface Dictionary<T> {
    [key: string]: T;
}
/** Request parameters */
// type Params = Dictionary<string | number | boolean | string[]>;

export interface MinMax {
    min: number | undefined;
    max: number | undefined;
}

export interface Fee {
    type?: 'taker' | 'maker' | string;
    currency: string;
    rate?: number;
    cost: number;
}

export interface Market {
    id: string;
    symbol: string;
    base: string;
    quote: string;
    baseId: string;
    quoteId: string;
    active?: boolean | undefined;
    type?: string;
    spot?: boolean;
    margin?: boolean;
    swap?: boolean;
    future?: boolean;
    option?: boolean;
    contract?: boolean;
    settle?: string | undefined;
    settleId?: string | undefined;
    contractSize?: number | undefined;
    linear?: boolean | undefined;
    inverse?: boolean | undefined;
    expiry?: number | undefined;
    expiryDatetime?: string | undefined;
    strike?: number | undefined;
    optionType?: string | undefined;
    taker?: number | undefined;
    maker?: number | undefined;
    percentage?: boolean | undefined;
    tierBased?: boolean | undefined;
    feeSide?: string | undefined;
    precision: {
        amount: number | undefined,
        price: number | undefined
    };
    limits: {
        amount?: MinMax,
        cost?: MinMax,
        leverage?: MinMax,
        price?: MinMax,
    };
    created?: number | undefined;
    info: any;
}

export interface Trade {
    amount: number;                  // amount of base currency
    datetime: string;                // ISO8601 datetime with milliseconds;
    id: string;                      // string trade id
    info: any;                        // the original decoded JSON as is
    order?: string;                  // string order id or undefined/None/null
    price: number;                   // float price in quote currency
    timestamp: number;               // Unix timestamp in milliseconds
    type?: string;                   // order type, 'market', 'limit', ... or undefined/None/null
    side: 'buy' | 'sell' | string;            // direction of the trade, 'buy' or 'sell'
    symbol: string;                  // symbol in CCXT format
    takerOrMaker: 'taker' | 'maker' | string; // string, 'taker' or 'maker'
    cost: number;                    // total cost (including fees), `price * amount`
    fee: Fee;
}

export interface Order {
    id: string;
    clientOrderId: string;
    datetime: string;
    timestamp: number;
    lastTradeTimestamp: number;
    lastUpdateTimestamp?: number;
    status: 'open' | 'closed' | 'canceled' | string;
    symbol: string;
    type: string;
    timeInForce?: string;
    side: 'buy' | 'sell' | string;
    price: number;
    average?: number;
    amount: number;
    filled: number;
    remaining: number;
    stopPrice?: number;
    takeProfitPrice?: number;
    stopLossPrice?: number;
    cost: number;
    trades: Trade[];
    fee: Fee;
    info: any;
}

export interface OrderBook {
    asks: [number, number][];
    bids: [number, number][];
    datetime: string;
    timestamp: number;
    nonce: number;
}

export interface Ticker {
    symbol: string;
    info: any;
    timestamp: number;
    datetime: string;
    high: number;
    low: number;
    bid: number;
    bidVolume?: number;
    ask: number;
    askVolume?: number;
    vwap?: number;
    open?: number;
    close?: number;
    last?: number;
    previousClose?: number;
    change?: number;
    percentage?: number;
    average?: number;
    quoteVolume?: number;
    baseVolume?: number;
}

export interface Transaction {
    info: any;
    id: string;
    txid?: string;
    timestamp: number;
    datetime: string;
    address: string;
    type: 'deposit' | 'withdrawal' | string;
    amount: number;
    currency: string;
    status: 'pending' | 'ok' | string;
    updated: number;
    fee: Fee;
}

export interface Tickers extends Dictionary<Ticker> {
    info: any;
}

export interface Currency {
    id: string;
    code: string;
    numericId?: number;
    precision: number;
}

export interface Balance {
    free: number | string;
    used: number | string;
    total: number | string;
}

export interface PartialBalances extends Dictionary<number> {
}

export interface Balances extends Dictionary<Balance> {
    info: any;
    timestamp?: any; // we need to fix this later
    datetime?: any;
}

export interface DepositAddress {
    currency: string;
    address: string;
    status: string;
    info: any;
}

export interface WithdrawalResponse {
    info: any;
    id: string;
}

export interface DepositAddressResponse {
    currency: string;
    address: string;
    info: any;
    tag?: string;
}

export interface Position {
    symbol: string;
    id: string;
    timestamp?: number;
    datetime: string;
    contracts?: number;
    contractSize?: number;
    side: string;
    notional?: number;
    leverage?: number;
    unrealizedPnl?: number;
    realizedPnl?: number;
    collateral?: number;
    entryPrice?: number;
    markPrice?: number;
    liquidationPrice?: number;
    hedged?: boolean;
    maintenanceMargin?: number;
    maintenanceMarginPercentage?: number;
    initialMargin?: number;
    initialMarginPercentage?: number;
    marginMode: string;
    marginRatio?: number;
    lastUpdateTimestamp?: number;
    lastPrice?: number;
    percentage?: number;
    stopLossPrice?: number;
    takeProfitPrice?: number;
    info: any;
}

export interface FundingRateHistory {
    info: any;
    symbol: string;
    fundingRate: number;
    timestamp?: number
    datetime?: string;
}

export interface OpenInterest {
    symbol: string;
    openInterestAmount?: number;
    openInterestValue?: number;
    baseVolume?: number;
    quoteVolume?: number;
    timestamp?: number;
    datetime?: string;
    info: any;
}

export interface Liquidation {
    info: any;
    symbol: string;
    timestamp?: number
    datetime?: string;
    price: number;
    baseValue?: number;
    quoteValue?: number;
}

export interface OrderRequest {
    symbol: string;
    type: string;
    side: string;
    amount?: number;
    price?: number | undefined;
    params?: any;
}

<<<<<<< HEAD
=======
export interface FundingHistory {
    info: any;
    symbol: string;
    code: string;
    timestamp?: number
    datetime?: string;
    id: string;
    amount: number;
}

>>>>>>> 47700a47
/** [ timestamp, open, high, low, close, volume ] */
export type OHLCV = [number, number, number, number, number, number];

/** [ timestamp, open, high, low, close, volume, count ] */
export type OHLCVC = [number, number, number, number, number, number, number];

export type implicitReturnType = any;

// must be an integer in other langs
export type IndexType = number | string;

export type Int = number;

export type OrderSide = 'buy' | 'sell' | string;

export type OrderType = 'limit' | 'market' | string;<|MERGE_RESOLUTION|>--- conflicted
+++ resolved
@@ -261,8 +261,6 @@
     params?: any;
 }
 
-<<<<<<< HEAD
-=======
 export interface FundingHistory {
     info: any;
     symbol: string;
@@ -273,7 +271,6 @@
     amount: number;
 }
 
->>>>>>> 47700a47
 /** [ timestamp, open, high, low, close, volume ] */
 export type OHLCV = [number, number, number, number, number, number];
 

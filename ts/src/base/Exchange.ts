--- conflicted
+++ resolved
@@ -4130,11 +4130,7 @@
         throw new NotSupported (this.id + ' fetchFundingHistory() is not supported yet');
     }
 
-<<<<<<< HEAD
-    async closePosition (symbol: string, marginMode: string = undefined, side: OrderSide = undefined, params = {}): Promise<Order> {
-=======
     async closePosition (symbol: string, side: OrderSide = undefined, params = {}): Promise<Order> {
->>>>>>> 0f3714b3
         throw new NotSupported (this.id + ' closePositions() is not supported yet');
     }
 

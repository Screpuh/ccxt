--- conflicted
+++ resolved
@@ -1606,10 +1606,9 @@
                 const defaultCurrencyPrecision = (this.precisionMode === DECIMAL_PLACES) ? 8 : this.parseNumber ('1e-8');
                 const marketPrecision = this.safeValue (market, 'precision', {});
                 if ('base' in market) {
-<<<<<<< HEAD
                     const currency = this.currencyStructure ();
                     currency['id'] = this.safeString2 (market, 'baseId', 'base');
-                    currency['numericId'] = this.safeString (market, 'baseNumericId');
+                    currency['numericId'] = this.safeInteger (market, 'baseNumericId');
                     currency['code'] = this.safeString (market, 'base');
                     currency['precision'] = this.safeValue2 (marketPrecision, 'base', 'amount', defaultCurrencyPrecision);
                     baseCurrencies.push (currency);
@@ -1617,28 +1616,9 @@
                 if ('quote' in market) {
                     const currency = this.currencyStructure ();
                     currency['id'] = this.safeString2 (market, 'quoteId', 'quote');
-                    currency['numericId'] = this.safeString (market, 'quoteNumericId');
+                    currency['numericId'] = this.safeInteger (market, 'quoteNumericId');
                     currency['code'] = this.safeString (market, 'quote');
                     currency['precision'] = this.safeValue2 (marketPrecision, 'quote', 'price', defaultCurrencyPrecision);
-=======
-                    const currencyPrecision = this.safeValue2 (marketPrecision, 'base', 'amount', defaultCurrencyPrecision);
-                    const currency = {
-                        'id': this.safeString2 (market, 'baseId', 'base'),
-                        'numericId': this.safeInteger (market, 'baseNumericId'),
-                        'code': this.safeString (market, 'base'),
-                        'precision': currencyPrecision,
-                    };
-                    baseCurrencies.push (currency);
-                }
-                if ('quote' in market) {
-                    const currencyPrecision = this.safeValue2 (marketPrecision, 'quote', 'price', defaultCurrencyPrecision);
-                    const currency = {
-                        'id': this.safeString2 (market, 'quoteId', 'quote'),
-                        'numericId': this.safeInteger (market, 'quoteNumericId'),
-                        'code': this.safeString (market, 'quote'),
-                        'precision': currencyPrecision,
-                    };
->>>>>>> aa1ffa6e
                     quoteCurrencies.push (currency);
                 }
             }

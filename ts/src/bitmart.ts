--- conflicted
+++ resolved
@@ -3304,19 +3304,19 @@
     }
 
     async fetchIsolatedBorrowRate (symbol: string, params = {}) {
-        /**
-         * @method
-         * @name bitmart#fetchIsolatedBorrowRate
-         * @description fetch the rate of interest to borrow a currency for margin trading
-         * @see https://developer-pro.bitmart.com/en/spot/#get-trading-pair-borrowing-rate-and-amount-keyed
-         * @param {string} symbol unified symbol of the market to fetch the borrow rate for
-         * @param {object} [params] extra parameters specific to the bitmart api endpoint
-<<<<<<< HEAD
-         * @returns {object} a [borrow rate structure]{@link https://docs.ccxt.com/#/?id=borrow-rate-structure}
-=======
-         * @returns {object} an [isolated borrow rate structure]{@link https://github.com/ccxt/ccxt/wiki/Manual#isolated-borrow-rate-structure}
->>>>>>> 32155522
-         */
+        //
+        // @method
+        // @name bitmart#fetchIsolatedBorrowRate
+        // @description fetch the rate of interest to borrow a currency for margin trading
+        // @see https://developer-pro.bitmart.com/en/spot/#get-trading-pair-borrowing-rate-and-amount-keyed
+        // @param {string} symbol unified symbol of the market to fetch the borrow rate for
+        // @param {object} [params] extra parameters specific to the bitmart api endpoint
+        // <<<<<<< HEAD
+        // @returns {object} a [borrow rate structure]{@link https://docs.ccxt.com/#/?id=borrow-rate-structure}
+        // =======
+        // @returns {object} an [isolated borrow rate structure]{@link https://github.com/ccxt/ccxt/wiki/Manual#isolated-borrow-rate-structure}
+        // >>>>>>> 3215552206edf1cda1ae63d2063535e19973dbe5
+        //
         await this.loadMarkets ();
         const market = this.market (symbol);
         const request = {
@@ -3411,11 +3411,7 @@
          * @description fetch the borrow interest rates of all currencies, currently only works for isolated margin
          * @see https://developer-pro.bitmart.com/en/spot/#get-trading-pair-borrowing-rate-and-amount-keyed
          * @param {object} [params] extra parameters specific to the bitmart api endpoint
-<<<<<<< HEAD
-         * @returns {object} a list of [borrow rate structures]{@link https://docs.ccxt.com/#/?id=borrow-rate-structure}
-=======
-         * @returns {object} a list of [isolated borrow rate structures]{@link https://github.com/ccxt/ccxt/wiki/Manual#isolated-borrow-rate-structure}
->>>>>>> 32155522
+         * @returns {object} a list of [isolated borrow rate structures]{@link https://docs.ccxt.com/#/?id=isolated-borrow-rate-structure}
          */
         await this.loadMarkets ();
         const response = await this.privateGetSpotV1MarginIsolatedPairs (params);

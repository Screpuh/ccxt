
// ----------------------------------------------------------------------------

import binanceRest from '../binance.js';
import { Precise } from '../base/Precise.js';
import { ExchangeError, ArgumentsRequired, BadRequest } from '../base/errors.js';
import { ArrayCache, ArrayCacheByTimestamp, ArrayCacheBySymbolById, ArrayCacheBySymbolBySide } from '../base/ws/Cache.js';
import type { Int, OrderSide, OrderType, Str, Strings, Trade, OrderBook, Order, Ticker, Tickers, OHLCV, Position, Balances } from '../base/types.js';
import { sha256 } from '../static_dependencies/noble-hashes/sha256.js';
import { rsa } from '../base/functions/rsa.js';
import { eddsa } from '../base/functions/crypto.js';
import { ed25519 } from '../static_dependencies/noble-curves/ed25519.js';
import Client from '../base/ws/Client.js';

// -----------------------------------------------------------------------------

export default class binance extends binanceRest {
    describe () {
        return this.deepExtend (super.describe (), {
            'has': {
                'ws': true,
                'watchBalance': true,
                'watchMyTrades': true,
                'watchOHLCV': true,
                'watchOHLCVForSymbols': true,
                'watchOrderBook': true,
                'watchOrderBookForSymbols': true,
                'watchOrders': true,
                'watchOrdersForSymbols': true,
                'watchPositions': true,
                'watchTicker': true,
                'watchTickers': true,
                'watchTrades': true,
                'watchTradesForSymbols': true,
                'createOrderWs': true,
                'editOrderWs': true,
                'cancelOrderWs': true,
                'cancelOrdersWs': false,
                'cancelAllOrdersWs': true,
                'fetchOrderWs': true,
                'fetchOrdersWs': true,
                'fetchBalanceWs': true,
                'fetchMyTradesWs': true,
            },
            'urls': {
                'test': {
                    'ws': {
                        'spot': 'wss://testnet.binance.vision/ws',
                        'margin': 'wss://testnet.binance.vision/ws',
                        'future': 'wss://stream.binancefuture.com/ws',
                        'delivery': 'wss://dstream.binancefuture.com/ws',
                        'ws': 'wss://testnet.binance.vision/ws-api/v3',
                    },
                },
                'api': {
                    'ws': {
                        'spot': 'wss://stream.binance.com/ws',
                        'margin': 'wss://stream.binance.com/ws',
                        'future': 'wss://fstream.binance.com/ws',
                        'delivery': 'wss://dstream.binance.com/ws',
                        'ws': 'wss://ws-api.binance.com:443/ws-api/v3',
                    },
                },
            },
            'streaming': {
                'keepAlive': 180000,
            },
            'options': {
                'returnRateLimits': false,
                'streamLimits': {
                    'spot': 50, // max 1024
                    'margin': 50, // max 1024
                    'future': 50, // max 200
                    'delivery': 50, // max 200
                },
                'streamBySubscriptionsHash': {},
                'streamIndex': -1,
                // get updates every 1000ms or 100ms
                // or every 0ms in real-time for futures
                'watchOrderBookRate': 100,
                'tradesLimit': 1000,
                'ordersLimit': 1000,
                'OHLCVLimit': 1000,
                'requestId': {},
                'watchOrderBookLimit': 1000, // default limit
                'watchTrades': {
                    'name': 'trade', // 'trade' or 'aggTrade'
                },
                'watchTicker': {
                    'name': 'ticker', // ticker = 1000ms L1+OHLCV, bookTicker = real-time L1
                },
                'watchTickers': {
                    'name': 'ticker', // ticker or miniTicker or bookTicker
                },
                'watchOHLCV': {
                    'name': 'kline', // or indexPriceKline or markPriceKline (coin-m futures)
                },
                'watchOrderBook': {
                    'maxRetries': 3,
                },
                'watchBalance': {
                    'fetchBalanceSnapshot': false, // or true
                    'awaitBalanceSnapshot': true, // whether to wait for the balance snapshot before providing updates
                },
                'watchPositions': {
                    'fetchPositionsSnapshot': true, // or false
                    'awaitPositionsSnapshot': true, // whether to wait for the positions snapshot before providing updates
                },
                'wallet': 'wb', // wb = wallet balance, cw = cross balance
                'listenKeyRefreshRate': 1200000, // 20 mins
                'ws': {
                    'cost': 5,
                },
            },
        });
    }

    requestId (url) {
        const options = this.safeValue (this.options, 'requestId', {});
        const previousValue = this.safeInteger (options, url, 0);
        const newValue = this.sum (previousValue, 1);
        this.options['requestId'][url] = newValue;
        return newValue;
    }

    stream (type, subscriptionHash) {
        const streamBySubscriptionsHash = this.safeValue (this.options, 'streamBySubscriptionsHash', {});
        let stream = this.safeString (streamBySubscriptionsHash, subscriptionHash);
        if (stream === undefined) {
            let streamIndex = this.safeInteger (this.options, 'streamIndex', -1);
            const streamLimits = this.safeValue (this.options, 'streamLimits');
            const streamLimit = this.safeInteger (streamLimits, type);
            streamIndex = streamIndex + 1;
            const normalizedIndex = streamIndex % streamLimit;
            this.options['streamIndex'] = streamIndex;
            stream = this.numberToString (normalizedIndex);
            this.options['streamBySubscriptionsHash'][subscriptionHash] = stream;
        }
        return stream;
    }

    async watchOrderBook (symbol: string, limit: Int = undefined, params = {}): Promise<OrderBook> {
        /**
         * @method
         * @name binance#watchOrderBook
         * @description watches information on open orders with bid (buy) and ask (sell) prices, volumes and other data
         * @param {string} symbol unified symbol of the market to fetch the order book for
         * @param {int} [limit] the maximum amount of order book entries to return
         * @param {object} [params] extra parameters specific to the exchange API endpoint
         * @returns {object} A dictionary of [order book structures]{@link https://docs.ccxt.com/#/?id=order-book-structure} indexed by market symbols
         */
        //
        // todo add support for <levels>-snapshots (depth)
        // https://github.com/binance-exchange/binance-official-api-docs/blob/master/web-socket-streams.md#partial-book-depth-streams        // <symbol>@depth<levels>@100ms or <symbol>@depth<levels> (1000ms)
        // valid <levels> are 5, 10, or 20
        //
        // default 100, max 1000, valid limits 5, 10, 20, 50, 100, 500, 1000
        //
        // notice the differences between trading futures and spot trading
        // the algorithms use different urls in step 1
        // delta caching and merging also differs in steps 4, 5, 6
        //
        // spot/margin
        // https://binance-docs.github.io/apidocs/spot/en/#how-to-manage-a-local-order-book-correctly
        //
        // 1. Open a stream to wss://stream.binance.com:9443/ws/bnbbtc@depth.
        // 2. Buffer the events you receive from the stream.
        // 3. Get a depth snapshot from https://www.binance.com/api/v1/depth?symbol=BNBBTC&limit=1000 .
        // 4. Drop any event where u is <= lastUpdateId in the snapshot.
        // 5. The first processed event should have U <= lastUpdateId+1 AND u >= lastUpdateId+1.
        // 6. While listening to the stream, each new event's U should be equal to the previous event's u+1.
        // 7. The data in each event is the absolute quantity for a price level.
        // 8. If the quantity is 0, remove the price level.
        // 9. Receiving an event that removes a price level that is not in your local order book can happen and is normal.
        //
        // futures
        // https://binance-docs.github.io/apidocs/futures/en/#how-to-manage-a-local-order-book-correctly
        //
        // 1. Open a stream to wss://fstream.binance.com/stream?streams=btcusdt@depth.
        // 2. Buffer the events you receive from the stream. For same price, latest received update covers the previous one.
        // 3. Get a depth snapshot from https://fapi.binance.com/fapi/v1/depth?symbol=BTCUSDT&limit=1000 .
        // 4. Drop any event where u is < lastUpdateId in the snapshot.
        // 5. The first processed event should have U <= lastUpdateId AND u >= lastUpdateId
        // 6. While listening to the stream, each new event's pu should be equal to the previous event's u, otherwise initialize the process from step 3.
        // 7. The data in each event is the absolute quantity for a price level.
        // 8. If the quantity is 0, remove the price level.
        // 9. Receiving an event that removes a price level that is not in your local order book can happen and is normal.
        //
        return await this.watchOrderBookForSymbols ([ symbol ], limit, params);
    }

    async watchOrderBookForSymbols (symbols: string[], limit: Int = undefined, params = {}): Promise<OrderBook> {
        /**
         * @method
         * @name binance#watchOrderBookForSymbols
         * @description watches information on open orders with bid (buy) and ask (sell) prices, volumes and other data
         * @param {string[]} symbols unified array of symbols
         * @param {int} [limit] the maximum amount of order book entries to return
         * @param {object} [params] extra parameters specific to the exchange API endpoint
         * @returns {object} A dictionary of [order book structures]{@link https://docs.ccxt.com/#/?id=order-book-structure} indexed by market symbols
         */
        await this.loadMarkets ();
        symbols = this.marketSymbols (symbols, undefined, false, true, true);
        const firstMarket = this.market (symbols[0]);
        let type = firstMarket['type'];
        if (firstMarket['contract']) {
            type = firstMarket['linear'] ? 'future' : 'delivery';
        }
        const name = 'depth';
        const url = this.urls['api']['ws'][type] + '/' + this.stream (type, 'multipleOrderbook');
        const requestId = this.requestId (url);
        const watchOrderBookRate = this.safeString (this.options, 'watchOrderBookRate', '100');
        const subParams = [];
        const messageHashes = [];
        for (let i = 0; i < symbols.length; i++) {
            const symbol = symbols[i];
            const market = this.market (symbol);
            const messageHash = market['lowercaseId'] + '@' + name;
            messageHashes.push (messageHash);
            const symbolHash = messageHash + '@' + watchOrderBookRate + 'ms';
            subParams.push (symbolHash);
        }
        const request = {
            'method': 'SUBSCRIBE',
            'params': subParams,
            'id': requestId,
        };
        const subscription = {
            'id': requestId.toString (),
            'name': name,
            'symbols': symbols,
            'method': this.handleOrderBookSubscription,
            'limit': limit,
            'type': type,
            'params': params,
        };
        const message = this.extend (request, params);
        const orderbook = await this.watchMultiple (url, messageHashes, message, messageHashes, subscription);
        return orderbook.limit ();
    }

    async fetchOrderBookSnapshot (client, message, subscription) {
        const messageHash = this.safeString (subscription, 'messageHash');
        const symbol = this.safeString (subscription, 'symbol');
        try {
            const defaultLimit = this.safeInteger (this.options, 'watchOrderBookLimit', 1000);
            const type = this.safeValue (subscription, 'type');
            const limit = this.safeInteger (subscription, 'limit', defaultLimit);
            const params = this.safeValue (subscription, 'params');
            // 3. Get a depth snapshot from https://www.binance.com/api/v1/depth?symbol=BNBBTC&limit=1000 .
            // todo: this is a synch blocking call - make it async
            // default 100, max 1000, valid limits 5, 10, 20, 50, 100, 500, 1000
            const snapshot = await this.fetchRestOrderBookSafe (symbol, limit, params);
            const orderbook = this.safeValue (this.orderbooks, symbol);
            if (orderbook === undefined) {
                // if the orderbook is dropped before the snapshot is received
                return;
            }
            orderbook.reset (snapshot);
            // unroll the accumulated deltas
            const messages = orderbook.cache;
            for (let i = 0; i < messages.length; i++) {
                const messageItem = messages[i];
                const U = this.safeInteger (messageItem, 'U');
                const u = this.safeInteger (messageItem, 'u');
                const pu = this.safeInteger (messageItem, 'pu');
                if (type === 'future') {
                    // 4. Drop any event where u is < lastUpdateId in the snapshot
                    if (u < orderbook['nonce']) {
                        continue;
                    }
                    // 5. The first processed event should have U <= lastUpdateId AND u >= lastUpdateId
                    if ((U <= orderbook['nonce']) && (u >= orderbook['nonce']) || (pu === orderbook['nonce'])) {
                        this.handleOrderBookMessage (client, messageItem, orderbook);
                    }
                } else {
                    // 4. Drop any event where u is <= lastUpdateId in the snapshot
                    if (u <= orderbook['nonce']) {
                        continue;
                    }
                    // 5. The first processed event should have U <= lastUpdateId+1 AND u >= lastUpdateId+1
                    if (((U - 1) <= orderbook['nonce']) && ((u - 1) >= orderbook['nonce'])) {
                        this.handleOrderBookMessage (client, messageItem, orderbook);
                    }
                }
            }
            this.orderbooks[symbol] = orderbook;
            client.resolve (orderbook, messageHash);
        } catch (e) {
            delete client.subscriptions[messageHash];
            client.reject (e, messageHash);
        }
    }

    handleDelta (bookside, delta) {
        const price = this.safeFloat (delta, 0);
        const amount = this.safeFloat (delta, 1);
        bookside.store (price, amount);
    }

    handleDeltas (bookside, deltas) {
        for (let i = 0; i < deltas.length; i++) {
            this.handleDelta (bookside, deltas[i]);
        }
    }

    handleOrderBookMessage (client: Client, message, orderbook) {
        const u = this.safeInteger (message, 'u');
        this.handleDeltas (orderbook['asks'], this.safeValue (message, 'a', []));
        this.handleDeltas (orderbook['bids'], this.safeValue (message, 'b', []));
        orderbook['nonce'] = u;
        const timestamp = this.safeInteger (message, 'E');
        orderbook['timestamp'] = timestamp;
        orderbook['datetime'] = this.iso8601 (timestamp);
        return orderbook;
    }

    handleOrderBook (client: Client, message) {
        //
        // initial snapshot is fetched with ccxt's fetchOrderBook
        // the feed does not include a snapshot, just the deltas
        //
        //     {
        //         "e": "depthUpdate", // Event type
        //         "E": 1577554482280, // Event time
        //         "s": "BNBBTC", // Symbol
        //         "U": 157, // First update ID in event
        //         "u": 160, // Final update ID in event
        //         "b": [ // bids
        //             [ "0.0024", "10" ], // price, size
        //         ],
        //         "a": [ // asks
        //             [ "0.0026", "100" ], // price, size
        //         ]
        //     }
        //
        const isTestnetSpot = client.url.indexOf ('testnet') > 0;
        const isSpotMainNet = client.url.indexOf ('/stream.binance.') > 0;
        const isSpot = isTestnetSpot || isSpotMainNet;
        const marketType = isSpot ? 'spot' : 'contract';
        const marketId = this.safeString (message, 's');
        const market = this.safeMarket (marketId, undefined, undefined, marketType);
        const symbol = market['symbol'];
        const name = 'depth';
        const messageHash = market['lowercaseId'] + '@' + name;
        const orderbook = this.safeValue (this.orderbooks, symbol);
        if (orderbook === undefined) {
            //
            // https://github.com/ccxt/ccxt/issues/6672
            //
            // Sometimes Binance sends the first delta before the subscription
            // confirmation arrives. At that point the orderbook is not
            // initialized yet and the snapshot has not been requested yet
            // therefore it is safe to drop these premature messages.
            //
            return;
        }
        const nonce = this.safeInteger (orderbook, 'nonce');
        if (nonce === undefined) {
            // 2. Buffer the events you receive from the stream.
            orderbook.cache.push (message);
        } else {
            try {
                const U = this.safeInteger (message, 'U');
                const u = this.safeInteger (message, 'u');
                const pu = this.safeInteger (message, 'pu');
                if (pu === undefined) {
                    // spot
                    // 4. Drop any event where u is <= lastUpdateId in the snapshot
                    if (u > orderbook['nonce']) {
                        const timestamp = this.safeInteger (orderbook, 'timestamp');
                        let conditional = undefined;
                        if (timestamp === undefined) {
                            // 5. The first processed event should have U <= lastUpdateId+1 AND u >= lastUpdateId+1
                            conditional = ((U - 1) <= orderbook['nonce']) && ((u - 1) >= orderbook['nonce']);
                        } else {
                            // 6. While listening to the stream, each new event's U should be equal to the previous event's u+1.
                            conditional = ((U - 1) === orderbook['nonce']);
                        }
                        if (conditional) {
                            this.handleOrderBookMessage (client, message, orderbook);
                            if (nonce < orderbook['nonce']) {
                                client.resolve (orderbook, messageHash);
                            }
                        } else {
                            // todo: client.reject from handleOrderBookMessage properly
                            throw new ExchangeError (this.id + ' handleOrderBook received an out-of-order nonce');
                        }
                    }
                } else {
                    // future
                    // 4. Drop any event where u is < lastUpdateId in the snapshot
                    if (u >= orderbook['nonce']) {
                        // 5. The first processed event should have U <= lastUpdateId AND u >= lastUpdateId
                        // 6. While listening to the stream, each new event's pu should be equal to the previous event's u, otherwise initialize the process from step 3
                        if ((U <= orderbook['nonce']) || (pu === orderbook['nonce'])) {
                            this.handleOrderBookMessage (client, message, orderbook);
                            if (nonce <= orderbook['nonce']) {
                                client.resolve (orderbook, messageHash);
                            }
                        } else {
                            // todo: client.reject from handleOrderBookMessage properly
                            throw new ExchangeError (this.id + ' handleOrderBook received an out-of-order nonce');
                        }
                    }
                }
            } catch (e) {
                delete this.orderbooks[symbol];
                delete client.subscriptions[messageHash];
                client.reject (e, messageHash);
            }
        }
    }

    handleOrderBookSubscription (client: Client, message, subscription) {
        const defaultLimit = this.safeInteger (this.options, 'watchOrderBookLimit', 1000);
        // const messageHash = this.safeString (subscription, 'messageHash');
        const symbolOfSubscription = this.safeString (subscription, 'symbol'); // watchOrderBook
        const symbols = this.safeValue (subscription, 'symbols', [ symbolOfSubscription ]); // watchOrderBookForSymbols
        const limit = this.safeInteger (subscription, 'limit', defaultLimit);
        // handle list of symbols
        for (let i = 0; i < symbols.length; i++) {
            const symbol = symbols[i];
            if (symbol in this.orderbooks) {
                delete this.orderbooks[symbol];
            }
            this.orderbooks[symbol] = this.orderBook ({}, limit);
            subscription = this.extend (subscription, { 'symbol': symbol });
            // fetch the snapshot in a separate async call
            this.spawn (this.fetchOrderBookSnapshot, client, message, subscription);
        }
    }

    handleSubscriptionStatus (client: Client, message) {
        //
        //     {
        //         "result": null,
        //         "id": 1574649734450
        //     }
        //
        const id = this.safeString (message, 'id');
        const subscriptionsById = this.indexBy (client.subscriptions, 'id');
        const subscription = this.safeValue (subscriptionsById, id, {});
        const method = this.safeValue (subscription, 'method');
        if (method !== undefined) {
            method.call (this, client, message, subscription);
        }
        return message;
    }

    async watchTradesForSymbols (symbols: string[], since: Int = undefined, limit: Int = undefined, params = {}): Promise<Trade[]> {
        /**
         * @method
         * @name binance#watchTradesForSymbols
         * @description get the list of most recent trades for a list of symbols
         * @param {string[]} symbols unified symbol of the market to fetch trades for
         * @param {int} [since] timestamp in ms of the earliest trade to fetch
         * @param {int} [limit] the maximum amount of trades to fetch
         * @param {object} [params] extra parameters specific to the exchange API endpoint
         * @returns {object[]} a list of [trade structures]{@link https://docs.ccxt.com/#/?id=public-trades}
         */
        await this.loadMarkets ();
        symbols = this.marketSymbols (symbols, undefined, false, true, true);
        const options = this.safeValue (this.options, 'watchTradesForSymbols', {});
        const name = this.safeString (options, 'name', 'trade');
        const firstMarket = this.market (symbols[0]);
        let type = firstMarket['type'];
        if (firstMarket['contract']) {
            type = firstMarket['linear'] ? 'future' : 'delivery';
        }
        const subParams = [];
        for (let i = 0; i < symbols.length; i++) {
            const symbol = symbols[i];
            const market = this.market (symbol);
            const currentMessageHash = market['lowercaseId'] + '@' + name;
            subParams.push (currentMessageHash);
        }
        const query = this.omit (params, 'type');
        const url = this.urls['api']['ws'][type] + '/' + this.stream (type, 'multipleTrades');
        const requestId = this.requestId (url);
        const request = {
            'method': 'SUBSCRIBE',
            'params': subParams,
            'id': requestId,
        };
        const subscribe = {
            'id': requestId,
        };
        const trades = await this.watch (url, subParams, this.extend (request, query), subParams, subscribe);
        if (this.newUpdates) {
            const first = this.safeValue (trades, 0);
            const tradeSymbol = this.safeString (first, 'symbol');
            limit = trades.getLimit (tradeSymbol, limit);
        }
        return this.filterBySinceLimit (trades, since, limit, 'timestamp', true);
    }

    async watchTrades (symbol: string, since: Int = undefined, limit: Int = undefined, params = {}): Promise<Trade[]> {
        /**
         * @method
         * @name binance#watchTrades
         * @description get the list of most recent trades for a particular symbol
         * @param {string} symbol unified symbol of the market to fetch trades for
         * @param {int} [since] timestamp in ms of the earliest trade to fetch
         * @param {int} [limit] the maximum amount of trades to fetch
         * @param {object} [params] extra parameters specific to the exchange API endpoint
         * @returns {object[]} a list of [trade structures]{@link https://docs.ccxt.com/#/?id=public-trades}
         */
        return await this.watchTradesForSymbols ([ symbol ], since, limit, params);
    }

    parseTrade (trade, market = undefined): Trade {
        //
        // public watchTrades
        //
        //     {
        //         "e": "trade",       // event type
        //         "E": 1579481530911, // event time
        //         "s": "ETHBTC",      // symbol
        //         "t": 158410082,     // trade id
        //         "p": "0.01914100",  // price
        //         "q": "0.00700000",  // quantity
        //         "b": 586187049,     // buyer order id
        //         "a": 586186710,     // seller order id
        //         "T": 1579481530910, // trade time
        //         "m": false,         // is the buyer the market maker
        //         "M": true           // binance docs say it should be ignored
        //     }
        //
        //     {
        //        "e": "aggTrade",  // Event type
        //        "E": 123456789,   // Event time
        //        "s": "BNBBTC",    // Symbol
        //        "a": 12345,       // Aggregate trade ID
        //        "p": "0.001",     // Price
        //        "q": "100",       // Quantity
        //        "f": 100,         // First trade ID
        //        "l": 105,         // Last trade ID
        //        "T": 123456785,   // Trade time
        //        "m": true,        // Is the buyer the market maker?
        //        "M": true         // Ignore
        //     }
        //
        // private watchMyTrades spot
        //
        //     {
        //         "e": "executionReport",
        //         "E": 1611063861489,
        //         "s": "BNBUSDT",
        //         "c": "m4M6AD5MF3b1ERe65l4SPq",
        //         "S": "BUY",
        //         "o": "MARKET",
        //         "f": "GTC",
        //         "q": "2.00000000",
        //         "p": "0.00000000",
        //         "P": "0.00000000",
        //         "F": "0.00000000",
        //         "g": -1,
        //         "C": '',
        //         "x": "TRADE",
        //         "X": "PARTIALLY_FILLED",
        //         "r": "NONE",
        //         "i": 1296882607,
        //         "l": "0.33200000",
        //         "z": "0.33200000",
        //         "L": "46.86600000",
        //         "n": "0.00033200",
        //         "N": "BNB",
        //         "T": 1611063861488,
        //         "t": 109747654,
        //         "I": 2696953381,
        //         "w": false,
        //         "m": false,
        //         "M": true,
        //         "O": 1611063861488,
        //         "Z": "15.55951200",
        //         "Y": "15.55951200",
        //         "Q": "0.00000000"
        //     }
        //
        // private watchMyTrades future/delivery
        //
        //     {
        //         "s": "BTCUSDT",
        //         "c": "pb2jD6ZQHpfzSdUac8VqMK",
        //         "S": "SELL",
        //         "o": "MARKET",
        //         "f": "GTC",
        //         "q": "0.001",
        //         "p": "0",
        //         "ap": "33468.46000",
        //         "sp": "0",
        //         "x": "TRADE",
        //         "X": "FILLED",
        //         "i": 13351197194,
        //         "l": "0.001",
        //         "z": "0.001",
        //         "L": "33468.46",
        //         "n": "0.00027086",
        //         "N": "BNB",
        //         "T": 1612095165362,
        //         "t": 458032604,
        //         "b": "0",
        //         "a": "0",
        //         "m": false,
        //         "R": false,
        //         "wt": "CONTRACT_PRICE",
        //         "ot": "MARKET",
        //         "ps": "BOTH",
        //         "cp": false,
        //         "rp": "0.00335000",
        //         "pP": false,
        //         "si": 0,
        //         "ss": 0
        //     }
        //
        const executionType = this.safeString (trade, 'x');
        const isTradeExecution = (executionType === 'TRADE');
        if (!isTradeExecution) {
            return super.parseTrade (trade, market);
        }
        const id = this.safeString2 (trade, 't', 'a');
        const timestamp = this.safeInteger (trade, 'T');
        const price = this.safeString2 (trade, 'L', 'p');
        let amount = this.safeString (trade, 'q');
        if (isTradeExecution) {
            amount = this.safeString (trade, 'l', amount);
        }
        let cost = this.safeString (trade, 'Y');
        if (cost === undefined) {
            if ((price !== undefined) && (amount !== undefined)) {
                cost = Precise.stringMul (price, amount);
            }
        }
        const marketId = this.safeString (trade, 's');
        const marketType = ('ps' in trade) ? 'contract' : 'spot';
        const symbol = this.safeSymbol (marketId, undefined, undefined, marketType);
        let side = this.safeStringLower (trade, 'S');
        let takerOrMaker = undefined;
        const orderId = this.safeString (trade, 'i');
        if ('m' in trade) {
            if (side === undefined) {
                side = trade['m'] ? 'sell' : 'buy'; // this is reversed intentionally
            }
            takerOrMaker = trade['m'] ? 'maker' : 'taker';
        }
        let fee = undefined;
        const feeCost = this.safeString (trade, 'n');
        if (feeCost !== undefined) {
            const feeCurrencyId = this.safeString (trade, 'N');
            const feeCurrencyCode = this.safeCurrencyCode (feeCurrencyId);
            fee = {
                'cost': feeCost,
                'currency': feeCurrencyCode,
            };
        }
        const type = this.safeStringLower (trade, 'o');
        return this.safeTrade ({
            'info': trade,
            'timestamp': timestamp,
            'datetime': this.iso8601 (timestamp),
            'symbol': symbol,
            'id': id,
            'order': orderId,
            'type': type,
            'takerOrMaker': takerOrMaker,
            'side': side,
            'price': price,
            'amount': amount,
            'cost': cost,
            'fee': fee,
        });
    }

    handleTrade (client: Client, message) {
        // the trade streams push raw trade information in real-time
        // each trade has a unique buyer and seller
        const isSpot = ((client.url.indexOf ('wss://stream.binance.com') > -1) || (client.url.indexOf ('/testnet.binance') > -1));
        const marketType = (isSpot) ? 'spot' : 'contract';
        const marketId = this.safeString (message, 's');
        const market = this.safeMarket (marketId, undefined, undefined, marketType);
        const symbol = market['symbol'];
        const lowerCaseId = this.safeStringLower (message, 's');
        const event = this.safeString (message, 'e');
        const messageHash = lowerCaseId + '@' + event;
        const trade = this.parseTrade (message, market);
        let tradesArray = this.safeValue (this.trades, symbol);
        if (tradesArray === undefined) {
            const limit = this.safeInteger (this.options, 'tradesLimit', 1000);
            tradesArray = new ArrayCache (limit);
        }
        tradesArray.append (trade);
        this.trades[symbol] = tradesArray;
        client.resolve (tradesArray, messageHash);
    }

    async watchOHLCV (symbol: string, timeframe = '1m', since: Int = undefined, limit: Int = undefined, params = {}): Promise<OHLCV[]> {
        /**
         * @method
         * @name binance#watchOHLCV
         * @description watches historical candlestick data containing the open, high, low, and close price, and the volume of a market
         * @param {string} symbol unified symbol of the market to fetch OHLCV data for
         * @param {string} timeframe the length of time each candle represents
         * @param {int} [since] timestamp in ms of the earliest candle to fetch
         * @param {int} [limit] the maximum amount of candles to fetch
         * @param {object} [params] extra parameters specific to the exchange API endpoint
         * @returns {int[][]} A list of candles ordered as timestamp, open, high, low, close, volume
         */
        await this.loadMarkets ();
        const market = this.market (symbol);
        let marketId = market['lowercaseId'];
        const interval = this.safeString (this.timeframes, timeframe, timeframe);
        const options = this.safeValue (this.options, 'watchOHLCV', {});
        const nameOption = this.safeString (options, 'name', 'kline');
        const name = this.safeString (params, 'name', nameOption);
        if (name === 'indexPriceKline') {
            marketId = marketId.replace ('_perp', '');
            // weird behavior for index price kline we can't use the perp suffix
        }
        params = this.omit (params, 'name');
        const messageHash = marketId + '@' + name + '_' + interval;
        let type = market['type'];
        if (market['contract']) {
            type = market['linear'] ? 'future' : 'delivery';
        }
        const url = this.urls['api']['ws'][type] + '/' + this.stream (type, messageHash);
        const requestId = this.requestId (url);
        const request = {
            'method': 'SUBSCRIBE',
            'params': [
                messageHash,
            ],
            'id': requestId,
        };
        const subscribe = {
            'id': requestId,
        };
        const ohlcv = await this.watch (url, messageHash, this.extend (request, params), messageHash, subscribe);
        if (this.newUpdates) {
            limit = ohlcv.getLimit (symbol, limit);
        }
        return this.filterBySinceLimit (ohlcv, since, limit, 0, true);
    }

    async watchOHLCVForSymbols (symbolsAndTimeframes: string[][], since: Int = undefined, limit: Int = undefined, params = {}) {
        /**
         * @method
         * @name binance#watchOHLCVForSymbols
         * @description watches historical candlestick data containing the open, high, low, and close price, and the volume of a market
         * @param {string[][]} symbolsAndTimeframes array of arrays containing unified symbols and timeframes to fetch OHLCV data for, example [['BTC/USDT', '1m'], ['LTC/USDT', '5m']]
         * @param {int} [since] timestamp in ms of the earliest candle to fetch
         * @param {int} [limit] the maximum amount of candles to fetch
         * @param {object} [params] extra parameters specific to the exchange API endpoint
         * @returns {int[][]} A list of candles ordered as timestamp, open, high, low, close, volume
         */
        await this.loadMarkets ();
        const options = this.safeValue (this.options, 'watchOHLCV', {});
        const nameOption = this.safeString (options, 'name', 'kline');
        const name = this.safeString (params, 'name', nameOption);
        params = this.omit (params, 'name');
        const firstMarket = this.market (symbolsAndTimeframes[0][0]);
        let type = firstMarket['type'];
        if (firstMarket['contract']) {
            type = firstMarket['linear'] ? 'future' : 'delivery';
        }
        const subParams = [];
        for (let i = 0; i < symbolsAndTimeframes.length; i++) {
            const data = symbolsAndTimeframes[i];
            const symbolString = data[0];
            const timeframeString = data[1];
            const interval = this.safeString (this.timeframes, timeframeString, timeframeString);
            const market = this.market (symbolString);
            let marketId = market['lowercaseId'];
            if (name === 'indexPriceKline') {
                // weird behavior for index price kline we can't use the perp suffix
                marketId = marketId.replace ('_perp', '');
            }
            const topic = marketId + '@' + name + '_' + interval;
            subParams.push (topic);
        }
        const url = this.urls['api']['ws'][type] + '/' + this.stream (type, 'multipleOHLCV');
        const requestId = this.requestId (url);
        const request = {
            'method': 'SUBSCRIBE',
            'params': subParams,
            'id': requestId,
        };
        const subscribe = {
            'id': requestId,
        };
        const ohlcv = await this.watchMultiple (url, subParams, this.extend (request, params), subParams, subscribe);
        return this.filterBySinceLimit (ohlcv, since, limit, 0, true);
        // todo add a symbol in here somewhere
    }

    handleOHLCV (client: Client, message) {
        //
        //     {
        //         "e": "kline",
        //         "E": 1579482921215,
        //         "s": "ETHBTC",
        //         "k": {
        //             "t": 1579482900000,
        //             "T": 1579482959999,
        //             "s": "ETHBTC",
        //             "i": "1m",
        //             "f": 158411535,
        //             "L": 158411550,
        //             "o": "0.01913200",
        //             "c": "0.01913500",
        //             "h": "0.01913700",
        //             "l": "0.01913200",
        //             "v": "5.08400000",
        //             "n": 16,
        //             "x": false,
        //             "q": "0.09728060",
        //             "V": "3.30200000",
        //             "Q": "0.06318500",
        //             "B": "0"
        //         }
        //     }
        //
        let event = this.safeString (message, 'e');
        const eventMap = {
            'indexPrice_kline': 'indexPriceKline',
            'markPrice_kline': 'markPriceKline',
        };
        event = this.safeString (eventMap, event, event);
        const kline = this.safeValue (message, 'k');
        let marketId = this.safeString2 (kline, 's', 'ps');
        if (event === 'indexPriceKline') {
            // indexPriceKline doesn't have the _PERP suffix
            marketId = this.safeString (message, 'ps');
        }
        const lowercaseMarketId = marketId.toLowerCase ();
        const interval = this.safeString (kline, 'i');
        // use a reverse lookup in a static map instead
        const timeframe = this.findTimeframe (interval);
        const messageHash = lowercaseMarketId + '@' + event + '_' + interval;
        const parsed = [
            this.safeInteger (kline, 't'),
            this.safeFloat (kline, 'o'),
            this.safeFloat (kline, 'h'),
            this.safeFloat (kline, 'l'),
            this.safeFloat (kline, 'c'),
            this.safeFloat (kline, 'v'),
        ];
        const isSpot = ((client.url.indexOf ('/stream') > -1) || (client.url.indexOf ('/testnet.binance') > -1));
        const marketType = (isSpot) ? 'spot' : 'contract';
        const symbol = this.safeSymbol (marketId, undefined, undefined, marketType);
        this.ohlcvs[symbol] = this.safeValue (this.ohlcvs, symbol, {});
        let stored = this.safeValue (this.ohlcvs[symbol], timeframe);
        if (stored === undefined) {
            const limit = this.safeInteger (this.options, 'OHLCVLimit', 1000);
            stored = new ArrayCacheByTimestamp (limit);
            this.ohlcvs[symbol][timeframe] = stored;
        }
        stored.append (parsed);
        client.resolve (stored, messageHash);
    }

    async watchTicker (symbol: string, params = {}): Promise<Ticker> {
        /**
         * @method
         * @name binance#watchTicker
         * @description watches a price ticker, a statistical calculation with the information calculated over the past 24 hours for a specific market
         * @param {string} symbol unified symbol of the market to fetch the ticker for
         * @param {object} [params] extra parameters specific to the exchange API endpoint
         * @param {string} [params.name] stream to use can be ticker or bookTicker
         * @returns {object} a [ticker structure]{@link https://docs.ccxt.com/#/?id=ticker-structure}
         */
        await this.loadMarkets ();
        const market = this.market (symbol);
        const marketId = market['lowercaseId'];
        let type = market['type'];
        if (market['contract']) {
            type = market['linear'] ? 'future' : 'delivery';
        }
        const options = this.safeValue (this.options, 'watchTicker', {});
        let name = this.safeString (options, 'name', 'ticker');
        name = this.safeString (params, 'name', name);
        params = this.omit (params, 'name');
        const messageHash = marketId + '@' + name;
        const url = this.urls['api']['ws'][type] + '/' + this.stream (type, messageHash);
        const requestId = this.requestId (url);
        const request = {
            'method': 'SUBSCRIBE',
            'params': [
                messageHash,
            ],
            'id': requestId,
        };
        const subscribe = {
            'id': requestId,
        };
        return await this.watch (url, messageHash, this.extend (request, params), messageHash, subscribe);
    }

    async watchTickers (symbols: Strings = undefined, params = {}): Promise<Tickers> {
        /**
         * @method
         * @name binance#watchTickers
         * @description watches a price ticker, a statistical calculation with the information calculated over the past 24 hours for all markets of a specific list
         * @param {string[]} symbols unified symbol of the market to fetch the ticker for
         * @param {object} [params] extra parameters specific to the exchange API endpoint
         * @returns {object} a [ticker structure]{@link https://docs.ccxt.com/#/?id=ticker-structure}
         */
        await this.loadMarkets ();
        symbols = this.marketSymbols (symbols, undefined, true, true, true);
        const marketIds = this.marketIds (symbols);
        let market = undefined;
        let type = undefined;
        if (symbols !== undefined) {
            market = this.market (symbols[0]);
        }
        [ type, params ] = this.handleMarketTypeAndParams ('watchTickers', market, params);
        let subType = undefined;
        [ subType, params ] = this.handleSubTypeAndParams ('watchTickers', market, params);
        if (this.isLinear (type, subType)) {
            type = 'future';
        } else if (this.isInverse (type, subType)) {
            type = 'delivery';
        }
        const options = this.safeValue (this.options, 'watchTickers', {});
        let name = this.safeString (options, 'name', 'ticker');
        name = this.safeString (params, 'name', name);
        params = this.omit (params, 'name');
        let wsParams = [];
        const messageHash = 'tickers';
        if (name === 'bookTicker') {
            if (marketIds === undefined) {
                throw new ArgumentsRequired (this.id + ' watchTickers() requires symbols for bookTicker');
            }
            // simulate watchTickers with subscribe multiple individual bookTicker topic
            for (let i = 0; i < marketIds.length; i++) {
                wsParams.push (marketIds[i].toLowerCase () + '@bookTicker');
            }
        } else {
            wsParams = [
                '!' + name + '@arr',
            ];
        }
        const url = this.urls['api']['ws'][type] + '/' + this.stream (type, messageHash);
        const requestId = this.requestId (url);
        const request = {
            'method': 'SUBSCRIBE',
            'params': wsParams,
            'id': requestId,
        };
        const subscribe = {
            'id': requestId,
        };
        const newTickers = await this.watch (url, messageHash, this.extend (request, params), messageHash, subscribe);
        if (this.newUpdates) {
            return newTickers;
        }
        return this.filterByArray (this.tickers, 'symbol', symbols);
    }

    parseWsTicker (message, marketType) {
        //
        // ticker
        //     {
        //         "e": "24hrTicker",      // event type
        //         "E": 1579485598569,     // event time
        //         "s": "ETHBTC",          // symbol
        //         "p": "-0.00004000",     // price change
        //         "P": "-0.209",          // price change percent
        //         "w": "0.01920495",      // weighted average price
        //         "x": "0.01916500",      // the price of the first trade before the 24hr rolling window
        //         "c": "0.01912500",      // last (closing) price
        //         "Q": "0.10400000",      // last quantity
        //         "b": "0.01912200",      // best bid
        //         "B": "4.10400000",      // best bid quantity
        //         "a": "0.01912500",      // best ask
        //         "A": "0.00100000",      // best ask quantity
        //         "o": "0.01916500",      // open price
        //         "h": "0.01956500",      // high price
        //         "l": "0.01887700",      // low price
        //         "v": "173518.11900000", // base volume
        //         "q": "3332.40703994",   // quote volume
        //         "O": 1579399197842,     // open time
        //         "C": 1579485597842,     // close time
        //         "F": 158251292,         // first trade id
        //         "L": 158414513,         // last trade id
        //         "n": 163222,            // total number of trades
        //     }
        //
        // miniTicker
        //     {
        //         "e": "24hrMiniTicker",
        //         "E": 1671617114585,
        //         "s": "MOBBUSD",
        //         "c": "0.95900000",
        //         "o": "0.91200000",
        //         "h": "1.04000000",
        //         "l": "0.89400000",
        //         "v": "2109995.32000000",
        //         "q": "2019254.05788000"
        //     }
        //
        let event = this.safeString (message, 'e', 'bookTicker');
        if (event === '24hrTicker') {
            event = 'ticker';
        }
        let timestamp = undefined;
        const now = this.milliseconds ();
        if (event === 'bookTicker') {
            // take the event timestamp, if available, for spot tickers it is not
            timestamp = this.safeInteger (message, 'E', now);
        } else {
            // take the timestamp of the closing price for candlestick streams
            timestamp = this.safeInteger (message, 'C', now);
        }
        const marketId = this.safeString (message, 's');
        const symbol = this.safeSymbol (marketId, undefined, undefined, marketType);
        const last = this.safeFloat (message, 'c');
        const ticker = {
            'symbol': symbol,
            'timestamp': timestamp,
            'datetime': this.iso8601 (timestamp),
            'high': this.safeFloat (message, 'h'),
            'low': this.safeFloat (message, 'l'),
            'bid': this.safeFloat (message, 'b'),
            'bidVolume': this.safeFloat (message, 'B'),
            'ask': this.safeFloat (message, 'a'),
            'askVolume': this.safeFloat (message, 'A'),
            'vwap': this.safeFloat (message, 'w'),
            'open': this.safeFloat (message, 'o'),
            'close': last,
            'last': last,
            'previousClose': this.safeFloat (message, 'x'), // previous day close
            'change': this.safeFloat (message, 'p'),
            'percentage': this.safeFloat (message, 'P'),
            'average': undefined,
            'baseVolume': this.safeFloat (message, 'v'),
            'quoteVolume': this.safeFloat (message, 'q'),
            'info': message,
        };
        return ticker;
    }

    handleTicker (client: Client, message) {
        //
        // 24hr rolling window ticker statistics for a single symbol
        // These are NOT the statistics of the UTC day, but a 24hr rolling window for the previous 24hrs
        // Update Speed 1000ms
        //
        //     {
        //         "e": "24hrTicker",      // event type
        //         "E": 1579485598569,     // event time
        //         "s": "ETHBTC",          // symbol
        //         "p": "-0.00004000",     // price change
        //         "P": "-0.209",          // price change percent
        //         "w": "0.01920495",      // weighted average price
        //         "x": "0.01916500",      // the price of the first trade before the 24hr rolling window
        //         "c": "0.01912500",      // last (closing) price
        //         "Q": "0.10400000",      // last quantity
        //         "b": "0.01912200",      // best bid
        //         "B": "4.10400000",      // best bid quantity
        //         "a": "0.01912500",      // best ask
        //         "A": "0.00100000",      // best ask quantity
        //         "o": "0.01916500",      // open price
        //         "h": "0.01956500",      // high price
        //         "l": "0.01887700",      // low price
        //         "v": "173518.11900000", // base volume
        //         "q": "3332.40703994",   // quote volume
        //         "O": 1579399197842,     // open time
        //         "C": 1579485597842,     // close time
        //         "F": 158251292,         // first trade id
        //         "L": 158414513,         // last trade id
        //         "n": 163222,            // total number of trades
        //     }
        //
        let event = this.safeString (message, 'e', 'bookTicker');
        if (event === '24hrTicker') {
            event = 'ticker';
        } else if (event === '24hrMiniTicker') {
            event = 'miniTicker';
        }
        const wsMarketId = this.safeStringLower (message, 's');
        const messageHash = wsMarketId + '@' + event;
        const isSpot = ((client.url.indexOf ('/stream') > -1) || (client.url.indexOf ('/testnet.binance') > -1));
        const marketType = (isSpot) ? 'spot' : 'contract';
        const result = this.parseWsTicker (message, marketType);
        const symbol = result['symbol'];
        this.tickers[symbol] = result;
        client.resolve (result, messageHash);
        if (event === 'bookTicker') {
            // watch bookTickers
            client.resolve (result, '!' + 'bookTicker@arr');
            const messageHashes = this.findMessageHashes (client, 'tickers::');
            for (let i = 0; i < messageHashes.length; i++) {
                const currentMessageHash = messageHashes[i];
                const parts = currentMessageHash.split ('::');
                const symbolsString = parts[1];
                const symbols = symbolsString.split (',');
                if (this.inArray (symbol, symbols)) {
                    client.resolve (result, currentMessageHash);
                }
            }
        }
    }

    handleTickers (client: Client, message) {
        const isSpot = ((client.url.indexOf ('/stream') > -1) || (client.url.indexOf ('/testnet.binance') > -1));
        const marketType = (isSpot) ? 'spot' : 'contract';
        let rawTickers = [];
        const newTickers = [];
        if (Array.isArray (message)) {
            rawTickers = message;
        } else {
            rawTickers.push (message);
        }
        for (let i = 0; i < rawTickers.length; i++) {
            const ticker = rawTickers[i];
            const result = this.parseWsTicker (ticker, marketType);
            const symbol = result['symbol'];
            this.tickers[symbol] = result;
            newTickers.push (result);
        }
        client.resolve (newTickers, 'tickers');
    }

    signParams (params = {}) {
        this.checkRequiredCredentials ();
        let extendedParams = this.extend ({
            'timestamp': this.nonce (),
            'apiKey': this.apiKey,
        }, params);
        const defaultRecvWindow = this.safeInteger (this.options, 'recvWindow');
        if (defaultRecvWindow !== undefined) {
            params['recvWindow'] = defaultRecvWindow;
        }
        const recvWindow = this.safeInteger (params, 'recvWindow');
        if (recvWindow !== undefined) {
            params['recvWindow'] = recvWindow;
        }
        extendedParams = this.keysort (extendedParams);
        const query = this.urlencode (extendedParams);
        let signature = undefined;
        if (this.secret.indexOf ('PRIVATE KEY') > -1) {
            if (this.secret.length > 120) {
                signature = rsa (query, this.secret, sha256);
            } else {
                signature = eddsa (this.encode (query), this.secret, ed25519);
            }
        } else {
            signature = this.hmac (this.encode (query), this.encode (this.secret), sha256);
        }
        extendedParams['signature'] = signature;
        return extendedParams;
    }

    async authenticate (params = {}) {
        const time = this.milliseconds ();
        let query = undefined;
        let type = undefined;
        [ type, query ] = this.handleMarketTypeAndParams ('authenticate', undefined, params);
        let subType = undefined;
        [ subType, query ] = this.handleSubTypeAndParams ('authenticate', undefined, query);
        if (this.isLinear (type, subType)) {
            type = 'future';
        } else if (this.isInverse (type, subType)) {
            type = 'delivery';
        }
        let marginMode = undefined;
        [ marginMode, query ] = this.handleMarginModeAndParams ('authenticate', query);
        const isIsolatedMargin = (marginMode === 'isolated');
        const isCrossMargin = (marginMode === 'cross') || (marginMode === undefined);
        const symbol = this.safeString (query, 'symbol');
        query = this.omit (query, 'symbol');
        const options = this.safeValue (this.options, type, {});
        const lastAuthenticatedTime = this.safeInteger (options, 'lastAuthenticatedTime', 0);
        const listenKeyRefreshRate = this.safeInteger (this.options, 'listenKeyRefreshRate', 1200000);
        const delay = this.sum (listenKeyRefreshRate, 10000);
        if (time - lastAuthenticatedTime > delay) {
            let method = 'publicPostUserDataStream';
            if (type === 'future') {
                method = 'fapiPrivatePostListenKey';
            } else if (type === 'delivery') {
                method = 'dapiPrivatePostListenKey';
            } else if (type === 'margin' && isCrossMargin) {
                method = 'sapiPostUserDataStream';
            } else if (isIsolatedMargin) {
                method = 'sapiPostUserDataStreamIsolated';
                if (symbol === undefined) {
                    throw new ArgumentsRequired (this.id + ' authenticate() requires a symbol argument for isolated margin mode');
                }
                const marketId = this.marketId (symbol);
                query = this.extend (query, { 'symbol': marketId });
            }
            const response = await this[method] (query);
            this.options[type] = this.extend (options, {
                'listenKey': this.safeString (response, 'listenKey'),
                'lastAuthenticatedTime': time,
            });
            this.delay (listenKeyRefreshRate, this.keepAliveListenKey, params);
        }
    }

    async keepAliveListenKey (params = {}) {
        // https://binance-docs.github.io/apidocs/spot/en/#listen-key-spot
        let type = this.safeString2 (this.options, 'defaultType', 'authenticate', 'spot');
        type = this.safeString (params, 'type', type);
        const subTypeInfo = this.handleSubTypeAndParams ('keepAliveListenKey', undefined, params);
        const subType = subTypeInfo[0];
        if (this.isLinear (type, subType)) {
            type = 'future';
        } else if (this.isInverse (type, subType)) {
            type = 'delivery';
        }
        const options = this.safeValue (this.options, type, {});
        const listenKey = this.safeString (options, 'listenKey');
        if (listenKey === undefined) {
            // A network error happened: we can't renew a listen key that does not exist.
            return;
        }
        let method = 'publicPutUserDataStream';
        const request = {};
        const symbol = this.safeString (params, 'symbol');
        const sendParams = this.omit (params, [ 'type', 'symbol' ]);
        if (type === 'future') {
            method = 'fapiPrivatePutListenKey';
        } else if (type === 'delivery') {
            method = 'dapiPrivatePutListenKey';
        } else {
            request['listenKey'] = listenKey;
            if (type === 'margin') {
                request['symbol'] = symbol;
                method = 'sapiPutUserDataStream';
            }
        }
        const time = this.milliseconds ();
        try {
            await this[method] (this.extend (request, sendParams));
        } catch (error) {
            const url = this.urls['api']['ws'][type] + '/' + this.options[type]['listenKey'];
            const client = this.client (url);
            const messageHashes = Object.keys (client.futures);
            for (let i = 0; i < messageHashes.length; i++) {
                const messageHash = messageHashes[i];
                client.reject (error, messageHash);
            }
            this.options[type] = this.extend (options, {
                'listenKey': undefined,
                'lastAuthenticatedTime': 0,
            });
            return;
        }
        this.options[type] = this.extend (options, {
            'listenKey': listenKey,
            'lastAuthenticatedTime': time,
        });
        // whether or not to schedule another listenKey keepAlive request
        const clients = Object.values (this.clients);
        const listenKeyRefreshRate = this.safeInteger (this.options, 'listenKeyRefreshRate', 1200000);
        for (let i = 0; i < clients.length; i++) {
            const client = clients[i];
            const subscriptionKeys = Object.keys ((client as any).subscriptions);
            for (let j = 0; j < subscriptionKeys.length; j++) {
                const subscribeType = subscriptionKeys[j];
                if (subscribeType === type) {
                    return this.delay (listenKeyRefreshRate, this.keepAliveListenKey, params);
                }
            }
        }
    }

    setBalanceCache (client: Client, type) {
        if (type in client.subscriptions) {
            return undefined;
        }
        const options = this.safeValue (this.options, 'watchBalance');
        const fetchBalanceSnapshot = this.safeValue (options, 'fetchBalanceSnapshot', false);
        if (fetchBalanceSnapshot) {
            const messageHash = type + ':fetchBalanceSnapshot';
            if (!(messageHash in client.futures)) {
                client.future (messageHash);
                this.spawn (this.loadBalanceSnapshot, client, messageHash, type);
            }
        } else {
            this.balance[type] = {};
        }
    }

    async loadBalanceSnapshot (client, messageHash, type) {
        const response = await this.fetchBalance ({ 'type': type });
        this.balance[type] = this.extend (response, this.safeValue (this.balance, type, {}));
        // don't remove the future from the .futures cache
        const future = client.futures[messageHash];
        future.resolve ();
        client.resolve (this.balance[type], type + ':balance');
    }

    async fetchBalanceWs (params = {}): Promise<Balances> {
        /**
         * @method
         * @name binance#fetchBalanceWs
         * @description fetch balance and get the amount of funds available for trading or funds locked in orders
         * @see https://binance-docs.github.io/apidocs/websocket_api/en/#account-information-user_data
         * @param {object} [params] extra parameters specific to the exchange API endpoint
         * @param {string|undefined} [params.type] 'future', 'delivery', 'savings', 'funding', or 'spot'
         * @param {string|undefined} [params.marginMode] 'cross' or 'isolated', for margin trading, uses this.options.defaultMarginMode if not passed, defaults to undefined/None/null
         * @param {string[]|undefined} [params.symbols] unified market symbols, only used in isolated margin mode
         * @returns {object} a [balance structure]{@link https://docs.ccxt.com/#/?id=balance-structure}
         */
        await this.loadMarkets ();
        const url = this.urls['api']['ws']['ws'];
        const requestId = this.requestId (url);
        const messageHash = requestId.toString ();
        let returnRateLimits = false;
        [ returnRateLimits, params ] = this.handleOptionAndParams (params, 'createOrderWs', 'returnRateLimits', false);
        const payload = {
            'returnRateLimits': returnRateLimits,
        };
        const message = {
            'id': messageHash,
            'method': 'account.status',
            'params': this.signParams (this.extend (payload, params)),
        };
        const subscription = {
            'method': this.handleBalanceWs,
        };
        return await this.watch (url, messageHash, message, messageHash, subscription);
    }

    handleBalanceWs (client: Client, message) {
        //
        //    {
        //        "id": "605a6d20-6588-4cb9-afa0-b0ab087507ba",
        //        "status": 200,
        //        "result": {
        //            "makerCommission": 15,
        //            "takerCommission": 15,
        //            "buyerCommission": 0,
        //            "sellerCommission": 0,
        //            "canTrade": true,
        //            "canWithdraw": true,
        //            "canDeposit": true,
        //            "commissionRates": {
        //                "maker": "0.00150000",
        //                "taker": "0.00150000",
        //                "buyer": "0.00000000",
        //                "seller": "0.00000000"
        //            },
        //            "brokered": false,
        //            "requireSelfTradePrevention": false,
        //            "updateTime": 1660801833000,
        //            "accountType": "SPOT",
        //            "balances": [{
        //                    "asset": "BNB",
        //                    "free": "0.00000000",
        //                    "locked": "0.00000000"
        //                },
        //                {
        //                    "asset": "BTC",
        //                    "free": "1.3447112",
        //                    "locked": "0.08600000"
        //                },
        //                {
        //                    "asset": "USDT",
        //                    "free": "1021.21000000",
        //                    "locked": "0.00000000"
        //                }
        //            ],
        //            "permissions": [
        //                "SPOT"
        //            ]
        //        }
        //    }
        //
        const messageHash = this.safeString (message, 'id');
        const result = this.safeValue (message, 'result', {});
        const parsedBalances = this.parseBalance (result, 'spot');
        client.resolve (parsedBalances, messageHash);
    }

    async watchBalance (params = {}): Promise<Balances> {
        /**
         * @method
         * @name binance#watchBalance
         * @description watch balance and get the amount of funds available for trading or funds locked in orders
         * @param {object} [params] extra parameters specific to the exchange API endpoint
         * @returns {object} a [balance structure]{@link https://docs.ccxt.com/#/?id=balance-structure}
         */
        await this.loadMarkets ();
        await this.authenticate (params);
        const defaultType = this.safeString (this.options, 'defaultType', 'spot');
        let type = this.safeString (params, 'type', defaultType);
        let subType = undefined;
        [ subType, params ] = this.handleSubTypeAndParams ('watchBalance', undefined, params);
        if (this.isLinear (type, subType)) {
            type = 'future';
        } else if (this.isInverse (type, subType)) {
            type = 'delivery';
        }
        const url = this.urls['api']['ws'][type] + '/' + this.options[type]['listenKey'];
        const client = this.client (url);
        this.setBalanceCache (client, type);
        this.setPositionsCache (client, type);
        const options = this.safeValue (this.options, 'watchBalance');
        const fetchBalanceSnapshot = this.safeValue (options, 'fetchBalanceSnapshot', false);
        const awaitBalanceSnapshot = this.safeValue (options, 'awaitBalanceSnapshot', true);
        if (fetchBalanceSnapshot && awaitBalanceSnapshot) {
            await client.future (type + ':fetchBalanceSnapshot');
        }
        const messageHash = type + ':balance';
        const message = undefined;
        return await this.watch (url, messageHash, message, type);
    }

    handleBalance (client: Client, message) {
        //
        // sent upon a balance update not related to orders
        //
        //     {
        //         "e": "balanceUpdate",
        //         "E": 1629352505586,
        //         "a": "IOTX",
        //         "d": "0.43750000",
        //         "T": 1629352505585
        //     }
        //
        // sent upon creating or filling an order
        //
        //     {
        //         "e": "outboundAccountPosition", // Event type
        //         "E": 1564034571105,             // Event Time
        //         "u": 1564034571073,             // Time of last account update
        //         "B": [                          // Balances Array
        //             {
        //                 "a": "ETH",                 // Asset
        //                 "f": "10000.000000",        // Free
        //                 "l": "0.000000"             // Locked
        //             }
        //         ]
        //     }
        //
        // future/delivery
        //
        //     {
        //         "e": "ACCOUNT_UPDATE",            // Event Type
        //         "E": 1564745798939,               // Event Time
        //         "T": 1564745798938 ,              // Transaction
        //         "i": "SfsR",                      // Account Alias
        //         "a": {                            // Update Data
        //             "m":"ORDER",                  // Event reason type
        //             "B":[                         // Balances
        //                 {
        //                     "a":"BTC",                // Asset
        //                     "wb":"122624.12345678",   // Wallet Balance
        //                     "cw":"100.12345678"       // Cross Wallet Balance
        //                 },
        //             ],
        //             "P":[
        //                 {
        //                     "s":"BTCUSD_200925",      // Symbol
        //                     "pa":"0",                 // Position Amount
        //                     "ep":"0.0",               // Entry Price
        //                     "cr":"200",               // (Pre-fee) Accumulated Realized
        //                     "up":"0",                 // Unrealized PnL
        //                     "mt":"isolated",          // Margin Type
        //                     "iw":"0.00000000",        // Isolated Wallet (if isolated position)
        //                     "ps":"BOTH"               // Position Side
        //                 },
        //             ]
        //         }
        //     }
        //
        const wallet = this.safeValue (this.options, 'wallet', 'wb'); // cw for cross wallet
        // each account is connected to a different endpoint
        // and has exactly one subscriptionhash which is the account type
        const subscriptions = Object.keys (client.subscriptions);
        const accountType = subscriptions[0];
        const messageHash = accountType + ':balance';
        if (this.balance[accountType] === undefined) {
            this.balance[accountType] = {};
        }
        this.balance[accountType]['info'] = message;
        const event = this.safeString (message, 'e');
        if (event === 'balanceUpdate') {
            const currencyId = this.safeString (message, 'a');
            const code = this.safeCurrencyCode (currencyId);
            const account = this.account ();
            const delta = this.safeString (message, 'd');
            if (code in this.balance[accountType]) {
                let previousValue = this.balance[accountType][code]['free'];
                if (typeof previousValue !== 'string') {
                    previousValue = this.numberToString (previousValue);
                }
                account['free'] = Precise.stringAdd (previousValue, delta);
            } else {
                account['free'] = delta;
            }
            this.balance[accountType][code] = account;
        } else {
            message = this.safeValue (message, 'a', message);
            const B = this.safeValue (message, 'B');
            for (let i = 0; i < B.length; i++) {
                const entry = B[i];
                const currencyId = this.safeString (entry, 'a');
                const code = this.safeCurrencyCode (currencyId);
                const account = this.account ();
                account['free'] = this.safeString (entry, 'f');
                account['used'] = this.safeString (entry, 'l');
                account['total'] = this.safeString (entry, wallet);
                this.balance[accountType][code] = account;
            }
        }
        const timestamp = this.safeInteger (message, 'E');
        this.balance[accountType]['timestamp'] = timestamp;
        this.balance[accountType]['datetime'] = this.iso8601 (timestamp);
        this.balance[accountType] = this.safeBalance (this.balance[accountType]);
        client.resolve (this.balance[accountType], messageHash);
    }

    checkIsSpot (method: string, symbol: string, params = {}) {
        /**
         * @method
         * @ignore
         * @description checks if symbols is a spot market if not throws an error
         * @param {string} method name of the method to be checked
         * @param {string} symbol symbol or marketId of the market to be checked
         */
        if (symbol === undefined) {
            const type = this.safeString (params, 'type', 'spot');
            const defaultType = this.safeString (this.options, 'defaultType', type);
            if (defaultType === 'spot') {
                return;
            }
            throw new BadRequest (this.id + ' ' + method + ' only supports spot markets');
        }
        const market = this.market (symbol);
        if (!market['spot']) {
            throw new BadRequest (this.id + ' ' + method + ' only supports spot markets');
        }
    }

    async createOrderWs (symbol: string, type: OrderType, side: OrderSide, amount: number, price: number = undefined, params = {}): Promise<Order> {
        /**
         * @method
         * @name binance#createOrderWs
         * @see https://binance-docs.github.io/apidocs/websocket_api/en/#place-new-order-trade
         * @description create a trade order
         * @param {string} symbol unified symbol of the market to create an order in
         * @param {string} type 'market' or 'limit'
         * @param {string} side 'buy' or 'sell'
         * @param {float} amount how much of currency you want to trade in units of base currency
         * @param {float|undefined} [price] the price at which the order is to be fullfilled, in units of the quote currency, ignored in market orders
         * @param {object} [params] extra parameters specific to the exchange API endpoint
         * @param {boolean} params.test test order, default false
         * @returns {object} an [order structure]{@link https://docs.ccxt.com/#/?id=order-structure}
         */
        await this.loadMarkets ();
        this.checkIsSpot ('createOrderWs', symbol, params);
        const url = this.urls['api']['ws']['ws'];
        const requestId = this.requestId (url);
        const messageHash = requestId.toString ();
        const sor = this.safeValue2 (params, 'sor', 'SOR', false);
        params = this.omit (params, 'sor', 'SOR');
        const payload = this.createOrderRequest (symbol, type, side, amount, price, params);
        let returnRateLimits = false;
        [ returnRateLimits, params ] = this.handleOptionAndParams (params, 'createOrderWs', 'returnRateLimits', false);
        payload['returnRateLimits'] = returnRateLimits;
        const test = this.safeValue (params, 'test', false);
        params = this.omit (params, 'test');
        const message = {
            'id': messageHash,
            'method': 'order.place',
            'params': this.signParams (this.extend (payload, params)),
        };
        if (test) {
            if (sor) {
                message['method'] = 'sor.order.test';
            } else {
                message['method'] = 'order.test';
            }
        }
        const subscription = {
            'method': this.handleOrderWs,
        };
        return await this.watch (url, messageHash, message, messageHash, subscription);
    }

    handleOrderWs (client: Client, message) {
        //
        //    {
        //        "id": 1,
        //        "status": 200,
        //        "result": {
        //          "symbol": "BTCUSDT",
        //          "orderId": 7663053,
        //          "orderListId": -1,
        //          "clientOrderId": "x-R4BD3S82d8959d0f5114499487a614",
        //          "transactTime": 1687642291434,
        //          "price": "25000.00000000",
        //          "origQty": "0.00100000",
        //          "executedQty": "0.00000000",
        //          "cummulativeQuoteQty": "0.00000000",
        //          "status": "NEW",
        //          "timeInForce": "GTC",
        //          "type": "LIMIT",
        //          "side": "BUY",
        //          "workingTime": 1687642291434,
        //          "fills": [],
        //          "selfTradePreventionMode": "NONE"
        //        },
        //        "rateLimits": [
        //          {
        //            "rateLimitType": "ORDERS",
        //            "interval": "SECOND",
        //            "intervalNum": 10,
        //            "limit": 50,
        //            "count": 1
        //          },
        //          {
        //            "rateLimitType": "ORDERS",
        //            "interval": "DAY",
        //            "intervalNum": 1,
        //            "limit": 160000,
        //            "count": 1
        //          },
        //          {
        //            "rateLimitType": "REQUEST_WEIGHT",
        //            "interval": "MINUTE",
        //            "intervalNum": 1,
        //            "limit": 1200,
        //            "count": 12
        //          }
        //        ]
        //    }
        //
        const messageHash = this.safeString (message, 'id');
        const result = this.safeValue (message, 'result', {});
        const order = this.parseOrder (result);
        client.resolve (order, messageHash);
    }

    handleOrdersWs (client: Client, message) {
        //
        //    {
        //        "id": 1,
        //        "status": 200,
        //        "result": [{
        //            "symbol": "BTCUSDT",
        //            "orderId": 7665584,
        //            "orderListId": -1,
        //            "clientOrderId": "x-R4BD3S82b54769abdd3e4b57874c52",
        //            "price": "26000.00000000",
        //            "origQty": "0.00100000",
        //            "executedQty": "0.00000000",
        //            "cummulativeQuoteQty": "0.00000000",
        //            "status": "NEW",
        //            "timeInForce": "GTC",
        //            "type": "LIMIT",
        //            "side": "BUY",
        //            "stopPrice": "0.00000000",
        //            "icebergQty": "0.00000000",
        //            "time": 1687642884646,
        //            "updateTime": 1687642884646,
        //            "isWorking": true,
        //            "workingTime": 1687642884646,
        //            "origQuoteOrderQty": "0.00000000",
        //            "selfTradePreventionMode": "NONE"
        //        },
        //        ...
        //        ],
        //        "rateLimits": [{
        //            "rateLimitType": "REQUEST_WEIGHT",
        //            "interval": "MINUTE",
        //            "intervalNum": 1,
        //            "limit": 1200,
        //            "count": 14
        //        }]
        //    }
        //
        const messageHash = this.safeString (message, 'id');
        const result = this.safeValue (message, 'result', []);
        const orders = this.parseOrders (result);
        client.resolve (orders, messageHash);
    }

    async editOrderWs (id: string, symbol: string, type: OrderType, side: OrderSide, amount: number, price: number = undefined, params = {}): Promise<Order> {
        /**
         * @method
         * @name binance#editOrderWs
         * @description edit a trade order
         * @see https://binance-docs.github.io/apidocs/websocket_api/en/#cancel-and-replace-order-trade
         * @param {string} id order id
         * @param {string} symbol unified symbol of the market to create an order in
         * @param {string} type 'market' or 'limit'
         * @param {string} side 'buy' or 'sell'
         * @param {float} amount how much of the currency you want to trade in units of the base currency
         * @param {float|undefined} [price] the price at which the order is to be fullfilled, in units of the quote currency, ignored in market orders
         * @param {object} [params] extra parameters specific to the exchange API endpoint
         * @returns {object} an [order structure]{@link https://docs.ccxt.com/#/?id=order-structure}
         */
        await this.loadMarkets ();
        this.checkIsSpot ('editOrderWs', symbol, params);
        const url = this.urls['api']['ws']['ws'];
        const requestId = this.requestId (url);
        const messageHash = requestId.toString ();
        const payload = this.editSpotOrderRequest (id, symbol, type, side, amount, price, params);
        let returnRateLimits = false;
        [ returnRateLimits, params ] = this.handleOptionAndParams (params, 'editOrderWs', 'returnRateLimits', false);
        payload['returnRateLimits'] = returnRateLimits;
        const message = {
            'id': messageHash,
            'method': 'order.cancelReplace',
            'params': this.signParams (this.extend (payload, params)),
        };
        const subscription = {
            'method': this.handleEditOrderWs,
        };
        return await this.watch (url, messageHash, message, messageHash, subscription);
    }

    handleEditOrderWs (client: Client, message) {
        //
        //    {
        //        "id": 1,
        //        "status": 200,
        //        "result": {
        //            "cancelResult": "SUCCESS",
        //            "newOrderResult": "SUCCESS",
        //            "cancelResponse": {
        //                "symbol": "BTCUSDT",
        //                "origClientOrderId": "x-R4BD3S82813c5d7ffa594104917de2",
        //                "orderId": 7665177,
        //                "orderListId": -1,
        //                "clientOrderId": "mbrnbQsQhtCXCLY45d5q7S",
        //                "price": "26000.00000000",
        //                "origQty": "0.00100000",
        //                "executedQty": "0.00000000",
        //                "cummulativeQuoteQty": "0.00000000",
        //                "status": "CANCELED",
        //                "timeInForce": "GTC",
        //                "type": "LIMIT",
        //                "side": "BUY",
        //                "selfTradePreventionMode": "NONE"
        //            },
        //            "newOrderResponse": {
        //                "symbol": "BTCUSDT",
        //                "orderId": 7665584,
        //                "orderListId": -1,
        //                "clientOrderId": "x-R4BD3S82b54769abdd3e4b57874c52",
        //                "transactTime": 1687642884646,
        //                "price": "26000.00000000",
        //                "origQty": "0.00100000",
        //                "executedQty": "0.00000000",
        //                "cummulativeQuoteQty": "0.00000000",
        //                "status": "NEW",
        //                "timeInForce": "GTC",
        //                "type": "LIMIT",
        //                "side": "BUY",
        //                "workingTime": 1687642884646,
        //                "fills": [],
        //                "selfTradePreventionMode": "NONE"
        //            }
        //        },
        //        "rateLimits": [{
        //                "rateLimitType": "ORDERS",
        //                "interval": "SECOND",
        //                "intervalNum": 10,
        //                "limit": 50,
        //                "count": 1
        //            },
        //            {
        //                "rateLimitType": "ORDERS",
        //                "interval": "DAY",
        //                "intervalNum": 1,
        //                "limit": 160000,
        //                "count": 3
        //            },
        //            {
        //                "rateLimitType": "REQUEST_WEIGHT",
        //                "interval": "MINUTE",
        //                "intervalNum": 1,
        //                "limit": 1200,
        //                "count": 12
        //            }
        //        ]
        //    }
        //
        const messageHash = this.safeString (message, 'id');
        const result = this.safeValue (message, 'result', {});
        const rawOrder = this.safeValue (result, 'newOrderResponse', {});
        const order = this.parseOrder (rawOrder);
        client.resolve (order, messageHash);
    }

    async cancelOrderWs (id: string, symbol: Str = undefined, params = {}): Promise<Order> {
        /**
         * @method
         * @name binance#cancelOrderWs
         * @see https://binance-docs.github.io/apidocs/websocket_api/en/#cancel-order-trade
         * @description cancel multiple orders
         * @param {string} id order id
         * @param {string} symbol unified market symbol, default is undefined
         * @param {object} [params] extra parameters specific to the exchange API endpoint
         * @param {string|undefined} [params.cancelRestrictions] Supported values: ONLY_NEW - Cancel will succeed if the order status is NEW. ONLY_PARTIALLY_FILLED - Cancel will succeed if order status is PARTIALLY_FILLED.
         * @returns {object} an list of [order structures]{@link https://docs.ccxt.com/#/?id=order-structure}
         */
        await this.loadMarkets ();
        if (symbol === undefined) {
            throw new BadRequest (this.id + ' cancelOrderWs requires a symbol');
        }
        this.checkIsSpot ('cancelOrderWs', symbol, params);
        const url = this.urls['api']['ws']['ws'];
        const requestId = this.requestId (url);
        const messageHash = requestId.toString ();
        let returnRateLimits = false;
        [ returnRateLimits, params ] = this.handleOptionAndParams (params, 'cancelOrderWs', 'returnRateLimits', false);
        const payload = {
            'symbol': this.marketId (symbol),
            'returnRateLimits': returnRateLimits,
        };
        const clientOrderId = this.safeValue2 (params, 'origClientOrderId', 'clientOrderId');
        if (clientOrderId !== undefined) {
            payload['origClientOrderId'] = clientOrderId;
        } else {
            payload['orderId'] = this.parseToInt (id);
        }
        params = this.omit (params, [ 'origClientOrderId', 'clientOrderId' ]);
        const message = {
            'id': messageHash,
            'method': 'order.cancel',
            'params': this.signParams (this.extend (payload, params)),
        };
        const subscription = {
            'method': this.handleOrderWs,
        };
        return await this.watch (url, messageHash, message, messageHash, subscription);
    }

    async cancelAllOrdersWs (symbol: Str = undefined, params = {}) {
        /**
         * @method
         * @name binance#cancelAllOrdersWs
         * @see https://binance-docs.github.io/apidocs/websocket_api/en/#current-open-orders-user_data
         * @description cancel all open orders in a market
         * @param {string} symbol unified market symbol of the market to cancel orders in
         * @param {object} [params] extra parameters specific to the exchange API endpoint
         * @returns {object[]} a list of [order structures]{@link https://docs.ccxt.com/#/?id=order-structure}
         */
        await this.loadMarkets ();
        const url = this.urls['api']['ws']['ws'];
        const requestId = this.requestId (url);
        const messageHash = requestId.toString ();
        let returnRateLimits = false;
        [ returnRateLimits, params ] = this.handleOptionAndParams (params, 'cancelAllOrdersWs', 'returnRateLimits', false);
        const payload = {
            'symbol': this.marketId (symbol),
            'returnRateLimits': returnRateLimits,
        };
        const message = {
            'id': messageHash,
            'method': 'order.cancel',
            'params': this.signParams (this.extend (payload, params)),
        };
        const subscription = {
            'method': this.handleOrdersWs,
        };
        return await this.watch (url, messageHash, message, messageHash, subscription);
    }

    async fetchOrderWs (id: string, symbol: Str = undefined, params = {}): Promise<Order> {
        /**
         * @method
         * @name binance#fetchOrderWs
         * @see https://binance-docs.github.io/apidocs/websocket_api/en/#query-order-user_data
         * @description fetches information on an order made by the user
         * @param {string} symbol unified symbol of the market the order was made in
         * @param {object} params extra parameters specific to the exchange API endpoint
         * @returns {object} An [order structure]{@link https://docs.ccxt.com/#/?id=order-structure}
         */
        await this.loadMarkets ();
        if (symbol === undefined) {
            throw new BadRequest (this.id + ' cancelOrderWs requires a symbol');
        }
        this.checkIsSpot ('fetchOrderWs', symbol, params);
        const url = this.urls['api']['ws']['ws'];
        const requestId = this.requestId (url);
        const messageHash = requestId.toString ();
        let returnRateLimits = false;
        [ returnRateLimits, params ] = this.handleOptionAndParams (params, 'fetchOrderWs', 'returnRateLimits', false);
        const payload = {
            'symbol': this.marketId (symbol),
            'returnRateLimits': returnRateLimits,
        };
        const clientOrderId = this.safeValue2 (params, 'origClientOrderId', 'clientOrderId');
        if (clientOrderId !== undefined) {
            payload['origClientOrderId'] = clientOrderId;
        } else {
            payload['orderId'] = this.parseToInt (id);
        }
        const message = {
            'id': messageHash,
            'method': 'order.status',
            'params': this.signParams (this.extend (payload, params)),
        };
        const subscription = {
            'method': this.handleOrderWs,
        };
        return await this.watch (url, messageHash, message, messageHash, subscription);
    }

    async fetchOrdersWs (symbol: Str = undefined, since: Int = undefined, limit: Int = undefined, params = {}): Promise<Order[]> {
        /**
         * @method
         * @name binance#fetchOrdersWs
         * @see https://binance-docs.github.io/apidocs/websocket_api/en/#account-order-history-user_data
         * @description fetches information on multiple orders made by the user
         * @param {string} symbol unified market symbol of the market orders were made in
         * @param {int|undefined} [since] the earliest time in ms to fetch orders for
         * @param {int|undefined} [limit] the maximum number of order structures to retrieve
         * @param {object} [params] extra parameters specific to the exchange API endpoint
         * @param {int} [params.orderId] order id to begin at
         * @param {int} [params.startTime] earliest time in ms to retrieve orders for
         * @param {int} [params.endTime] latest time in ms to retrieve orders for
         * @param {int} [params.limit] the maximum number of order structures to retrieve
         * @returns {object[]} a list of [order structures]{@link https://docs.ccxt.com/#/?id=order-structure}
         */
        await this.loadMarkets ();
        if (symbol === undefined) {
            throw new BadRequest (this.id + ' fetchOrdersWs requires a symbol');
        }
        this.checkIsSpot ('fetchOrdersWs', symbol, params);
        const url = this.urls['api']['ws']['ws'];
        const requestId = this.requestId (url);
        const messageHash = requestId.toString ();
        let returnRateLimits = false;
        [ returnRateLimits, params ] = this.handleOptionAndParams (params, 'fetchOrderWs', 'returnRateLimits', false);
        const payload = {
            'symbol': this.marketId (symbol),
            'returnRateLimits': returnRateLimits,
        };
        const message = {
            'id': messageHash,
            'method': 'allOrders',
            'params': this.signParams (this.extend (payload, params)),
        };
        const subscription = {
            'method': this.handleOrdersWs,
        };
        const orders = await this.watch (url, messageHash, message, messageHash, subscription);
        return this.filterBySymbolSinceLimit (orders, symbol, since, limit);
    }

    async fetchOpenOrdersWs (symbol: Str = undefined, since: Int = undefined, limit: Int = undefined, params = {}): Promise<Order[]> {
        /**
         * @method
         * @name binance#fetchOpenOrdersWs
         * @see https://binance-docs.github.io/apidocs/websocket_api/en/#current-open-orders-user_data
         * @description fetch all unfilled currently open orders
         * @param {string} symbol unified market symbol
         * @param {int|undefined} [since] the earliest time in ms to fetch open orders for
         * @param {int|undefined} [limit] the maximum number of open orders structures to retrieve
         * @param {object} [params] extra parameters specific to the exchange API endpoint
         * @returns {object[]} a list of [order structures]{@link https://docs.ccxt.com/#/?id=order-structure}
         */
        await this.loadMarkets ();
        this.checkIsSpot ('fetchOpenOrdersWs', symbol);
        const url = this.urls['api']['ws']['ws'];
        const requestId = this.requestId (url);
        const messageHash = requestId.toString ();
        let returnRateLimits = false;
        [ returnRateLimits, params ] = this.handleOptionAndParams (params, 'fetchOrderWs', 'returnRateLimits', false);
        const payload = {
            'returnRateLimits': returnRateLimits,
        };
        if (symbol !== undefined) {
            payload['symbol'] = this.marketId (symbol);
        }
        const message = {
            'id': messageHash,
            'method': 'openOrders.status',
            'params': this.signParams (this.extend (payload, params)),
        };
        const subscription = {
            'method': this.handleOrdersWs,
        };
        const orders = await this.watch (url, messageHash, message, messageHash, subscription);
        return this.filterBySymbolSinceLimit (orders, symbol, since, limit);
    }

    async watchOrders (symbol: Str = undefined, since: Int = undefined, limit: Int = undefined, params = {}): Promise<Order[]> {
        /**
         * @method
         * @name binance#watchOrders
         * @see https://binance-docs.github.io/apidocs/spot/en/#payload-order-update
         * @description watches information on multiple orders made by the user
         * @param {string} symbol unified market symbol of the market orders were made in
         * @param {int} [since] the earliest time in ms to fetch orders for
         * @param {int} [limit] the maximum number of  orde structures to retrieve
         * @param {object} [params] extra parameters specific to the exchange API endpoint
         * @returns {object[]} a list of [order structures]{@link https://docs.ccxt.com/#/?id=order-structure}
         */
        await this.loadMarkets ();
        let messageHash = 'orders';
        let market = undefined;
        if (symbol !== undefined) {
            market = this.market (symbol);
            symbol = market['symbol'];
            messageHash += ':' + symbol;
        }
        let type = undefined;
        [ type, params ] = this.handleMarketTypeAndParams ('watchOrders', market, params);
        let subType = undefined;
        [ subType, params ] = this.handleSubTypeAndParams ('watchOrders', market, params);
        if (this.isLinear (type, subType)) {
            type = 'future';
        } else if (this.isInverse (type, subType)) {
            type = 'delivery';
        }
        params = this.extend (params, { 'type': type, 'symbol': symbol }); // needed inside authenticate for isolated margin
        await this.authenticate (params);
        let urlType = type;
        if (type === 'margin') {
            urlType = 'spot'; // spot-margin shares the same stream as regular spot
        }
        const url = this.urls['api']['ws'][urlType] + '/' + this.options[type]['listenKey'];
        const client = this.client (url);
        this.setBalanceCache (client, type);
        this.setPositionsCache (client, type);
        const message = undefined;
        const newOrder = await this.watch (url, messageHash, message, type);
        if (this.newUpdates) {
            return newOrder;
        }
        return this.filterBySymbolSinceLimit (this.orders, symbol, since, limit, true);
    }

<<<<<<< HEAD
=======
    async watchOrdersForSymbols (symbols: Strings = undefined, since: Int = undefined, limit: Int = undefined, params = {}): Promise<Order[]> {
        /**
         * @method
         * @name binance#watchOrdersForSymbols
         * @see https://binance-docs.github.io/apidocs/spot/en/#payload-order-update
         * @description watches information on multiple orders made by the user
         * @param {string[]} symbols unified symbol of the market to fetch orders for
         * @param {int} [since] the earliest time in ms to fetch orders for
         * @param {int} [limit] the maximum number of trade structures to retrieve
         * @param {object} [params] extra parameters specific to the exchange API endpoint
         * @returns {object[]} a list of [order structures]{@link https://docs.ccxt.com/#/?id=order-structure}
         */
        let marginMode = undefined;
        [ marginMode, params ] = this.handleMarginModeAndParams ('authenticate', params);
        const isIsolatedMargin = (marginMode === 'isolated');
        if (isIsolatedMargin) {
            throw new NotSupported (this.id + ' watchOrdersForSymbols does not support isolated margin markets, use watchOrders instead');
        }
        await this.loadMarkets ();
        let type = undefined;
        const market = this.getMarketFromSymbols (symbols);
        [ type, params ] = this.handleMarketTypeAndParams ('watchOrdersForSymbols', market, params);
        symbols = this.marketSymbols (symbols, type, true, true, true);
        let messageHash = 'orders';
        if (symbols !== undefined) {
            messageHash = messageHash + '::' + symbols.join (',');
        }
        let subType = undefined;
        [ subType, params ] = this.handleSubTypeAndParams ('watchOrdersForSymbols', market, params);
        if (this.isLinear (type, subType)) {
            type = 'future';
        } else if (this.isInverse (type, subType)) {
            type = 'delivery';
        }
        params = this.extend (params, { 'type': type });
        await this.authenticate (params);
        let urlType = type;
        if (type === 'margin') {
            urlType = 'spot'; // spot-margin shares the same stream as regular spot
        }
        const url = this.urls['api']['ws'][urlType] + '/' + this.options[type]['listenKey'];
        const client = this.client (url);
        this.setBalanceCache (client, type);
        this.setPositionsCache (client, type);
        const message = undefined;
        const newOrders = await this.watch (url, messageHash, message, type);
        if (this.newUpdates) {
            return newOrders;
        }
        return this.filterBySymbolsSinceLimit (this.orders, symbols, since, limit, true);
    }

>>>>>>> 1fc15d28
    parseWsOrder (order, market = undefined) {
        //
        // spot
        //
        //     {
        //         "e": "executionReport",        // Event type
        //         "E": 1499405658658,            // Event time
        //         "s": "ETHBTC",                 // Symbol
        //         "c": "mUvoqJxFIILMdfAW5iGSOW", // Client order ID
        //         "S": "BUY",                    // Side
        //         "o": "LIMIT",                  // Order type
        //         "f": "GTC",                    // Time in force
        //         "q": "1.00000000",             // Order quantity
        //         "p": "0.10264410",             // Order price
        //         "P": "0.00000000",             // Stop price
        //         "F": "0.00000000",             // Iceberg quantity
        //         "g": -1,                       // OrderListId
        //         "C": null,                     // Original client order ID; This is the ID of the order being canceled
        //         "x": "NEW",                    // Current execution type
        //         "X": "NEW",                    // Current order status
        //         "r": "NONE",                   // Order reject reason; will be an error code.
        //         "i": 4293153,                  // Order ID
        //         "l": "0.00000000",             // Last executed quantity
        //         "z": "0.00000000",             // Cumulative filled quantity
        //         "L": "0.00000000",             // Last executed price
        //         "n": "0",                      // Commission amount
        //         "N": null,                     // Commission asset
        //         "T": 1499405658657,            // Transaction time
        //         "t": -1,                       // Trade ID
        //         "I": 8641984,                  // Ignore
        //         "w": true,                     // Is the order on the book?
        //         "m": false,                    // Is this trade the maker side?
        //         "M": false,                    // Ignore
        //         "O": 1499405658657,            // Order creation time
        //         "Z": "0.00000000",             // Cumulative quote asset transacted quantity
        //         "Y": "0.00000000"              // Last quote asset transacted quantity (i.e. lastPrice * lastQty),
        //         "Q": "0.00000000"              // Quote Order Qty
        //     }
        //
        // future
        //
        //     {
        //         "s":"BTCUSDT",                 // Symbol
        //         "c":"TEST",                    // Client Order Id
        //                                        // special client order id:
        //                                        // starts with "autoclose-": liquidation order
        //                                        // "adl_autoclose": ADL auto close order
        //         "S":"SELL",                    // Side
        //         "o":"TRAILING_STOP_MARKET",    // Order Type
        //         "f":"GTC",                     // Time in Force
        //         "q":"0.001",                   // Original Quantity
        //         "p":"0",                       // Original Price
        //         "ap":"0",                      // Average Price
        //         "sp":"7103.04",                // Stop Price. Please ignore with TRAILING_STOP_MARKET order
        //         "x":"NEW",                     // Execution Type
        //         "X":"NEW",                     // Order Status
        //         "i":8886774,                   // Order Id
        //         "l":"0",                       // Order Last Filled Quantity
        //         "z":"0",                       // Order Filled Accumulated Quantity
        //         "L":"0",                       // Last Filled Price
        //         "N":"USDT",                    // Commission Asset, will not push if no commission
        //         "n":"0",                       // Commission, will not push if no commission
        //         "T":1568879465651,             // Order Trade Time
        //         "t":0,                         // Trade Id
        //         "b":"0",                       // Bids Notional
        //         "a":"9.91",                    // Ask Notional
        //         "m":false,                     // Is this trade the maker side?
        //         "R":false,                     // Is this reduce only
        //         "wt":"CONTRACT_PRICE",         // Stop Price Working Type
        //         "ot":"TRAILING_STOP_MARKET",   // Original Order Type
        //         "ps":"LONG",                   // Position Side
        //         "cp":false,                    // If Close-All, pushed with conditional order
        //         "AP":"7476.89",                // Activation Price, only puhed with TRAILING_STOP_MARKET order
        //         "cr":"5.0",                    // Callback Rate, only puhed with TRAILING_STOP_MARKET order
        //         "rp":"0"                       // Realized Profit of the trade
        //     }
        //
        const executionType = this.safeString (order, 'x');
        const orderId = this.safeString (order, 'i');
        const marketId = this.safeString (order, 's');
        const marketType = ('ps' in order) ? 'contract' : 'spot';
        const symbol = this.safeSymbol (marketId, undefined, undefined, marketType);
        let timestamp = this.safeInteger (order, 'O');
        const T = this.safeInteger (order, 'T');
        let lastTradeTimestamp = undefined;
        if (executionType === 'NEW' || executionType === 'AMENDMENT' || executionType === 'CANCELED') {
            if (timestamp === undefined) {
                timestamp = T;
            }
        } else if (executionType === 'TRADE') {
            lastTradeTimestamp = T;
        }
        const lastUpdateTimestamp = T;
        let fee = undefined;
        const feeCost = this.safeString (order, 'n');
        if ((feeCost !== undefined) && (Precise.stringGt (feeCost, '0'))) {
            const feeCurrencyId = this.safeString (order, 'N');
            const feeCurrency = this.safeCurrencyCode (feeCurrencyId);
            fee = {
                'cost': feeCost,
                'currency': feeCurrency,
            };
        }
        const price = this.safeString (order, 'p');
        const amount = this.safeString (order, 'q');
        const side = this.safeStringLower (order, 'S');
        const type = this.safeStringLower (order, 'o');
        const filled = this.safeString (order, 'z');
        const cost = this.safeString (order, 'Z');
        const average = this.safeString (order, 'ap');
        const rawStatus = this.safeString (order, 'X');
        const status = this.parseOrderStatus (rawStatus);
        const trades = undefined;
        let clientOrderId = this.safeString (order, 'C');
        if ((clientOrderId === undefined) || (clientOrderId.length === 0)) {
            clientOrderId = this.safeString (order, 'c');
        }
        const stopPrice = this.safeString2 (order, 'P', 'sp');
        let timeInForce = this.safeString (order, 'f');
        if (timeInForce === 'GTX') {
            // GTX means "Good Till Crossing" and is an equivalent way of saying Post Only
            timeInForce = 'PO';
        }
        return this.safeOrder ({
            'info': order,
            'symbol': symbol,
            'id': orderId,
            'clientOrderId': clientOrderId,
            'timestamp': timestamp,
            'datetime': this.iso8601 (timestamp),
            'lastTradeTimestamp': lastTradeTimestamp,
            'lastUpdateTimestamp': lastUpdateTimestamp,
            'type': type,
            'timeInForce': timeInForce,
            'postOnly': undefined,
            'reduceOnly': this.safeValue (order, 'R'),
            'side': side,
            'price': price,
            'stopPrice': stopPrice,
            'triggerPrice': stopPrice,
            'amount': amount,
            'cost': cost,
            'average': average,
            'filled': filled,
            'remaining': undefined,
            'status': status,
            'fee': fee,
            'trades': trades,
        });
    }

    handleOrderUpdate (client: Client, message) {
        //
        // spot
        //
        //     {
        //         "e": "executionReport",        // Event type
        //         "E": 1499405658658,            // Event time
        //         "s": "ETHBTC",                 // Symbol
        //         "c": "mUvoqJxFIILMdfAW5iGSOW", // Client order ID
        //         "S": "BUY",                    // Side
        //         "o": "LIMIT",                  // Order type
        //         "f": "GTC",                    // Time in force
        //         "q": "1.00000000",             // Order quantity
        //         "p": "0.10264410",             // Order price
        //         "P": "0.00000000",             // Stop price
        //         "F": "0.00000000",             // Iceberg quantity
        //         "g": -1,                       // OrderListId
        //         "C": null,                     // Original client order ID; This is the ID of the order being canceled
        //         "x": "NEW",                    // Current execution type
        //         "X": "NEW",                    // Current order status
        //         "r": "NONE",                   // Order reject reason; will be an error code.
        //         "i": 4293153,                  // Order ID
        //         "l": "0.00000000",             // Last executed quantity
        //         "z": "0.00000000",             // Cumulative filled quantity
        //         "L": "0.00000000",             // Last executed price
        //         "n": "0",                      // Commission amount
        //         "N": null,                     // Commission asset
        //         "T": 1499405658657,            // Transaction time
        //         "t": -1,                       // Trade ID
        //         "I": 8641984,                  // Ignore
        //         "w": true,                     // Is the order on the book?
        //         "m": false,                    // Is this trade the maker side?
        //         "M": false,                    // Ignore
        //         "O": 1499405658657,            // Order creation time
        //         "Z": "0.00000000",             // Cumulative quote asset transacted quantity
        //         "Y": "0.00000000"              // Last quote asset transacted quantity (i.e. lastPrice * lastQty),
        //         "Q": "0.00000000"              // Quote Order Qty
        //     }
        //
        // future
        //
        //     {
        //         "e":"ORDER_TRADE_UPDATE",           // Event Type
        //         "E":1568879465651,                  // Event Time
        //         "T":1568879465650,                  // Trasaction Time
        //         "o": {
        //             "s":"BTCUSDT",                  // Symbol
        //             "c":"TEST",                     // Client Order Id
        //                                             // special client order id:
        //                                             // starts with "autoclose-": liquidation order
        //                                             // "adl_autoclose": ADL auto close order
        //             "S":"SELL",                     // Side
        //             "o":"TRAILING_STOP_MARKET",     // Order Type
        //             "f":"GTC",                      // Time in Force
        //             "q":"0.001",                    // Original Quantity
        //             "p":"0",                        // Original Price
        //             "ap":"0",                       // Average Price
        //             "sp":"7103.04",                 // Stop Price. Please ignore with TRAILING_STOP_MARKET order
        //             "x":"NEW",                      // Execution Type
        //             "X":"NEW",                      // Order Status
        //             "i":8886774,                    // Order Id
        //             "l":"0",                        // Order Last Filled Quantity
        //             "z":"0",                        // Order Filled Accumulated Quantity
        //             "L":"0",                        // Last Filled Price
        //             "N":"USDT",                     // Commission Asset, will not push if no commission
        //             "n":"0",                        // Commission, will not push if no commission
        //             "T":1568879465651,              // Order Trade Time
        //             "t":0,                          // Trade Id
        //             "b":"0",                        // Bids Notional
        //             "a":"9.91",                     // Ask Notional
        //             "m":false,                      // Is this trade the maker side?
        //             "R":false,                      // Is this reduce only
        //             "wt":"CONTRACT_PRICE",          // Stop Price Working Type
        //             "ot":"TRAILING_STOP_MARKET",    // Original Order Type
        //             "ps":"LONG",                    // Position Side
        //             "cp":false,                     // If Close-All, pushed with conditional order
        //             "AP":"7476.89",                 // Activation Price, only puhed with TRAILING_STOP_MARKET order
        //             "cr":"5.0",                     // Callback Rate, only puhed with TRAILING_STOP_MARKET order
        //             "rp":"0"                        // Realized Profit of the trade
        //         }
        //     }
        //
        const e = this.safeString (message, 'e');
        if (e === 'ORDER_TRADE_UPDATE') {
            message = this.safeValue (message, 'o', message);
        }
        this.handleMyTrade (client, message);
        this.handleOrder (client, message);
    }

    async watchPositions (symbols: Strings = undefined, since: Int = undefined, limit: Int = undefined, params = {}): Promise<Position[]> {
        /**
         * @method
         * @name binance#watchPositions
         * @description watch all open positions
         * @param {string[]|undefined} symbols list of unified market symbols
         * @param {object} params extra parameters specific to the exchange API endpoint
         * @returns {object[]} a list of [position structure]{@link https://docs.ccxt.com/en/latest/manual.html#position-structure}
         */
        await this.loadMarkets ();
        await this.authenticate (params);
        let market = undefined;
        let messageHash = '';
        symbols = this.marketSymbols (symbols);
        if (!this.isEmpty (symbols)) {
            market = this.getMarketFromSymbols (symbols);
            messageHash = '::' + symbols.join (',');
        }
        let type = this.handleMarketTypeAndParams ('watchPositions', market, params);
        if (type === 'spot' || type === 'margin') {
            type = 'future';
        }
        let subType = undefined;
        [ subType, params ] = this.handleSubTypeAndParams ('watchPositions', market, params);
        if (this.isLinear (type, subType)) {
            type = 'future';
        } else if (this.isInverse (type, subType)) {
            type = 'delivery';
        }
        messageHash = type + ':positions' + messageHash;
        const url = this.urls['api']['ws'][type] + '/' + this.options[type]['listenKey'];
        const client = this.client (url);
        this.setBalanceCache (client, type);
        this.setPositionsCache (client, type, symbols);
        const fetchPositionsSnapshot = this.handleOption ('watchPositions', 'fetchPositionsSnapshot', true);
        const awaitPositionsSnapshot = this.safeValue ('watchPositions', 'awaitPositionsSnapshot', true);
        const cache = this.safeValue (this.positions, type);
        if (fetchPositionsSnapshot && awaitPositionsSnapshot && cache === undefined) {
            const snapshot = await client.future (type + ':fetchPositionsSnapshot');
            return this.filterBySymbolsSinceLimit (snapshot, symbols, since, limit, true);
        }
        const newPositions = await this.watch (url, messageHash, undefined, type);
        if (this.newUpdates) {
            return newPositions;
        }
        return this.filterBySymbolsSinceLimit (cache, symbols, since, limit, true);
    }

    setPositionsCache (client: Client, type, symbols: Strings = undefined) {
        if (type === 'spot') {
            return;
        }
        if (this.positions === undefined) {
            this.positions = {};
        }
        if (type in this.positions) {
            return;
        }
        const fetchPositionsSnapshot = this.handleOption ('watchPositions', 'fetchPositionsSnapshot', false);
        if (fetchPositionsSnapshot) {
            const messageHash = type + ':fetchPositionsSnapshot';
            if (!(messageHash in client.futures)) {
                client.future (messageHash);
                this.spawn (this.loadPositionsSnapshot, client, messageHash, type);
            }
        } else {
            this.positions[type] = new ArrayCacheBySymbolBySide ();
        }
    }

    async loadPositionsSnapshot (client, messageHash, type) {
        const positions = await this.fetchPositions (undefined, { 'type': type });
        this.positions[type] = new ArrayCacheBySymbolBySide ();
        const cache = this.positions[type];
        for (let i = 0; i < positions.length; i++) {
            const position = positions[i];
            const contracts = this.safeNumber (position, 'contracts', 0);
            if (contracts > 0) {
                cache.append (position);
            }
        }
        // don't remove the future from the .futures cache
        const future = client.futures[messageHash];
        future.resolve (cache);
        client.resolve (cache, type + ':position');
    }

    handlePositions (client, message) {
        //
        //     {
        //         e: 'ACCOUNT_UPDATE',
        //         T: 1667881353112,
        //         E: 1667881353115,
        //         a: {
        //             B: [{
        //                 a: 'USDT',
        //                 wb: '1127.95750089',
        //                 cw: '1040.82091149',
        //                 bc: '0'
        //             }],
        //             P: [{
        //                 s: 'BTCUSDT',
        //                 pa: '-0.089',
        //                 ep: '19700.03933',
        //                 cr: '-1260.24809979',
        //                 up: '1.53058860',
        //                 mt: 'isolated',
        //                 iw: '87.13658940',
        //                 ps: 'BOTH',
        //                 ma: 'USDT'
        //             }],
        //             m: 'ORDER'
        //         }
        //     }
        //
        // each account is connected to a different endpoint
        // and has exactly one subscriptionhash which is the account type
        const subscriptions = Object.keys (client.subscriptions);
        const accountType = subscriptions[0];
        if (this.positions === undefined) {
            this.positions = {};
        }
        if (!(accountType in this.positions)) {
            this.positions[accountType] = new ArrayCacheBySymbolBySide ();
        }
        const cache = this.positions[accountType];
        const data = this.safeValue (message, 'a', {});
        const rawPositions = this.safeValue (data, 'P', []);
        const newPositions = [];
        for (let i = 0; i < rawPositions.length; i++) {
            const rawPosition = rawPositions[i];
            const position = this.parseWsPosition (rawPosition);
            const timestamp = this.safeInteger (message, 'E');
            position['timestamp'] = timestamp;
            position['datetime'] = this.iso8601 (timestamp);
            newPositions.push (position);
            cache.append (position);
        }
        const messageHashes = this.findMessageHashes (client, accountType + ':positions::');
        for (let i = 0; i < messageHashes.length; i++) {
            const messageHash = messageHashes[i];
            const parts = messageHash.split ('::');
            const symbolsString = parts[1];
            const symbols = symbolsString.split (',');
            const positions = this.filterByArray (newPositions, 'symbol', symbols, false);
            if (!this.isEmpty (positions)) {
                client.resolve (positions, messageHash);
            }
        }
        client.resolve (newPositions, accountType + ':positions');
    }

    parseWsPosition (position, market = undefined) {
        //
        //     {
        //         "s": "BTCUSDT", // Symbol
        //         "pa": "0", // Position Amount
        //         "ep": "0.00000", // Entry Price
        //         "cr": "200", // (Pre-fee) Accumulated Realized
        //         "up": "0", // Unrealized PnL
        //         "mt": "isolated", // Margin Type
        //         "iw": "0.00000000", // Isolated Wallet (if isolated position)
        //         "ps": "BOTH" // Position Side
        //     }
        //
        const marketId = this.safeString (position, 's');
        const positionSide = this.safeStringLower (position, 'ps');
        const hedged = positionSide !== 'both';
        return this.safePosition ({
            'info': position,
            'id': undefined,
            'symbol': this.safeSymbol (marketId, undefined, undefined, 'future'),
            'notional': undefined,
            'marginMode': this.safeString (position, 'mt'),
            'liquidationPrice': undefined,
            'entryPrice': this.safeNumber (position, 'ep'),
            'unrealizedPnl': this.safeNumber (position, 'up'),
            'percentage': undefined,
            'contracts': this.safeNumber (position, 'pa'),
            'contractSize': undefined,
            'markPrice': undefined,
            'side': positionSide,
            'hedged': hedged,
            'timestamp': undefined,
            'datetime': undefined,
            'maintenanceMargin': undefined,
            'maintenanceMarginPercentage': undefined,
            'collateral': undefined,
            'initialMargin': undefined,
            'initialMarginPercentage': undefined,
            'leverage': undefined,
            'marginRatio': undefined,
        });
    }

    async fetchMyTradesWs (symbol: Str = undefined, since: Int = undefined, limit: Int = undefined, params = {}): Promise<Trade[]> {
        /**
         * @method
         * @name binance#fetchMyTradesWs
         * @see https://binance-docs.github.io/apidocs/websocket_api/en/#account-trade-history-user_data
         * @description fetch all trades made by the user
         * @param {string} symbol unified market symbol
         * @param {int|undefined} [since] the earliest time in ms to fetch trades for
         * @param {int|undefined} [limit] the maximum number of trades structures to retrieve
         * @param {object} [params] extra parameters specific to the exchange API endpoint
         * @param {int} [params.endTime] the latest time in ms to fetch trades for
         * @param {int} [params.fromId] first trade Id to fetch
         * @returns {object[]} a list of [trade structures]{@link https://docs.ccxt.com/#/?id=trade-structure}
         */
        await this.loadMarkets ();
        if (symbol === undefined) {
            throw new BadRequest (this.id + ' fetchMyTradesWs requires a symbol');
        }
        this.checkIsSpot ('fetchMyTradesWs', symbol, params);
        const url = this.urls['api']['ws']['ws'];
        const requestId = this.requestId (url);
        const messageHash = requestId.toString ();
        let returnRateLimits = false;
        [ returnRateLimits, params ] = this.handleOptionAndParams (params, 'fetchMyTradesWs', 'returnRateLimits', false);
        const payload = {
            'symbol': this.marketId (symbol),
            'returnRateLimits': returnRateLimits,
        };
        if (since !== undefined) {
            payload['startTime'] = since;
        }
        if (limit !== undefined) {
            payload['limit'] = limit;
        }
        const fromId = this.safeInteger (params, 'fromId');
        if (fromId !== undefined && since !== undefined) {
            throw new BadRequest (this.id + 'fetchMyTradesWs does not support fetching by both fromId and since parameters at the same time');
        }
        const message = {
            'id': messageHash,
            'method': 'myTrades',
            'params': this.signParams (this.extend (payload, params)),
        };
        const subscription = {
            'method': this.handleTradesWs,
        };
        const trades = await this.watch (url, messageHash, message, messageHash, subscription);
        return this.filterBySymbolSinceLimit (trades, symbol, since, limit);
    }

    handleTradesWs (client: Client, message) {
        //
        //    {
        //        "id": "f4ce6a53-a29d-4f70-823b-4ab59391d6e8",
        //        "status": 200,
        //        "result": [{
        //                "symbol": "BTCUSDT",
        //                "id": 1650422481,
        //                "orderId": 12569099453,
        //                "orderListId": -1,
        //                "price": "23416.10000000",
        //                "qty": "0.00635000",
        //                "quoteQty": "148.69223500",
        //                "commission": "0.00000000",
        //                "commissionAsset": "BNB",
        //                "time": 1660801715793,
        //                "isBuyer": false,
        //                "isMaker": true,
        //                "isBestMatch": true
        //            },
        //            ...
        //        ],
        //    }
        //
        const messageHash = this.safeString (message, 'id');
        const result = this.safeValue (message, 'result', []);
        const trades = this.parseTrades (result);
        client.resolve (trades, messageHash);
    }

    async watchMyTrades (symbol: Str = undefined, since: Int = undefined, limit: Int = undefined, params = {}): Promise<Trade[]> {
        /**
         * @method
         * @name binance#watchMyTrades
         * @description watches information on multiple trades made by the user
         * @param {string} symbol unified market symbol of the market orders were made in
         * @param {int} [since] the earliest time in ms to fetch orders for
         * @param {int} [limit] the maximum number of  orde structures to retrieve
         * @param {object} [params] extra parameters specific to the exchange API endpoint
         * @returns {object[]} a list of [trade structures]{@link https://docs.ccxt.com/#/?id=trade-structure
         */
        await this.loadMarkets ();
        let type = undefined;
        let market = undefined;
        if (symbol !== undefined) {
            market = this.market (symbol);
            symbol = market['symbol'];
        }
        [ type, params ] = this.handleMarketTypeAndParams ('watchMyTrades', market, params);
        let subType = undefined;
        [ subType, params ] = this.handleSubTypeAndParams ('watchMyTrades', market, params);
        if (this.isLinear (type, subType)) {
            type = 'future';
        } else if (this.isInverse (type, subType)) {
            type = 'delivery';
        }
        let messageHash = 'myTrades';
        if (symbol !== undefined) {
            symbol = this.symbol (symbol);
            messageHash += ':' + symbol;
            params = this.extend (params, { 'type': market['type'], 'symbol': symbol });
        }
        await this.authenticate (params);
        let urlType = type; // we don't change type because the listening key is different
        if (type === 'margin') {
            urlType = 'spot'; // spot-margin shares the same stream as regular spot
        }
        const url = this.urls['api']['ws'][urlType] + '/' + this.options[type]['listenKey'];
        const client = this.client (url);
        this.setBalanceCache (client, type);
        this.setPositionsCache (client, type);
        const message = undefined;
        const trades = await this.watch (url, messageHash, message, type);
        if (this.newUpdates) {
            limit = trades.getLimit (symbol, limit);
        }
        return this.filterBySymbolSinceLimit (trades, symbol, since, limit, true);
    }

    handleMyTrade (client: Client, message) {
        const messageHash = 'myTrades';
        const executionType = this.safeString (message, 'x');
        if (executionType === 'TRADE') {
            const trade = this.parseTrade (message);
            const orderId = this.safeString (trade, 'order');
            let tradeFee = this.safeValue (trade, 'fee');
            tradeFee = this.extend ({}, tradeFee);
            const symbol = this.safeString (trade, 'symbol');
            if (orderId !== undefined && tradeFee !== undefined && symbol !== undefined) {
                const cachedOrders = this.orders;
                if (cachedOrders !== undefined) {
                    const orders = this.safeValue (cachedOrders.hashmap, symbol, {});
                    const order = this.safeValue (orders, orderId);
                    if (order !== undefined) {
                        // accumulate order fees
                        const fees = this.safeValue (order, 'fees');
                        const fee = this.safeValue (order, 'fee');
                        if (!this.isEmpty (fees)) {
                            let insertNewFeeCurrency = true;
                            for (let i = 0; i < fees.length; i++) {
                                const orderFee = fees[i];
                                if (orderFee['currency'] === tradeFee['currency']) {
                                    const feeCost = this.sum (tradeFee['cost'], orderFee['cost']);
                                    order['fees'][i]['cost'] = parseFloat (this.currencyToPrecision (tradeFee['currency'], feeCost));
                                    insertNewFeeCurrency = false;
                                    break;
                                }
                            }
                            if (insertNewFeeCurrency) {
                                order['fees'].push (tradeFee);
                            }
                        } else if (fee !== undefined) {
                            if (fee['currency'] === tradeFee['currency']) {
                                const feeCost = this.sum (fee['cost'], tradeFee['cost']);
                                order['fee']['cost'] = parseFloat (this.currencyToPrecision (tradeFee['currency'], feeCost));
                            } else if (fee['currency'] === undefined) {
                                order['fee'] = tradeFee;
                            } else {
                                order['fees'] = [ fee, tradeFee ];
                                order['fee'] = undefined;
                            }
                        } else {
                            order['fee'] = tradeFee;
                        }
                        // save this trade in the order
                        const orderTrades = this.safeValue (order, 'trades', []);
                        orderTrades.push (trade);
                        order['trades'] = orderTrades;
                        // don't append twice cause it breaks newUpdates mode
                        // this order already exists in the cache
                    }
                }
            }
            if (this.myTrades === undefined) {
                const limit = this.safeInteger (this.options, 'tradesLimit', 1000);
                this.myTrades = new ArrayCacheBySymbolById (limit);
            }
            const myTrades = this.myTrades;
            myTrades.append (trade);
            client.resolve (this.myTrades, messageHash);
            const messageHashSymbol = messageHash + ':' + symbol;
            client.resolve (this.myTrades, messageHashSymbol);
        }
    }

    handleOrder (client: Client, message) {
        const parsed = this.parseWsOrder (message);
        const symbol = this.safeString (parsed, 'symbol');
        const orderId = this.safeString (parsed, 'id');
        if (symbol !== undefined) {
            if (this.orders === undefined) {
                const limit = this.safeInteger (this.options, 'ordersLimit', 1000);
                this.orders = new ArrayCacheBySymbolById (limit);
            }
            const cachedOrders = this.orders;
            const orders = this.safeValue (cachedOrders.hashmap, symbol, {});
            const order = this.safeValue (orders, orderId);
            if (order !== undefined) {
                const fee = this.safeValue (order, 'fee');
                if (fee !== undefined) {
                    parsed['fee'] = fee;
                }
                const fees = this.safeValue (order, 'fees');
                if (fees !== undefined) {
                    parsed['fees'] = fees;
                }
                parsed['trades'] = this.safeValue (order, 'trades');
                const timestamp = this.safeInteger (parsed, 'timestamp');
                if (timestamp === undefined) {
                    parsed['timestamp'] = this.safeInteger (order, 'timestamp');
                    parsed['datetime'] = this.safeString (order, 'datetime');
                }
            }
            cachedOrders.append (parsed);
            const messageHash = 'orders';
            const symbolSpecificMessageHash = 'orders:' + symbol;
            client.resolve (parsed, messageHash);
            client.resolve (parsed, symbolSpecificMessageHash);
        }
    }

    handleAcountUpdate (client, message) {
        this.handleBalance (client, message);
        this.handlePositions (client, message);
    }

    handleWsError (client: Client, message) {
        //
        //    {
        //        "error": {
        //            "code": 2,
        //            "msg": "Invalid request: invalid stream"
        //        },
        //        "id": 1
        //    }
        //
        const id = this.safeString (message, 'id');
        let rejected = false;
        const error = this.safeValue (message, 'error', {});
        const code = this.safeInteger (error, 'code');
        const msg = this.safeString (error, 'msg');
        try {
            this.handleErrors (code, msg, client.url, undefined, undefined, this.json (error), error, undefined, undefined);
        } catch (e) {
            rejected = true;
            // private endpoint uses id as messageHash
            client.reject (e, id);
            // public endpoint stores messageHash in subscriptios
            const subscriptionKeys = Object.keys (client.subscriptions);
            for (let i = 0; i < subscriptionKeys.length; i++) {
                const subscriptionHash = subscriptionKeys[i];
                const subscriptionId = this.safeString (client.subscriptions[subscriptionHash], 'id');
                if (id === subscriptionId) {
                    client.reject (e, subscriptionHash);
                }
            }
        }
        if (!rejected) {
            client.reject (message, id);
        }
        // reset connection if 5xx error
        if (this.safeString (code, 0) === '5') {
            client.reset (message);
        }
    }

    handleMessage (client: Client, message) {
        // handle WebSocketAPI
        const status = this.safeString (message, 'status');
        const error = this.safeValue (message, 'error');
        if ((error !== undefined) || (status !== undefined && status !== '200')) {
            return this.handleWsError (client, message);
        }
        const id = this.safeString (message, 'id');
        const subscriptions = this.safeValue (client.subscriptions, id);
        let method = this.safeValue (subscriptions, 'method');
        if (method !== undefined) {
            return method.call (this, client, message);
        }
        // handle other APIs
        const methods = {
            'depthUpdate': this.handleOrderBook,
            'trade': this.handleTrade,
            'aggTrade': this.handleTrade,
            'kline': this.handleOHLCV,
            'markPrice_kline': this.handleOHLCV,
            'indexPrice_kline': this.handleOHLCV,
            '24hrTicker@arr': this.handleTickers,
            '24hrMiniTicker@arr': this.handleTickers,
            '24hrTicker': this.handleTicker,
            '24hrMiniTicker': this.handleTicker,
            'bookTicker': this.handleTicker,
            'outboundAccountPosition': this.handleBalance,
            'balanceUpdate': this.handleBalance,
            'ACCOUNT_UPDATE': this.handleAcountUpdate,
            'executionReport': this.handleOrderUpdate,
            'ORDER_TRADE_UPDATE': this.handleOrderUpdate,
        };
        let event = this.safeString (message, 'e');
        if (Array.isArray (message)) {
            const data = message[0];
            event = this.safeString (data, 'e') + '@arr';
        }
        method = this.safeValue (methods, event);
        if (method === undefined) {
            const requestId = this.safeString (message, 'id');
            if (requestId !== undefined) {
                return this.handleSubscriptionStatus (client, message);
            }
            // special case for the real-time bookTicker, since it comes without an event identifier
            //
            //     {
            //         "u": 7488717758,
            //         "s": "BTCUSDT",
            //         "b": "28621.74000000",
            //         "B": "1.43278800",
            //         "a": "28621.75000000",
            //         "A": "2.52500800"
            //     }
            //
            if (event === undefined) {
                this.handleTicker (client, message);
                this.handleTickers (client, message);
            }
        } else {
            return method.call (this, client, message);
        }
    }
}<|MERGE_RESOLUTION|>--- conflicted
+++ resolved
@@ -2032,61 +2032,6 @@
         return this.filterBySymbolSinceLimit (this.orders, symbol, since, limit, true);
     }
 
-<<<<<<< HEAD
-=======
-    async watchOrdersForSymbols (symbols: Strings = undefined, since: Int = undefined, limit: Int = undefined, params = {}): Promise<Order[]> {
-        /**
-         * @method
-         * @name binance#watchOrdersForSymbols
-         * @see https://binance-docs.github.io/apidocs/spot/en/#payload-order-update
-         * @description watches information on multiple orders made by the user
-         * @param {string[]} symbols unified symbol of the market to fetch orders for
-         * @param {int} [since] the earliest time in ms to fetch orders for
-         * @param {int} [limit] the maximum number of trade structures to retrieve
-         * @param {object} [params] extra parameters specific to the exchange API endpoint
-         * @returns {object[]} a list of [order structures]{@link https://docs.ccxt.com/#/?id=order-structure}
-         */
-        let marginMode = undefined;
-        [ marginMode, params ] = this.handleMarginModeAndParams ('authenticate', params);
-        const isIsolatedMargin = (marginMode === 'isolated');
-        if (isIsolatedMargin) {
-            throw new NotSupported (this.id + ' watchOrdersForSymbols does not support isolated margin markets, use watchOrders instead');
-        }
-        await this.loadMarkets ();
-        let type = undefined;
-        const market = this.getMarketFromSymbols (symbols);
-        [ type, params ] = this.handleMarketTypeAndParams ('watchOrdersForSymbols', market, params);
-        symbols = this.marketSymbols (symbols, type, true, true, true);
-        let messageHash = 'orders';
-        if (symbols !== undefined) {
-            messageHash = messageHash + '::' + symbols.join (',');
-        }
-        let subType = undefined;
-        [ subType, params ] = this.handleSubTypeAndParams ('watchOrdersForSymbols', market, params);
-        if (this.isLinear (type, subType)) {
-            type = 'future';
-        } else if (this.isInverse (type, subType)) {
-            type = 'delivery';
-        }
-        params = this.extend (params, { 'type': type });
-        await this.authenticate (params);
-        let urlType = type;
-        if (type === 'margin') {
-            urlType = 'spot'; // spot-margin shares the same stream as regular spot
-        }
-        const url = this.urls['api']['ws'][urlType] + '/' + this.options[type]['listenKey'];
-        const client = this.client (url);
-        this.setBalanceCache (client, type);
-        this.setPositionsCache (client, type);
-        const message = undefined;
-        const newOrders = await this.watch (url, messageHash, message, type);
-        if (this.newUpdates) {
-            return newOrders;
-        }
-        return this.filterBySymbolsSinceLimit (this.orders, symbols, since, limit, true);
-    }
-
->>>>>>> 1fc15d28
     parseWsOrder (order, market = undefined) {
         //
         // spot

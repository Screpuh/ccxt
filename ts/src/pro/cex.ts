//  ---------------------------------------------------------------------------

import cexRest from '../cex.js';
import { sha256 } from '../static_dependencies/noble-hashes/sha256.js';
<<<<<<< HEAD
import { Int, OrderSide, OrderType, Strings, Str, OrderBook, Trade, Ticker, Tickers, OHLCV, Order, Balances } from '../base/types.js';
=======
import type { Int, OrderSide, OrderType, Strings, Str } from '../base/types.js';
>>>>>>> f6935ad9
import { ArgumentsRequired, ExchangeError, BadRequest } from '../base/errors.js';
import { Precise } from '../base/Precise.js';
import { ArrayCacheBySymbolById, ArrayCacheByTimestamp, ArrayCache } from '../base/ws/Cache.js';
import Client from '../base/ws/Client.js';

//  ---------------------------------------------------------------------------

export default class cex extends cexRest {
    describe () {
        return this.deepExtend (super.describe (), {
            'has': {
                'ws': true,
                'watchBalance': true,
                'watchTicker': true,
                'watchTickers': true,
                'watchTrades': true,
                'watchMyTrades': true,
                'watchOrders': true,
                'watchOrderBook': true,
                'watchOHLCV': true,
                'watchPosition': undefined,
                'createOrderWs': true,
                'editOrderWs': true,
                'cancelOrderWs': true,
                'cancelOrdersWs': true,
                'fetchOrderWs': true,
                'fetchOpenOrdersWs': true,
                'fetchTickerWs': true,
                'fetchBalanceWs': true,
            },
            'urls': {
                'api': {
                    'ws': 'wss://ws.cex.io/ws',
                },
            },
            'options': {
                'orderbook': {},
            },
            'streaming': {
            },
            'exceptions': {
            },
        });
    }

    requestId () {
        const requestId = this.sum (this.safeInteger (this.options, 'requestId', 0), 1);
        this.options['requestId'] = requestId;
        return requestId.toString ();
    }

    async watchBalance (params = {}): Promise<Balances> {
        /**
         * @method
         * @name cex#watchBalance
         * @description watch balance and get the amount of funds available for trading or funds locked in orders
         * @see https://cex.io/websocket-api#get-balance
         * @param {object} [params] extra parameters specific to the exchange API endpoint
         * @returns {object} a [balance structure]{@link https://docs.ccxt.com/#/?id=balance-structure}
         */
        await this.authenticate (params);
        const messageHash = this.requestId ();
        const url = this.urls['api']['ws'];
        const subscribe = {
            'e': 'get-balance',
            'data': {},
            'oid': this.requestId (),
        };
        const request = this.deepExtend (subscribe, params);
        return await this.watch (url, messageHash, request, messageHash, request);
    }

    handleBalance (client: Client, message) {
        //
        //     {
        //         "e": "get-balance",
        //         "data": {
        //             "balance": {
        //                 "BTC": "0.00000000",
        //                 "USD": "0.00",
        //                 ...
        //             },
        //             "obalance": {
        //                 "BTC": "0.00000000",
        //                 "USD": "0.00",
        //                 ...
        //             },
        //             "time": 1663761159605
        //         },
        //         "oid": 1,
        //         "ok": "ok"
        //     }
        //
        const data = this.safeValue (message, 'data', {});
        const freeBalance = this.safeValue (data, 'balance', {});
        const usedBalance = this.safeValue (data, 'obalance', {});
        const result = {
            'info': data,
        };
        const currencyIds = Object.keys (freeBalance);
        for (let i = 0; i < currencyIds.length; i++) {
            const currencyId = currencyIds[i];
            const account = this.account ();
            account['free'] = this.safeString (freeBalance, currencyId);
            account['used'] = this.safeString (usedBalance, currencyId);
            const code = this.safeCurrencyCode (currencyId);
            result[code] = account;
        }
        this.balance = this.safeBalance (result);
        const messageHash = this.safeString (message, 'oid');
        client.resolve (this.balance, messageHash);
    }

    async watchTrades (symbol: string, since: Int = undefined, limit: Int = undefined, params = {}): Promise<Trade[]> {
        /**
         * @method
         * @name cex#watchTrades
         * @description get the list of most recent trades for a particular symbol. Note: can only watch one symbol at a time.
         * @see https://cex.io/websocket-api#old-pair-room
         * @param {string} symbol unified symbol of the market to fetch trades for
         * @param {int} [since] timestamp in ms of the earliest trade to fetch
         * @param {int} [limit] the maximum amount of trades to fetch
         * @param {object} [params] extra parameters specific to the exchange API endpoint
         * @returns {object[]} a list of [trade structures]{@link https://docs.ccxt.com/#/?id=public-trades}
         */
        await this.loadMarkets ();
        const market = this.market (symbol);
        symbol = market['symbol'];
        const url = this.urls['api']['ws'];
        const messageHash = 'trades';
        const subscriptionHash = 'old:' + symbol;
        const client = this.safeValue (this.clients, url);
        if (client !== undefined) {
            const subscriptionKeys = Object.keys (client.subscriptions);
            for (let i = 0; i < subscriptionKeys.length; i++) {
                let subscriptionKey = subscriptionKeys[i];
                if (subscriptionKey === subscriptionHash) {
                    continue;
                }
                subscriptionKey = subscriptionKey.slice (0, 3);
                if (subscriptionKey === 'old') {
                    throw new ExchangeError (this.id + ' watchTrades() only supports watching one symbol at a time.');
                }
            }
        }
        const message = {
            'e': 'subscribe',
            'rooms': [ 'pair-' + market['base'] + '-' + market['quote'] ],
        };
        const request = this.deepExtend (message, params);
        const trades = await this.watch (url, messageHash, request, subscriptionHash);
        // assing symbol to the trades as message does not contain symbol information
        for (let i = 0; i < trades.length; i++) {
            trades[i]['symbol'] = symbol;
        }
        return this.filterBySinceLimit (trades, since, limit, 'timestamp', true);
    }

    handleTradesSnapshot (client: Client, message) {
        //
        //     {
        //         "e": "history",
        //         "data": [
        //             "sell:1665467367741:3888551:19058.8:14541219",
        //             "buy:1665467367741:1059339:19071.5:14541218",
        //         ]
        //     }
        //
        const data = this.safeValue (message, 'data', []);
        const limit = this.safeInteger (this.options, 'tradesLimit', 1000);
        const stored = new ArrayCache (limit);
        for (let i = 0; i < data.length; i++) {
            const rawTrade = data[i];
            const parsed = this.parseWsOldTrade (rawTrade);
            stored.append (parsed);
        }
        const messageHash = 'trades';
        this.trades = stored;
        client.resolve (this.trades, messageHash);
    }

    parseWsOldTrade (trade, market = undefined) {
        //
        //  snapshot trade
        //    "sell:1665467367741:3888551:19058.8:14541219"
        //  update trade
        //    ['buy', '1665467516704', '98070', "19057.7", "14541220"]
        //
        if (!Array.isArray (trade)) {
            trade = trade.split (':');
        }
        const side = this.safeString (trade, 0);
        const timestamp = this.safeNumber (trade, 1);
        const amount = this.safeString (trade, 2);
        const price = this.safeString (trade, 3);
        const id = this.safeString (trade, 4);
        return this.safeTrade ({
            'info': trade,
            'id': id,
            'timestamp': timestamp,
            'datetime': this.iso8601 (timestamp),
            'symbol': undefined,
            'type': undefined,
            'side': side,
            'order': undefined,
            'takerOrMaker': undefined,
            'price': price,
            'amount': amount,
            'cost': undefined,
            'fee': undefined,
        }, market);
    }

    handleTrade (client: Client, message) {
        //
        //     {
        //         "e": "history-update",
        //         "data": [
        //             ['buy', '1665467516704', '98070', "19057.7", "14541220"]
        //         ]
        //     }
        //
        const data = this.safeValue (message, 'data', []);
        const stored = this.trades;
        for (let i = 0; i < data.length; i++) {
            const rawTrade = data[i];
            const parsed = this.parseWsOldTrade (rawTrade);
            stored.append (parsed);
        }
        const messageHash = 'trades';
        this.trades = stored;
        client.resolve (this.trades, messageHash);
    }

    async watchTicker (symbol: string, params = {}): Promise<Ticker> {
        /**
         * @method
         * @name cex#watchTicker
         * @see https://cex.io/websocket-api#ticker-subscription
         * @description watches a price ticker, a statistical calculation with the information calculated over the past 24 hours for a specific market
         * @param {string} symbol unified symbol of the market to fetch the ticker for
         * @param {object} [params] extra parameters specific to the exchange API endpoint
         * @param {string} [params.method] public or private
         * @returns {object} a [ticker structure]{@link https://docs.ccxt.com/#/?id=ticker-structure}
         */
        await this.loadMarkets ();
        const market = this.market (symbol);
        symbol = market['symbol'];
        const url = this.urls['api']['ws'];
        const messageHash = 'ticker:' + symbol;
        const method = this.safeString (params, 'method', 'private'); // default to private because the specified ticker is received quicker
        let message = {
            'e': 'subscribe',
            'rooms': [
                'tickers',
            ],
        } as any;
        let subscriptionHash = 'tickers';
        if (method === 'private') {
            await this.authenticate ();
            message = {
                'e': 'ticker',
                'data': [
                    market['baseId'], market['quoteId'],
                ],
                'oid': this.requestId (),
            };
            subscriptionHash = 'ticker:' + symbol;
        }
        const request = this.deepExtend (message, params);
        return await this.watch (url, messageHash, request, subscriptionHash);
    }

    async watchTickers (symbols: Strings = undefined, params = {}): Promise<Tickers> {
        /**
         * @method
         * @name cex#watchTickers
         * @see https://cex.io/websocket-api#ticker-subscription
         * @description watches price tickers for multiple markets, statistical information calculated over the past 24 hours for each market
         * @param {string[]|undefined} symbols unified symbols of the markets to fetch the ticker for, all market tickers are returned if not assigned
         * @param {object} [params] extra parameters specific to the exchange API endpoint
         * @returns {object} a dictionary of [ticker structures]{@link https://docs.ccxt.com/#/?id=ticker-structure}
         */
        await this.loadMarkets ();
        symbols = this.marketSymbols (symbols);
        const url = this.urls['api']['ws'];
        const messageHash = 'tickers';
        const message = {
            'e': 'subscribe',
            'rooms': [
                'tickers',
            ],
        };
        const request = this.deepExtend (message, params);
        const ticker = await this.watch (url, messageHash, request, messageHash);
        const tickerSymbol = ticker['symbol'];
        if (symbols !== undefined && !this.inArray (tickerSymbol, symbols)) {
            return await this.watchTickers (symbols, params);
        }
        if (this.newUpdates) {
            const result = {};
            result[tickerSymbol] = ticker;
            return result;
        }
        return this.filterByArray (this.tickers, 'symbol', symbols);
    }

    async fetchTickerWs (symbol: string, params = {}) {
        /**
         * @method
         * @name cex#fetchTickerWs
         * @see https://docs.cex.io/#ws-api-ticker-deprecated
         * @description fetches a price ticker, a statistical calculation with the information calculated over the past 24 hours for a specific market
         * @param {string} symbol unified symbol of the market to fetch the ticker for
         * @param {object} [params] extra parameters specific to the cex api endpoint
         * @returns {object} a [ticker structure]{@link https://docs.ccxt.com/#/?id=ticker-structure}
         */
        await this.loadMarkets ();
        const market = this.market (symbol);
        const url = this.urls['api']['ws'];
        const messageHash = this.requestId ();
        const request = this.extend ({
            'e': 'ticker',
            'oid': messageHash,
            'data': [ market['base'], market['quote'] ],
        }, params);
        return await this.watch (url, messageHash, request, messageHash);
    }

    handleTicker (client: Client, message) {
        //
        //     {
        //         "e": "tick",
        //         "data": {
        //             "symbol1": "LRC",
        //             "symbol2": "USD",
        //             "price": "0.305",
        //             "open24": "0.301",
        //             "volume": "241421.641700"
        //         }
        //     }
        //
        const data = this.safeValue (message, 'data', {});
        const ticker = this.parseWsTicker (data);
        const symbol = ticker['symbol'];
        this.tickers[symbol] = ticker;
        let messageHash = 'ticker:' + symbol;
        client.resolve (ticker, messageHash);
        client.resolve (ticker, 'tickers');
        messageHash = this.safeString (message, 'oid');
        client.resolve (ticker, messageHash);
    }

    parseWsTicker (ticker, market = undefined) {
        //
        //  public
        //    {
        //        "symbol1": "LRC",
        //        "symbol2": "USD",
        //        "price": "0.305",
        //        "open24": "0.301",
        //        "volume": "241421.641700"
        //    }
        //  private
        //    {
        //        "timestamp": "1663764969",
        //        "low": "18756.3",
        //        "high": "19200",
        //        "last": "19200",
        //        "volume": "0.94735907",
        //        "volume30d": "64.61299999",
        //        "bid": 19217.2,
        //        "ask": 19247.5,
        //        "priceChange": "44.3",
        //        "priceChangePercentage": "0.23",
        //        "pair": ["BTC", "USDT"]
        //    }
        const pair = this.safeValue (ticker, 'pair', []);
        let baseId = this.safeString (ticker, 'symbol1');
        if (baseId === undefined) {
            baseId = this.safeString (pair, 0);
        }
        let quoteId = this.safeString (ticker, 'symbol2');
        if (quoteId === undefined) {
            quoteId = this.safeString (pair, 1);
        }
        const base = this.safeCurrencyCode (baseId);
        const quote = this.safeCurrencyCode (quoteId);
        const symbol = base + '/' + quote;
        let timestamp = this.safeInteger (ticker, 'timestamp');
        if (timestamp !== undefined) {
            timestamp = timestamp * 1000;
        }
        return this.safeTicker ({
            'symbol': symbol,
            'timestamp': timestamp,
            'datetime': this.iso8601 (timestamp),
            'high': this.safeString (ticker, 'high'),
            'low': this.safeString (ticker, 'low'),
            'bid': this.safeString (ticker, 'bid'),
            'bidVolume': undefined,
            'ask': this.safeString (ticker, 'ask'),
            'askVolume': undefined,
            'vwap': undefined,
            'open': this.safeString (ticker, 'open24'),
            'close': undefined,
            'last': this.safeString2 (ticker, 'price', 'last'),
            'previousClose': undefined,
            'change': this.safeString (ticker, 'priceChange'),
            'percentage': this.safeString (ticker, 'priceChangePercentage'),
            'average': undefined,
            'baseVolume': undefined,
            'quoteVolume': this.safeString (ticker, 'volume'),
            'info': ticker,
        }, market);
    }

    async fetchBalanceWs (params = {}): Promise<Balances> {
        /**
         * @method
         * @name cex#fetchBalanceWs
         * @see https://docs.cex.io/#ws-api-get-balance
         * @description query for balance and get the amount of funds available for trading or funds locked in orders
         * @param {object} [params] extra parameters specific to the cex api endpoint
         * @returns {object} a [balance structure]{@link https://docs.ccxt.com/#/?id=balance-structure}
         */
        await this.loadMarkets ();
        await this.authenticate ();
        const url = this.urls['api']['ws'];
        const messageHash = this.requestId ();
        const request = this.extend ({
            'e': 'get-balance',
            'oid': messageHash,
        }, params);
        return await this.watch (url, messageHash, request, messageHash);
    }

    async watchOrders (symbol: string = undefined, since: Int = undefined, limit: Int = undefined, params = {}): Promise<Order[]> {
        /**
         * @method
         * @name cex#watchOrders
         * @description get the list of orders associated with the user. Note: In CEX.IO system, orders can be present in trade engine or in archive database. There can be time periods (~2 seconds or more), when order is done/canceled, but still not moved to archive database. That means, you cannot see it using calls: archived-orders/open-orders.
         * @see https://docs.cex.io/#ws-api-open-orders
         * @param {string} symbol unified symbol of the market to fetch trades for
         * @param {int} [since] timestamp in ms of the earliest trade to fetch
         * @param {int} [limit] the maximum amount of trades to fetch
         * @param {object} [params] extra parameters specific to the exchange API endpoint
         * @returns {object[]} a list of [trade structures]{@link https://docs.ccxt.com/#/?id=public-trades}
         */
        if (symbol === undefined) {
            throw new ArgumentsRequired (this.id + ' watchOrders() requires a symbol argument');
        }
        await this.loadMarkets ();
        await this.authenticate (params);
        const url = this.urls['api']['ws'];
        const market = this.market (symbol);
        symbol = market['symbol'];
        const messageHash = 'orders:' + symbol;
        const message = {
            'e': 'open-orders',
            'data': {
                'pair': [
                    market['baseId'],
                    market['quoteId'],
                ],
            },
            'oid': symbol,
        };
        const request = this.deepExtend (message, params);
        const orders = await this.watch (url, messageHash, request, messageHash, request);
        if (this.newUpdates) {
            limit = orders.getLimit (symbol, limit);
        }
        return this.filterBySymbolSinceLimit (orders, symbol, since, limit, true);
    }

    async watchMyTrades (symbol: Str = undefined, since: Int = undefined, limit: Int = undefined, params = {}): Promise<Trade[]> {
        /**
         * @method
         * @name cex#watchMyTrades
         * @description get the list of trades associated with the user. Note: In CEX.IO system, orders can be present in trade engine or in archive database. There can be time periods (~2 seconds or more), when order is done/canceled, but still not moved to archive database. That means, you cannot see it using calls: archived-orders/open-orders.
         * @see https://docs.cex.io/#ws-api-open-orders
         * @param {string} symbol unified symbol of the market to fetch trades for
         * @param {int} [since] timestamp in ms of the earliest trade to fetch
         * @param {int} [limit] the maximum amount of trades to fetch
         * @param {object} [params] extra parameters specific to the exchange API endpoint
         * @returns {object[]} a list of [trade structures]{@link https://docs.ccxt.com/#/?id=public-trades}
         */
        if (symbol === undefined) {
            throw new ArgumentsRequired (this.id + ' watchMyTrades() requires a symbol argument');
        }
        await this.loadMarkets ();
        await this.authenticate (params);
        const url = this.urls['api']['ws'];
        const market = this.market (symbol);
        const messageHash = 'myTrades:' + market['symbol'];
        const subscriptionHash = 'orders:' + market['symbol'];
        const message = {
            'e': 'open-orders',
            'data': {
                'pair': [
                    market['baseId'],
                    market['quoteId'],
                ],
            },
            'oid': market['symbol'],
        };
        const request = this.deepExtend (message, params);
        const orders = await this.watch (url, messageHash, request, subscriptionHash, request);
        return this.filterBySymbolSinceLimit (orders, market['symbol'], since, limit);
    }

    handleTransaction (client: Client, message) {
        const data = this.safeValue (message, 'data');
        const symbol2 = this.safeString (data, 'symbol2');
        if (symbol2 === undefined) {
            return;
        }
        this.handleOrderUpdate (client, message);
        this.handleMyTrades (client, message);
    }

    handleMyTrades (client: Client, message) {
        //
        //     {
        //         "e": "tx",
        //         "data": {
        //             "d": "order:59091012956:a:USD",
        //             "c": "user:up105393824:a:USD",
        //             "a": "0.01",
        //             "ds": 0,
        //             "cs": "15.27",
        //             "user": "up105393824",
        //             "symbol": "USD",
        //             "order": 59091012956,
        //             "amount": "-18.49",
        //             "type": "buy",
        //             "time": "2022-09-24T19:36:18.466Z",
        //             "balance": "15.27",
        //             "id": "59091012966"
        //         }
        //     }
        //     {
        //         "e": "tx",
        //         "data": {
        //             "d": "order:59091012956:a:BTC",
        //             "c": "user:up105393824:a:BTC",
        //             "a": "0.00096420",
        //             "ds": 0,
        //             "cs": "0.00096420",
        //             "user": "up105393824",
        //             "symbol": "BTC",
        //             "symbol2": "USD",
        //             "amount": "0.00096420",
        //             "buy": 59091012956,
        //             "order": 59091012956,
        //             "sell": 59090796005,
        //             "price": 19135,
        //             "type": "buy",
        //             "time": "2022-09-24T19:36:18.466Z",
        //             "balance": "0.00096420",
        //             "fee_amount": "0.05",
        //             "id": "59091012962"
        //         }
        //     }
        const data = this.safeValue (message, 'data', {});
        let stored = this.myTrades;
        if (stored === undefined) {
            const limit = this.safeInteger (this.options, 'tradesLimit', 1000);
            stored = new ArrayCacheBySymbolById (limit);
            this.myTrades = stored;
        }
        const trade = this.parseWsTrade (data);
        stored.append (trade);
        const messageHash = 'myTrades:' + trade['symbol'];
        client.resolve (stored, messageHash);
    }

    parseWsTrade (trade, market = undefined) {
        //
        //     {
        //         "d": "order:59091012956:a:BTC",
        //         "c": "user:up105393824:a:BTC",
        //         "a": "0.00096420",
        //         "ds": 0,
        //         "cs": "0.00096420",
        //         "user": "up105393824",
        //         "symbol": "BTC",
        //         "symbol2": "USD",
        //         "amount": "0.00096420",
        //         "buy": 59091012956,
        //         "order": 59091012956,
        //         "sell": 59090796005,
        //         "price": 19135,
        //         "type": "buy",
        //         "time": "2022-09-24T19:36:18.466Z",
        //         "balance": "0.00096420",
        //         "fee_amount": "0.05",
        //         "id": "59091012962"
        //     }
        // Note symbol and symbol2 are inverse on sell and ammount is in symbol currency.
        //
        const side = this.safeString (trade, 'type');
        const price = this.safeString (trade, 'price');
        const datetime = this.safeString (trade, 'time');
        const baseId = this.safeString (trade, 'symbol');
        const quoteId = this.safeString (trade, 'symbol2');
        const base = this.safeCurrencyCode (baseId);
        const quote = this.safeCurrencyCode (quoteId);
        let symbol = base + '/' + quote;
        let amount = this.safeString (trade, 'amount');
        if (side === 'sell') {
            symbol = quote + '/' + base;
            amount = Precise.stringDiv (amount, price); // due to rounding errors amount in not exact to trade
        }
        const parsedTrade = {
            'id': this.safeString (trade, 'id'),
            'order': this.safeString (trade, 'order'),
            'info': trade,
            'timestamp': this.parse8601 (datetime),
            'datetime': datetime,
            'symbol': symbol,
            'type': undefined,
            'side': side,
            'takerOrMaker': undefined,
            'price': price,
            'cost': undefined,
            'amount': amount,
            'fee': undefined,
        };
        const fee = this.safeString (trade, 'fee_amount');
        if (fee !== undefined) {
            parsedTrade['fee'] = {
                'cost': fee,
                'currency': quote,
                'rate': undefined,
            };
        }
        return this.safeTrade (parsedTrade, market);
    }

    handleOrderUpdate (client: Client, message) {
        //
        //  partialExecution
        //     {
        //         "e": "order",
        //         "data": {
        //             "id": "150714937",
        //             "remains": "1000000",
        //             "price": "17513",
        //             "amount": 2000000, As Precision
        //             "time": "1654506118448",
        //             "type": "buy",
        //             "pair": {
        //                 "symbol1": "BTC",
        //                 "symbol2": "USD"
        //             },
        //             "fee": "0.15"
        //         }
        //     }
        //  canceled order
        //     {
        //         "e": "order",
        //         "data": {
        //             "id": "6310857",
        //             "remains": "200000000"
        //             "fremains": "2.00000000"
        //             "cancel": true,
        //             "pair": {
        //                 "symbol1": "BTC",
        //                 "symbol2": "USD"
        //             }
        //         }
        //     }
        //  fullfilledOrder
        //     {
        //         "e": "order",
        //         "data": {
        //             "id": "59098421630",
        //             "remains": "0",
        //             "pair": {
        //                 "symbol1": "BTC",
        //                 "symbol2": "USD"
        //             }
        //         }
        //     }
        //     {
        //         "e": "tx",
        //         "data": {
        //             "d": "order:59425993014:a:BTC",
        //             "c": "user:up105393824:a:BTC",
        //             "a": "0.00098152",
        //             "ds": 0,
        //             "cs": "0.00098152",
        //             "user": "up105393824",
        //             "symbol": "BTC",
        //             "symbol2": "USD",
        //             "amount": "0.00098152",
        //             "buy": 59425993014,
        //             "order": 59425993014,
        //             "sell": 59425986168,
        //             "price": 19306.6,
        //             "type": "buy",
        //             "time": "2022-10-02T01:11:15.148Z",
        //             "balance": "0.00098152",
        //             "fee_amount": "0.05",
        //             "id": "59425993020"
        //         }
        //     }
        //
        const data = this.safeValue (message, 'data', {});
        const isTransaction = this.safeString (message, 'e') === 'tx';
        const orderId = this.safeString2 (data, 'id', 'order');
        let remains = this.safeString (data, 'remains');
        let baseId = this.safeString (data, 'symbol');
        let quoteId = this.safeString (data, 'symbol2');
        const pair = this.safeValue (data, 'pair');
        if (pair !== undefined) {
            baseId = this.safeString (pair, 'symbol1');
            quoteId = this.safeString (pair, 'symbol2');
        }
        const base = this.safeCurrencyCode (baseId);
        const quote = this.safeCurrencyCode (quoteId);
        const symbol = base + '/' + quote;
        const market = this.safeMarket (symbol);
        remains = this.currencyFromPrecision (base, remains);
        if (this.orders === undefined) {
            const limit = this.safeInteger (this.options, 'ordersLimit', 1000);
            this.orders = new ArrayCacheBySymbolById (limit);
        }
        const storedOrders = this.orders;
        const ordersBySymbol = this.safeValue (storedOrders.hashmap, symbol, {});
        let order = this.safeValue (ordersBySymbol, orderId);
        if (order === undefined) {
            order = this.parseWsOrderUpdate (data, market);
        }
        order['remaining'] = remains;
        const canceled = this.safeValue (data, 'cancel', false);
        if (canceled) {
            order['status'] = 'canceled';
        }
        if (isTransaction) {
            order['status'] = 'closed';
        }
        const fee = this.safeNumber (data, 'fee');
        if (fee !== undefined) {
            order['fee'] = {
                'cost': fee,
                'currency': quote,
                'rate': undefined,
            };
        }
        const timestamp = this.safeInteger (data, 'time', this.milliseconds ());
        order['timestamp'] = timestamp;
        order['datetime'] = this.iso8601 (timestamp);
        order = this.safeOrder (order);
        storedOrders.append (order);
        const messageHash = 'orders:' + symbol;
        client.resolve (storedOrders, messageHash);
    }

    parseWsOrderUpdate (order, market = undefined) {
        //
        //      {
        //          "id": "150714937",
        //          "remains": "1000000",
        //          "price": "17513",
        //          "amount": 2000000, As Precision
        //          "time": "1654506118448",
        //          "type": "buy",
        //          "pair": {
        //              "symbol1": "BTC",
        //              "symbol2": "USD"
        //          },
        //          "fee": "0.15"
        //      }
        //  transaction
        //      {
        //           "d": "order:59425993014:a:BTC",
        //           "c": "user:up105393824:a:BTC",
        //           "a": "0.00098152",
        //           "ds": 0,
        //           "cs": "0.00098152",
        //           "user": "up105393824",
        //           "symbol": "BTC",
        //           "symbol2": "USD",
        //           "amount": "0.00098152",
        //           "buy": 59425993014,
        //           "order": 59425993014,
        //           "sell": 59425986168,
        //           "price": 19306.6,
        //           "type": "buy",
        //           "time": "2022-10-02T01:11:15.148Z",
        //           "balance": "0.00098152",
        //           "fee_amount": "0.05",
        //           "id": "59425993020"
        //       }
        //
        const isTransaction = this.safeValue (order, 'd') !== undefined;
        const remainsPrecision = this.safeString (order, 'remains');
        let remaining = undefined;
        if (remainsPrecision !== undefined) {
            remaining = this.currencyFromPrecision (market['base'], remainsPrecision);
        }
        const amount = this.safeString (order, 'amount');
        if (!isTransaction) {
            this.currencyFromPrecision (market['base'], amount);
        }
        let baseId = this.safeString (order, 'symbol');
        let quoteId = this.safeString (order, 'symbol2');
        const pair = this.safeValue (order, 'pair');
        if (pair !== undefined) {
            baseId = this.safeString (order, 'symbol1');
            quoteId = this.safeString (order, 'symbol2');
        }
        const base = this.safeCurrencyCode (baseId);
        const quote = this.safeCurrencyCode (quoteId);
        let symbol = undefined;
        if (base !== undefined && quote !== undefined) {
            symbol = base + '/' + quote;
        }
        market = this.safeMarket (symbol, market);
        const time = this.safeInteger (order, 'time', this.milliseconds ());
        let timestamp = time;
        if (isTransaction) {
            timestamp = this.parse8601 (time);
        }
        const canceled = this.safeValue (order, 'cancel', false);
        let status = 'open';
        if (canceled) {
            status = 'canceled';
        } else if (isTransaction) {
            status = 'closed';
        }
        const parsedOrder = {
            'id': this.safeString2 (order, 'id', 'order'),
            'clientOrderId': undefined,
            'info': order,
            'timestamp': timestamp,
            'datetime': this.iso8601 (timestamp),
            'lastTradeTimestamp': undefined,
            'status': status,
            'symbol': symbol,
            'type': undefined,
            'timeInForce': undefined,
            'postOnly': undefined,
            'side': this.safeString (order, 'type'),
            'price': this.safeNumber (order, 'price'),
            'stopPrice': undefined,
            'triggerPrice': undefined,
            'average': undefined,
            'cost': undefined,
            'amount': amount,
            'filled': undefined,
            'remaining': remaining,
            'fee': {
                'cost': this.safeNumber2 (order, 'fee', 'fee_amount'),
                'currency': quote,
                'rate': undefined,
            },
            'trades': undefined,
        };
        if (isTransaction) {
            parsedOrder['trades'] = this.parseWsTrade (order, market);
        }
        return this.safeOrder (parsedOrder, market);
    }

    fromPrecision (amount, scale) {
        if (amount === undefined) {
            return undefined;
        }
        const precise = new Precise (amount);
        precise.decimals = this.sum (precise.decimals, scale);
        precise.reduce ();
        return precise.toString ();
    }

    currencyFromPrecision (currency, amount) {
        const scale = this.safeInteger (this.currencies[currency], 'precision', 0);
        return this.fromPrecision (amount, scale);
    }

    handleOrdersSnapshot (client: Client, message) {
        //
        //     {
        //         "e": "open-orders",
        //         "data": [{
        //             "id": "59098421630",
        //             "time": "1664062285425",
        //             "type": "buy",
        //             "price": "18920",
        //             "amount": "0.00100000",
        //             "pending": "0.00100000"
        //         }],
        //         "oid": 1,
        //         "ok": "ok"
        //     }
        //
        const symbol = this.safeString (message, 'oid'); // symbol is set as requestId in watchOrders
        const rawOrders = this.safeValue (message, 'data', []);
        let myOrders = this.orders;
        if (this.orders === undefined) {
            const limit = this.safeInteger (this.options, 'ordersLimit', 1000);
            myOrders = new ArrayCacheBySymbolById (limit);
        }
        for (let i = 0; i < rawOrders.length; i++) {
            const rawOrder = rawOrders[i];
            const market = this.safeMarket (symbol);
            const order = this.parseOrder (rawOrder, market);
            order['status'] = 'open';
            myOrders.append (order);
        }
        this.orders = myOrders;
        const messageHash = 'orders:' + symbol;
        const ordersLength = myOrders.length;
        if (ordersLength > 0) {
            client.resolve (myOrders, messageHash);
        }
    }

    async watchOrderBook (symbol: string, limit: Int = undefined, params = {}): Promise<OrderBook> {
        /**
         * @method
         * @name cex#watchOrderBook
         * @description watches information on open orders with bid (buy) and ask (sell) prices, volumes and other data
         * @see https://cex.io/websocket-api#orderbook-subscribe
         * @param {string} symbol unified symbol of the market to fetch the order book for
         * @param {int} [limit] the maximum amount of order book entries to return
         * @param {object} [params] extra parameters specific to the exchange API endpoint
         * @returns {object} A dictionary of [order book structures]{@link https://docs.ccxt.com/#/?id=order-book-structure} indexed by market symbols
         */
        await this.loadMarkets ();
        await this.authenticate ();
        const market = this.market (symbol);
        symbol = market['symbol'];
        const url = this.urls['api']['ws'];
        const messageHash = 'orderbook:' + symbol;
        const depth = (limit === undefined) ? 0 : limit;
        const subscribe = {
            'e': 'order-book-subscribe',
            'data': {
                'pair': [
                    market['baseId'],
                    market['quoteId'],
                ],
                'subscribe': true,
                'depth': depth,
            },
            'oid': this.requestId (),
        };
        const request = this.deepExtend (subscribe, params);
        const orderbook = await this.watch (url, messageHash, request, messageHash);
        return orderbook.limit ();
    }

    handleOrderBookSnapshot (client: Client, message) {
        //
        //     {
        //         "e": "order-book-subscribe",
        //         "data": {
        //             "timestamp": 1663762032,
        //             "timestamp_ms": 1663762031680,
        //             "bids": [
        //                 [ 241.947, 155.91626 ],
        //                 [ 241, 154 ],
        //             ],
        //             "asks": [
        //                 [ 242.947, 155.91626 ],
        //                 [ 243, 154 ],    ],
        //             "pair": "BTC:USDT",
        //             "id": 616267120,
        //             "sell_total": "13.59066946",
        //             "buy_total": "163553.625948"
        //         },
        //         "oid": "1",
        //         "ok": "ok"
        //     }
        //
        const data = this.safeValue (message, 'data', {});
        const pair = this.safeString (data, 'pair');
        const symbol = this.pairToSymbol (pair);
        const messageHash = 'orderbook:' + symbol;
        const timestamp = this.safeInteger2 (data, 'timestamp_ms', 'timestamp');
        const incrementalId = this.safeNumber (data, 'id');
        const storedOrderBook = this.orderBook ({});
        const snapshot = this.parseOrderBook (data, symbol, timestamp, 'bids', 'asks');
        snapshot['nonce'] = incrementalId;
        storedOrderBook.reset (snapshot);
        this.options['orderbook'][symbol] = {
            'incrementalId': incrementalId,
        };
        this.orderbooks[symbol] = storedOrderBook;
        client.resolve (storedOrderBook, messageHash);
    }

    pairToSymbol (pair) {
        const parts = pair.split (':');
        const baseId = this.safeString (parts, 0);
        const quoteId = this.safeString (parts, 1);
        const base = this.safeCurrencyCode (baseId);
        const quote = this.safeCurrencyCode (quoteId);
        const symbol = base + '/' + quote;
        return symbol;
    }

    handleOrderBookUpdate (client: Client, message) {
        //
        //     {
        //         "e": "md_update",
        //         "data": {
        //             "id": 616267121,
        //             "pair": "BTC:USDT",
        //             "time": 1663762031719,
        //             "bids": [],
        //             "asks": [
        //                 [122, 23]
        //             ]
        //         }
        //     }
        //
        const data = this.safeValue (message, 'data', {});
        const incrementalId = this.safeNumber (data, 'id');
        const pair = this.safeString (data, 'pair', '');
        const symbol = this.pairToSymbol (pair);
        const storedOrderBook = this.safeValue (this.orderbooks, symbol);
        const messageHash = 'orderbook:' + symbol;
        if (incrementalId !== storedOrderBook['nonce'] + 1) {
            delete client.subscriptions[messageHash];
            client.reject (this.id + ' watchOrderBook() skipped a message', messageHash);
        }
        const timestamp = this.safeInteger (data, 'time');
        const asks = this.safeValue (data, 'asks', []);
        const bids = this.safeValue (data, 'bids', []);
        this.handleDeltas (storedOrderBook['asks'], asks);
        this.handleDeltas (storedOrderBook['bids'], bids);
        storedOrderBook['timestamp'] = timestamp;
        storedOrderBook['datetime'] = this.iso8601 (timestamp);
        storedOrderBook['nonce'] = incrementalId;
        client.resolve (storedOrderBook, messageHash);
    }

    handleDelta (bookside, delta) {
        const bidAsk = this.parseBidAsk (delta, 0, 1);
        bookside.storeArray (bidAsk);
    }

    handleDeltas (bookside, deltas) {
        for (let i = 0; i < deltas.length; i++) {
            this.handleDelta (bookside, deltas[i]);
        }
    }

    async watchOHLCV (symbol: string, timeframe = '1m', since: Int = undefined, limit: Int = undefined, params = {}): Promise<OHLCV[]> {
        /**
         * @method
         * @name cex#watchOHLCV
         * @see https://cex.io/websocket-api#minute-data
         * @description watches historical candlestick data containing the open, high, low, and close price, and the volume of a market. It will return the last 120 minutes with the selected timeframe and then 1m candle updates after that.
         * @param {string} symbol unified symbol of the market to fetch OHLCV data for
         * @param {string} timeframe the length of time each candle represents.
         * @param {int} [since] timestamp in ms of the earliest candle to fetch
         * @param {int} [limit] the maximum amount of candles to fetch
         * @param {object} [params] extra parameters specific to the exchange API endpoint
         * @returns {int[][]} A list of candles ordered as timestamp, open, high, low, close, volume
         */
        await this.loadMarkets ();
        const market = this.market (symbol);
        symbol = market['symbol'];
        const messageHash = 'ohlcv:' + symbol;
        const url = this.urls['api']['ws'];
        const request = {
            'e': 'init-ohlcv',
            'i': timeframe,
            'rooms': [
                'pair-' + market['baseId'] + '-' + market['quoteId'],
            ],
        };
        const ohlcv = await this.watch (url, messageHash, this.extend (request, params), messageHash);
        if (this.newUpdates) {
            limit = ohlcv.getLimit (symbol, limit);
        }
        return this.filterBySinceLimit (ohlcv, since, limit, 0, true);
    }

    handleInitOHLCV (client: Client, message) {
        //
        //     {
        //         "e": "init-ohlcv-data",
        //         "data": [
        //             [
        //                 1663660680,
        //                 "19396.4",
        //                 "19396.4",
        //                 "19396.4",
        //                 "19396.4",
        //                 "1262861"
        //             ],
        //             ...
        //         ],
        //         "pair": "BTC:USDT"
        //     }
        //
        const pair = this.safeString (message, 'pair');
        const parts = pair.split (':');
        const baseId = this.safeString (parts, 0);
        const quoteId = this.safeString (parts, 1);
        const base = this.safeCurrencyCode (baseId);
        const quote = this.safeCurrencyCode (quoteId);
        const symbol = base + '/' + quote;
        const market = this.safeMarket (symbol);
        const messageHash = 'ohlcv:' + symbol;
        const data = this.safeValue (message, 'data', []);
        const limit = this.safeInteger (this.options, 'OHLCVLimit', 1000);
        const stored = new ArrayCacheByTimestamp (limit);
        const sorted = this.sortBy (data, 0);
        for (let i = 0; i < sorted.length; i++) {
            stored.append (this.parseOHLCV (sorted[i], market));
        }
        this.ohlcvs[symbol] = stored;
        client.resolve (stored, messageHash);
    }

    handleOHLCV24 (client: Client, message) {
        //
        //     {
        //         "e": "ohlcv24",
        //         "data": [ '18793.2', '19630', '18793.2', "19104.1", "314157273" ],
        //         "pair": "BTC:USDT"
        //     }
        //
        return message;
    }

    handleOHLCV1m (client: Client, message) {
        //
        //     {
        //         "e": "ohlcv1m",
        //         "data": {
        //             "pair": "BTC:USD",
        //             "time": "1665436800",
        //             "o": "19279.6",
        //             "h": "19279.6",
        //             "l": "19266.7",
        //             "c": "19266.7",
        //             "v": 3343884,
        //             "d": 3343884
        //         }
        //     }
        //
        const data = this.safeValue (message, 'data', {});
        const pair = this.safeString (data, 'pair');
        const symbol = this.pairToSymbol (pair);
        const messageHash = 'ohlcv:' + symbol;
        const ohlcv = [
            this.safeTimestamp (data, 'time'),
            this.safeNumber (data, 'o'),
            this.safeNumber (data, 'h'),
            this.safeNumber (data, 'l'),
            this.safeNumber (data, 'c'),
            this.safeNumber (data, 'v'),
        ];
        const stored = this.safeValue (this.ohlcvs, symbol);
        stored.append (ohlcv);
        client.resolve (stored, messageHash);
    }

    handleOHLCV (client: Client, message) {
        //
        //     {
        //         "e": "ohlcv",
        //         "data": [
        //             [1665461100, '19068.2', '19068.2', '19068.2', "19068.2", 268478]
        //         ],
        //         "pair": "BTC:USD"
        //     }
        //
        const data = this.safeValue (message, 'data', []);
        const pair = this.safeString (message, 'pair');
        const symbol = this.pairToSymbol (pair);
        const messageHash = 'ohlcv:' + symbol;
        const stored = this.safeValue (this.ohlcvs, symbol);
        for (let i = 0; i < data.length; i++) {
            const ohlcv = [
                this.safeTimestamp (data[i], 0),
                this.safeNumber (data[i], 1),
                this.safeNumber (data[i], 2),
                this.safeNumber (data[i], 3),
                this.safeNumber (data[i], 4),
                this.safeNumber (data[i], 5),
            ];
            stored.append (ohlcv);
        }
        const dataLength = data.length;
        if (dataLength > 0) {
            client.resolve (stored, messageHash);
        }
    }

    async fetchOrderWs (id: string, symbol: string = undefined, params = {}) {
        /**
         * @method
         * @name cex#fetchOrderWs
         * @description fetches information on an order made by the user
         * @see https://docs.cex.io/#ws-api-get-order
         * @param {string} symbol not used by cex fetchOrder
         * @param {object} [params] extra parameters specific to the cex api endpoint
         * @returns {object} An [order structure]{@link https://docs.ccxt.com/#/?id=order-structure}
         */
        await this.loadMarkets ();
        await this.authenticate ();
        let market = undefined;
        if (symbol !== undefined) {
            market = this.market (symbol);
        }
        const data = this.extend ({
            'order_id': id.toString (),
        }, params);
        const url = this.urls['api']['ws'];
        const messageHash = this.requestId ();
        const request = {
            'e': 'get-order',
            'oid': messageHash,
            'data': data,
        };
        const response = await this.watch (url, messageHash, request, messageHash);
        return this.parseOrder (response, market);
    }

    async fetchOpenOrdersWs (symbol: string = undefined, since: Int = undefined, limit: Int = undefined, params = {}) {
        /**
         * @method
         * @name cex#fetchOpenOrdersWs
         * @see https://docs.cex.io/#ws-api-open-orders
         * @description fetch all unfilled currently open orders
         * @param {string} symbol unified market symbol
         * @param {int} [since] the earliest time in ms to fetch open orders for
         * @param {int} [limit] the maximum number of  open orders structures to retrieve
         * @param {object} [params] extra parameters specific to the cex api endpoint
         * @returns {Order[]} a list of [order structures]{@link https://docs.ccxt.com/#/?id=order-structure}
         */
        if (symbol === undefined) {
            throw new ArgumentsRequired (this.id + 'fetchOpenOrdersWs requires a symbol.');
        }
        await this.loadMarkets ();
        await this.authenticate ();
        const market = this.market (symbol);
        const url = this.urls['api']['ws'];
        const messageHash = this.requestId ();
        const data = this.extend ({
            'pair': [ market['baseId'], market['quoteId'] ],
        }, params);
        const request = {
            'e': 'open-orders',
            'oid': messageHash,
            'data': data,
        };
        const response = await this.watch (url, messageHash, request, messageHash);
        return this.parseOrders (response, market, since, limit, params);
    }

    async createOrderWs (symbol: string, type: OrderType, side: OrderSide, amount: number, price: number = undefined, params = {}): Promise<Order> {
        /**
         * @method
         * @name cex#createOrderWs
         * @see https://docs.cex.io/#ws-api-order-placement
         * @description create a trade order
         * @param {string} symbol unified symbol of the market to create an order in
         * @param {string} type 'market' or 'limit'
         * @param {string} side 'buy' or 'sell'
         * @param {float} amount how much of currency you want to trade in units of base currency
         * @param {float} price the price at which the order is to be fullfilled, in units of the quote currency, ignored in market orders
         * @param {object} [params] extra parameters specific to the kraken api endpoint
         * @param {boolean} [params.maker_only] Optional, maker only places an order only if offers best sell (<= max) or buy(>= max) price for this pair, if not order placement will be rejected with an error - "Order is not maker"
         * @returns {object} an [order structure]{@link https://docs.ccxt.com/en/latest/manual.html#order-structure}
         */
        if (price === undefined) {
            throw new BadRequest (this.id + ' createOrderWs requires a price argument');
        }
        await this.loadMarkets ();
        await this.authenticate ();
        const market = this.market (symbol);
        const url = this.urls['api']['ws'];
        const messageHash = this.requestId ();
        const data = this.extend ({
            'pair': [ market['baseId'], market['quoteId'] ],
            'amount': amount,
            'price': price,
            'type': side,
        }, params);
        const request = {
            'e': 'place-order',
            'oid': messageHash,
            'data': data,
        };
        const rawOrder = await this.watch (url, messageHash, request, messageHash);
        return this.parseOrder (rawOrder, market);
    }

    async editOrderWs (id: string, symbol, type, side, amount = undefined, price = undefined, params = {}): Promise<Order> {
        /**
         * @method
         * @name cex#editOrderWs
         * @description edit a trade order
         * @see https://docs.cex.io/#ws-api-cancel-replace
         * @param {string} id order id
         * @param {string} symbol unified symbol of the market to create an order in
         * @param {string} type 'market' or 'limit'
         * @param {string} side 'buy' or 'sell'
         * @param {float} amount how much of the currency you want to trade in units of the base currency
         * @param {float|undefined} [price] the price at which the order is to be fullfilled, in units of the quote currency, ignored in market orders
         * @param {object} [params] extra parameters specific to the cex api endpoint
         * @returns {object} an [order structure]{@link https://docs.ccxt.com/en/latest/manual.html#order-structure}
         */
        if (amount === undefined) {
            throw new ArgumentsRequired (this.id + ' editOrder() requires a amount argument');
        }
        if (price === undefined) {
            throw new ArgumentsRequired (this.id + ' editOrder() requires a price argument');
        }
        await this.loadMarkets ();
        await this.authenticate ();
        const market = this.market (symbol);
        const data = this.extend ({
            'pair': [ market['baseId'], market['quoteId'] ],
            'type': side,
            'amount': amount,
            'price': price,
            'order_id': id,
        }, params);
        const messageHash = this.requestId ();
        const url = this.urls['api']['ws'];
        const request = {
            'e': 'cancel-replace-order',
            'oid': messageHash,
            'data': data,
        };
        const response = await this.watch (url, messageHash, request, messageHash, messageHash);
        return this.parseOrder (response, market);
    }

    async cancelOrderWs (id: string, symbol: string = undefined, params = {}) {
        /**
         * @method
         * @name cex#cancelOrderWs
         * @see https://docs.cex.io/#ws-api-order-cancel
         * @description cancels an open order
         * @param {string} id order id
         * @param {string} symbol not used by cex cancelOrder ()
         * @param {object} [params] extra parameters specific to the cex api endpoint
         * @returns {object} An [order structure]{@link https://docs.ccxt.com/#/?id=order-structure}
         */
        await this.loadMarkets ();
        await this.authenticate ();
        let market = undefined;
        if (symbol !== undefined) {
            market = this.market (symbol);
        }
        const data = this.extend ({
            'order_id': id,
        }, params);
        const messageHash = this.requestId ();
        const url = this.urls['api']['ws'];
        const request = {
            'e': 'cancel-order',
            'oid': messageHash,
            'data': data,
        };
        const response = await this.watch (url, messageHash, request, messageHash, messageHash);
        return this.parseOrder (response, market);
    }

    async cancelOrdersWs (ids, symbol: string = undefined, params = {}) {
        /**
         * @method
         * @name cex#cancelOrdersWs
         * @description cancel multiple orders
         * @see https://docs.cex.io/#ws-api-mass-cancel-place
         * @param {string[]} ids order ids
         * @param {string} symbol not used by cex cancelOrders()
         * @param {object} [params] extra parameters specific to the cex api endpoint
         * @returns {object} a list of [order structures]{@link https://docs.ccxt.com/#/?id=order-structure}
         */
        if (symbol !== undefined) {
            throw new BadRequest (this.id + ' cancelOrderWs does not allow filtering by symbol');
        }
        await this.loadMarkets ();
        await this.authenticate ();
        const messageHash = this.requestId ();
        const data = this.extend ({
            'cancel-orders': ids,
        }, params);
        const url = this.urls['api']['ws'];
        const request = {
            'e': 'mass-cancel-place-orders',
            'oid': messageHash,
            'data': data,
        };
        const response = await this.watch (url, messageHash, request, messageHash, messageHash);
        //
        //    {
        //        "cancel-orders": [{
        //            "order_id": 69202557979,
        //            "fremains": "0.15000000"
        //        }],
        //        "place-orders": [],
        //        "placed-cancelled": []
        //    }
        //
        const canceledOrders = this.safeValue (response, 'cancel-orders');
        return this.parseOrders (canceledOrders, undefined, undefined, undefined, params);
    }

    resolveData (client: Client, message) {
        //
        //    "e": "open-orders",
        //    "data": [
        //       {
        //          "id": "2477098",
        //          "time": "1435927928618",
        //          "type": "buy",
        //          "price": "241.9477",
        //          "amount": "0.02000000",
        //          "pending": "0.02000000"
        //       },
        //       ...
        //    ],
        //    "oid": "1435927928274_9_open-orders",
        //    "ok": "ok"
        //    }
        //
        const data = this.safeValue (message, 'data');
        const messageHash = this.safeString (message, 'oid');
        client.resolve (data, messageHash);
    }

    handleConnected (client: Client, message) {
        //
        //     {
        //         "e": "connected"
        //     }
        //
        return message;
    }

    handleErrorMessage (client: Client, message) {
        //
        //     {
        //         "e": "get-balance",
        //         "data": { error: "Please Login" },
        //         "oid": 1,
        //         "ok": "error"
        //     }
        //
        try {
            const data = this.safeValue (message, 'data', {});
            const error = this.safeString (data, 'error');
            const event = this.safeString (message, 'e', '');
            const feedback = this.id + ' ' + event + ' ' + error;
            this.throwExactlyMatchedException (this.exceptions['exact'], error, feedback);
            this.throwBroadlyMatchedException (this.exceptions['broad'], error, feedback);
            throw new ExchangeError (feedback);
        } catch (error) {
            const messageHash = this.safeString (message, 'oid');
            const future = this.safeValue (client['futures'], messageHash);
            if (future !== undefined) {
                client.reject (error, messageHash);
            } else {
                throw error;
            }
        }
    }

    handleMessage (client: Client, message) {
        const ok = this.safeString (message, 'ok');
        if (ok === 'error') {
            return this.handleErrorMessage (client, message);
        }
        const event = this.safeString (message, 'e');
        const handlers = {
            'auth': this.handleAuthenticationMessage,
            'connected': this.handleConnected,
            'tick': this.handleTicker,
            'ticker': this.handleTicker,
            'init-ohlcv-data': this.handleInitOHLCV,
            'ohlcv24': this.handleOHLCV24,
            'ohlcv1m': this.handleOHLCV1m,
            'ohlcv': this.handleOHLCV,
            'get-balance': this.handleBalance,
            'order-book-subscribe': this.handleOrderBookSnapshot,
            'md_update': this.handleOrderBookUpdate,
            'open-orders': this.resolveData,
            'order': this.handleOrderUpdate,
            'history-update': this.handleTrade,
            'history': this.handleTradesSnapshot,
            'tx': this.handleTransaction,
            'place-order': this.resolveData,
            'cancel-replace-order': this.resolveData,
            'cancel-order': this.resolveData,
            'mass-cancel-place-orders': this.resolveData,
            'get-order': this.resolveData,
        };
        const handler = this.safeValue (handlers, event);
        if (handler !== undefined) {
            return handler.call (this, client, message);
        }
        return message;
    }

    handleAuthenticationMessage (client: Client, message) {
        //
        //     {
        //         "e": "auth",
        //         "data": {
        //             "ok": "ok"
        //         },
        //         "ok": "ok",
        //         "timestamp":1448034593
        //     }
        //
        const future = this.safeValue (client.futures, 'authenticated');
        if (future !== undefined) {
            future.resolve (true);
        }
    }

    async authenticate (params = {}) {
        const url = this.urls['api']['ws'];
        const client = this.client (url);
        const messageHash = 'authenticated';
        const future = client.future ('authenticated');
        const authenticated = this.safeValue (client.subscriptions, messageHash);
        if (authenticated === undefined) {
            this.checkRequiredCredentials ();
            const nonce = this.seconds ().toString ();
            const auth = nonce + this.apiKey;
            const signature = this.hmac (this.encode (auth), this.encode (this.secret), sha256);
            const request = {
                'e': 'auth',
                'auth': {
                    'key': this.apiKey,
                    'signature': signature.toUpperCase (),
                    'timestamp': nonce,
                },
            };
            await this.watch (url, messageHash, this.extend (request, params), messageHash);
        }
        return await future;
    }
}
<|MERGE_RESOLUTION|>--- conflicted
+++ resolved
@@ -2,11 +2,7 @@
 
 import cexRest from '../cex.js';
 import { sha256 } from '../static_dependencies/noble-hashes/sha256.js';
-<<<<<<< HEAD
-import { Int, OrderSide, OrderType, Strings, Str, OrderBook, Trade, Ticker, Tickers, OHLCV, Order, Balances } from '../base/types.js';
-=======
-import type { Int, OrderSide, OrderType, Strings, Str } from '../base/types.js';
->>>>>>> f6935ad9
+import type { Int, OrderSide, OrderType, Strings, Str, OrderBook, Trade, Ticker, Tickers, OHLCV, Order, Balances } from '../base/types.js';
 import { ArgumentsRequired, ExchangeError, BadRequest } from '../base/errors.js';
 import { Precise } from '../base/Precise.js';
 import { ArrayCacheBySymbolById, ArrayCacheByTimestamp, ArrayCache } from '../base/ws/Cache.js';

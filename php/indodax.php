--- conflicted
+++ resolved
@@ -123,8 +123,6 @@
         return $this->options['timeDifference'];
     }
 
-<<<<<<< HEAD
-=======
     public function fetch_markets($params = array ()) {
         $response = $this->publicGetPairs ($params);
         //
@@ -202,7 +200,6 @@
         return $result;
     }
 
->>>>>>> e73c37f7
     public function fetch_balance($params = array ()) {
         $this->load_markets();
         $response = $this->privatePostGetInfo ($params);

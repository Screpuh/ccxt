<?php

/*

MIT License

Copyright (c) 2017 CCXT

Permission is hereby granted, free of charge, to any person obtaining a copy
of this software and associated documentation files (the "Software"), to deal
in the Software without restriction, including without limitation the rights
to use, copy, modify, merge, publish, distribute, sublicense, and/or sell
copies of the Software, and to permit persons to whom the Software is
furnished to do so, subject to the following conditions:

The above copyright notice and this permission notice shall be included in all
copies or substantial portions of the Software.

THE SOFTWARE IS PROVIDED "AS IS", WITHOUT WARRANTY OF ANY KIND, EXPRESS OR
IMPLIED, INCLUDING BUT NOT LIMITED TO THE WARRANTIES OF MERCHANTABILITY,
FITNESS FOR A PARTICULAR PURPOSE AND NONINFRINGEMENT. IN NO EVENT SHALL THE
AUTHORS OR COPYRIGHT HOLDERS BE LIABLE FOR ANY CLAIM, DAMAGES OR OTHER
LIABILITY, WHETHER IN AN ACTION OF CONTRACT, TORT OR OTHERWISE, ARISING FROM,
OUT OF OR IN CONNECTION WITH THE SOFTWARE OR THE USE OR OTHER DEALINGS IN THE
SOFTWARE.

*/

//-----------------------------------------------------------------------------

namespace ccxt;

use kornrunner\Keccak;
use Elliptic\EC;
use Elliptic\EdDSA;
use BN\BN;
use Exception;

$version = '4.1.37';

// rounding mode
const TRUNCATE = 0;
const ROUND = 1;
const ROUND_UP = 2;
const ROUND_DOWN = 3;

// digits counting mode
const DECIMAL_PLACES = 2;
const SIGNIFICANT_DIGITS = 3;
const TICK_SIZE = 4;

// padding mode
const NO_PADDING = 5;
const PAD_WITH_ZERO = 6;

class Exchange {

    const VERSION = '4.1.37';

    private static $base58_alphabet = '123456789ABCDEFGHJKLMNPQRSTUVWXYZabcdefghijkmnopqrstuvwxyz';
    private static $base58_encoder = null;
    private static $base58_decoder = null;

    public $defined_rest_api = array();

    public $curl = null;
    public $curl_options = array(); // overrideable by user, empty by default
    public $curl_reset = true;
    public $curl_close = false;

    public $id = null;

    public $validateServerSsl = true;
    public $validateClientSsl = false;
    public $curlopt_interface = null;
    public $timeout = 10000; // in milliseconds


    // PROXY & USER-AGENTS (see "examples/proxy-usage" file for explanation)
    public $proxy = null; // maintained for backwards compatibility, no-one should use it from now on
    public $proxyUrl = null;
    public $proxy_url = null;
    public $proxyUrlCallback = null;
    public $proxy_url_callback = null;
    public $httpProxy = null;
    public $http_proxy = null;
    public $httpProxyCallback = null;
    public $http_proxy_callback = null;
    public $httpsProxy = null;
    public $https_proxy = null;
    public $httpsProxyCallback = null;
    public $https_proxy_callback = null;
    public $socksProxy = null;
    public $socks_proxy = null;
    public $socksProxyCallback = null;
    public $socks_proxy_callback = null;
    public $userAgent = null; // 'ccxt/' . $this::VERSION . ' (+https://github.com/ccxt/ccxt) PHP/' . PHP_VERSION;
    public $user_agent = null;
    //
    public $userAgents = array(
        'chrome' => 'Mozilla/5.0 (Windows NT 10.0; Win64; x64) AppleWebKit/537.36 (KHTML, like Gecko) Chrome/62.0.3202.94 Safari/537.36',
        'chrome39' => 'Mozilla/5.0 (Windows NT 6.1; WOW64) AppleWebKit/537.36 (KHTML, like Gecko) Chrome/39.0.2171.71 Safari/537.36',
        'chrome100' => 'Mozilla/5.0 (Macintosh; Intel Mac OS X 10_15_7) AppleWebKit/537.36 (KHTML, like Gecko) Chrome/100.0.4896.75 Safari/537.36',
    );
    public $headers = array();
    public $origin = '*'; // CORS origin
    //


    public $hostname = null; // in case of inaccessibility of the "main" domain

    public $options = array(); // exchange-specific options if any

    public $skipJsonOnStatusCodes = false; // TODO: reserved, rewrite the curl routine to parse JSON body anyway
    public $quoteJsonNumbers = true; // treat numbers in json as quoted precise strings

    public $name = null;
    public $countries = null;
    public $version = null;
    public $certified = false; // if certified by the CCXT dev team
    public $pro = false; // if it is integrated with CCXT Pro for WebSocket support
    public $alias = false; // whether this exchange is an alias to another exchange

    public $debug = false;

    public $urls = array();
    public $api = array();
    public $comment = null;

    public $markets = null;
    public $symbols = null;
    public $codes = null;
    public $ids = null;
    public $currencies = array();
    public $base_currencies = null;
    public $quote_currencies = null;
    public $balance = array();
    public $orderbooks = array();
    public $tickers = array();
    public $fees = array('trading' => array(), 'funding' => array());
    public $precision = array();
    public $orders = null;
    public $triggerOrders = null;
    public $myTrades = null;
    public $trades = array();
    public $transactions = array();
    public $positions = array();
    public $ohlcvs = array();
    public $exceptions = array();
    public $accounts = array();
    public $accountsById = array();
    public $status = array('status' => 'ok', 'updated' => null, 'eta' => null, 'url' => null);
    public $limits = array(
        'cost' => array(
            'min' => null,
            'max' => null,
        ),
        'price' => array(
            'min' => null,
            'max' => null,
        ),
        'amount' => array(
            'min' => null,
            'max' => null,
        ),
        'leverage' => array(
            'min' => null,
            'max' => null,
        ),
    );
    public $httpExceptions = array(
        '422' => 'ExchangeError',
        '418' => 'DDoSProtection',
        '429' => 'RateLimitExceeded',
        '404' => 'ExchangeNotAvailable',
        '409' => 'ExchangeNotAvailable',
        '410' => 'ExchangeNotAvailable',
        '451' => 'ExchangeNotAvailable',
        '500' => 'ExchangeNotAvailable',
        '501' => 'ExchangeNotAvailable',
        '502' => 'ExchangeNotAvailable',
        '520' => 'ExchangeNotAvailable',
        '521' => 'ExchangeNotAvailable',
        '522' => 'ExchangeNotAvailable',
        '525' => 'ExchangeNotAvailable',
        '526' => 'ExchangeNotAvailable',
        '400' => 'ExchangeNotAvailable',
        '403' => 'ExchangeNotAvailable',
        '405' => 'ExchangeNotAvailable',
        '503' => 'ExchangeNotAvailable',
        '530' => 'ExchangeNotAvailable',
        '408' => 'RequestTimeout',
        '504' => 'RequestTimeout',
        '401' => 'AuthenticationError',
        '407' => 'AuthenticationError',
        '511' => 'AuthenticationError',
    );
    public $verbose = false;
    public $apiKey = '';
    public $secret = '';
    public $password = '';
    public $login = '';
    public $uid = '';
    public $privateKey = '';
    public $walletAddress = '';
    public $token = ''; // reserved for HTTP auth in some cases

    public $twofa = null;
    public $markets_by_id = null;
    public $currencies_by_id = null;
    public $minFundingAddressLength = 1; // used in check_address
    public $substituteCommonCurrencyCodes = true;

    // whether fees should be summed by currency code
    public $reduceFees = true;

    public $timeframes = null;

    public $requiredCredentials = array(
        'apiKey' => true,
        'secret' => true,
        'uid' => false,
        'login' => false,
        'password' => false,
        'twofa' => false, // 2-factor authentication (one-time password key)
        'privateKey' => false,
        'walletAddress' => false,
        'token' => false, // reserved for HTTP auth in some cases
    );

    // API methods metainfo
    public $has = array(
        'publicAPI' => true,
        'privateAPI' => true,
        'CORS' => null,
        'spot' => null,
        'margin' => null,
        'swap' => null,
        'future' => null,
        'option' => null,
        'addMargin' => null,
        'cancelAllOrders' => null,
        'cancelOrder' => true,
        'cancelOrders' => null,
        'createDepositAddress' => null,
        'createLimitOrder' => true,
        'createMarketOrder' => true,
        'createOrder' => true,
        'createPostOnlyOrder' => null,
        'createReduceOnlyOrder' => null,
        'createStopOrder' => null,
        'editOrder' => 'emulated',
        'fetchAccounts' => null,
        'fetchBalance' => true,
        'fetchBidsAsks' => null,
        'fetchBorrowInterest' => null,
        'fetchBorrowRate' => null,
        'fetchBorrowRateHistory' => null,
        'fetchBorrowRatesPerSymbol' => null,
        'fetchBorrowRates' => null,
        'fetchCanceledOrders' => null,
        'fetchClosedOrder' => null,
        'fetchClosedOrders' => null,
        'fetchCurrencies' => 'emulated',
        'fetchDeposit' => null,
        'fetchDepositAddress' => null,
        'fetchDepositAddresses' => null,
        'fetchDepositAddressesByNetwork' => null,
        'fetchDeposits' => null,
        'fetchFundingFee' => null,
        'fetchFundingFees' => null,
        'fetchFundingHistory' => null,
        'fetchFundingRate' => null,
        'fetchFundingRateHistory' => null,
        'fetchFundingRates' => null,
        'fetchIndexOHLCV' => null,
        'fetchL2OrderBook' => true,
        'fetchLedger' => null,
        'fetchLedgerEntry' => null,
        'fetchLeverageTiers' => null,
        'fetchMarketLeverageTiers' => null,
        'fetchMarkets' => true,
        'fetchMarkOHLCV' => null,
        'fetchMyTrades' => null,
        'fetchOHLCV' => null,
        'fetchOpenOrder' => null,
        'fetchOpenOrders' => null,
        'fetchOrder' => null,
        'fetchOrderBook' => true,
        'fetchOrderBooks' => null,
        'fetchOrders' => null,
        'fetchOrderTrades' => null,
        'fetchPermissions' => null,
        'fetchPosition' => null,
        'fetchPositions' => null,
        'fetchPositionsRisk' => null,
        'fetchPremiumIndexOHLCV' => null,
        'fetchStatus' => 'emulated',
        'fetchTicker' => true,
        'fetchTickers' => null,
        'fetchTime' => null,
        'fetchTrades' => true,
        'fetchTradingFee' => null,
        'fetchTradingFees' => null,
        'fetchTradingLimits' => null,
        'fetchTransactions' => null,
        'fetchTransfers' => null,
        'fetchWithdrawal' => null,
        'fetchWithdrawals' => null,
        'reduceMargin' => null,
        'setLeverage' => null,
        'setMargin' => null,
        'setMarginMode' => null,
        'setPositionMode' => null,
        'signIn' => null,
        'transfer' => null,
        'withdraw' => null,
    );

    public $precisionMode = DECIMAL_PLACES;
    public $paddingMode = NO_PADDING;
    public $number = 'floatval';
    public $handleContentTypeApplicationZip = false;

    public $lastRestRequestTimestamp = 0;
    public $lastRestPollTimestamp = 0;
    public $restRequestQueue = null;
    public $restPollerLoopIsRunning = false;
    public $enableRateLimit = true;
    public $enableLastJsonResponse = true;
    public $enableLastHttpResponse = true;
    public $enableLastResponseHeaders = true;
    public $last_http_response = null;
    public $last_json_response = null;
    public $last_response_headers = null;
    public $last_request_headers = null;
    public $last_request_body = null;
    public $last_request_url = null;

    public $requiresWeb3 = false;
    public $requiresEddsa = false;
    public $rateLimit = 2000;

    public $commonCurrencies = array(
        'XBT' => 'BTC',
        'BCC' => 'BCH',
        'BCHSV' => 'BSV',
    );

    protected $overriden_methods = array();

    public $urlencode_glue = '&'; // ini_get('arg_separator.output'); // can be overrided by exchange constructor params
    public $urlencode_glue_warning = true;

    public $tokenBucket = null; /* array(
        'delay' => 0.001,
        'capacity' => 1.0,
        'cost' => 1.0,
        'maxCapacity' => 1000,
        'refillRate' => ($this->rateLimit > 0) ? 1.0 / $this->rateLimit : PHP_INT_MAX,
    ); */

    public $baseCurrencies = null;
    public $quoteCurrencies = null;

    public static $exchanges = array(
        'ace',
        'alpaca',
        'ascendex',
        'bequant',
        'bigone',
        'binance',
        'binancecoinm',
        'binanceus',
        'binanceusdm',
        'bingx',
        'bit2c',
        'bitbank',
        'bitbay',
        'bitbns',
        'bitcoincom',
        'bitfinex',
        'bitfinex2',
        'bitflyer',
        'bitforex',
        'bitget',
        'bithumb',
        'bitmart',
        'bitmex',
        'bitopro',
        'bitpanda',
        'bitrue',
        'bitso',
        'bitstamp',
        'bitstamp1',
        'bittrex',
        'bitvavo',
        'bl3p',
        'blockchaincom',
        'btcalpha',
        'btcbox',
        'btcmarkets',
        'btctradeua',
        'btcturk',
        'bybit',
        'cex',
        'coinbase',
        'coinbaseprime',
        'coinbasepro',
        'coincheck',
        'coinex',
        'coinfalcon',
        'coinmate',
        'coinone',
        'coinsph',
        'coinspot',
        'cryptocom',
        'currencycom',
        'delta',
        'deribit',
        'digifinex',
        'exmo',
        'fmfwio',
        'gate',
        'gateio',
        'gemini',
        'hitbtc',
        'hitbtc3',
        'hollaex',
        'huobi',
        'huobijp',
        'huobipro',
        'idex',
        'independentreserve',
        'indodax',
        'kraken',
        'krakenfutures',
        'kucoin',
        'kucoinfutures',
        'kuna',
        'latoken',
        'lbank',
        'lbank2',
        'luno',
        'lykke',
        'mercado',
        'mexc',
        'mexc3',
        'ndax',
        'novadax',
        'oceanex',
        'okcoin',
        'okex',
        'okex5',
        'okx',
        'paymium',
        'phemex',
        'poloniex',
        'poloniexfutures',
        'probit',
        'tidex',
        'timex',
        'tokocrypto',
        'upbit',
        'wavesexchange',
        'wazirx',
        'whitebit',
        'woo',
        'yobit',
        'zaif',
        'zonda',
    );

    public static function split($string, $delimiters = array(' ')) {
        return explode($delimiters[0], str_replace($delimiters, $delimiters[0], $string));
    }

    public static function strip($string) {
        return trim($string);
    }

    public static function decimal($number) {
        return '' + $number;
    }

    public static function valid_string($string) {
        return isset($string) && $string !== '';
    }

    public static function valid_object_value($object, $key) {
        return isset($object[$key]) && $object[$key] !== '' && is_scalar($object[$key]);
    }

    public static function safe_float($object, $key, $default_value = null) {
        return (isset($object[$key]) && is_numeric($object[$key])) ? floatval($object[$key]) : $default_value;
    }

    public static function safe_string($object, $key, $default_value = null) {
        return static::valid_object_value($object, $key) ? strval($object[$key]) : $default_value;
    }

    public static function safe_string_lower($object, $key, $default_value = null) {
        if (static::valid_object_value($object, $key)) {
            return strtolower(strval($object[$key]));
        } else if ($default_value === null) {
            return $default_value;
        } else {
            return strtolower($default_value);
        }
    }

    public static function safe_string_upper($object, $key, $default_value = null) {
        if (static::valid_object_value($object, $key)) {
            return strtoupper(strval($object[$key]));
        } else if ($default_value === null) {
            return $default_value;
        } else {
            return strtoupper($default_value);
        }
        return static::valid_object_value($object, $key) ? strtoupper(strval($object[$key])) : $default_value;
    }

    public static function safe_integer($object, $key, $default_value = null) {
        return (isset($object[$key]) && is_numeric($object[$key])) ? intval($object[$key]) : $default_value;
    }

    public static function safe_integer_product($object, $key, $factor, $default_value = null) {
        return (isset($object[$key]) && is_numeric($object[$key])) ? (intval($object[$key] * $factor)) : $default_value;
    }

    public static function safe_timestamp($object, $key, $default_value = null) {
        return static::safe_integer_product($object, $key, 1000, $default_value);
    }

    public static function safe_value($object, $key, $default_value = null) {
        return isset($object[$key]) ? $object[$key] : $default_value;
    }

    // we're not using safe_floats with a list argument as we're trying to save some cycles here
    // we're not using safe_float_3 either because those cases are too rare to deserve their own optimization

    public static function safe_float_2($object, $key1, $key2, $default_value = null) {
        $value = static::safe_float($object, $key1);
        return isset($value) ? $value : static::safe_float($object, $key2, $default_value);
    }

    public static function safe_string_2($object, $key1, $key2, $default_value = null) {
        $value = static::safe_string($object, $key1);
        return static::valid_string($value) ? $value : static::safe_string($object, $key2, $default_value);
    }

    public static function safe_string_lower_2($object, $key1, $key2, $default_value = null) {
        $value = static::safe_string_lower($object, $key1);
        return static::valid_string($value) ? $value : static::safe_string_lower($object, $key2, $default_value);
    }

    public static function safe_string_upper_2($object, $key1, $key2, $default_value = null) {
        $value = static::safe_string_upper($object, $key1);
        return static::valid_string($value) ? $value : static::safe_string_upper($object, $key2, $default_value);
    }

    public static function safe_integer_2($object, $key1, $key2, $default_value = null) {
        $value = static::safe_integer($object, $key1);
        return isset($value) ? $value : static::safe_integer($object, $key2, $default_value);
    }

    public static function safe_integer_product_2($object, $key1, $key2, $factor, $default_value = null) {
        $value = static::safe_integer_product($object, $key1, $factor);
        return isset($value) ? $value : static::safe_integer_product($object, $key2, $factor, $default_value);
    }

    public static function safe_timestamp_2($object, $key1, $key2, $default_value = null) {
        return static::safe_integer_product_2($object, $key1, $key2, 1000, $default_value);
    }

    public static function safe_value_2($object, $key1, $key2, $default_value = null) {
        $value = static::safe_value($object, $key1);
        return isset($value) ? $value : static::safe_value($object, $key2, $default_value);
    }

    // safe_method_n family
    public static function safe_float_n($object, $array, $default_value = null) {
        $value = static::get_object_value_from_key_array($object, $array);
        return (isset($value) && is_numeric($value)) ? floatval($value) : $default_value;
    }

    public static function safe_string_n($object, $array, $default_value = null) {
        $value = static::get_object_value_from_key_array($object, $array);
        return (static::valid_string($value) && is_scalar($value)) ? strval($value) : $default_value;
    }

    public static function safe_string_lower_n($object, $array, $default_value = null) {
        $value = static::get_object_value_from_key_array($object, $array);
        if (static::valid_string($value) && is_scalar($value)) {
            return strtolower(strval($value));
        } else if ($default_value === null) {
            return $default_value;
        } else {
            return strtolower($default_value);
        }
    }

    public static function safe_string_upper_n($object, $array, $default_value = null) {
        $value = static::get_object_value_from_key_array($object, $array);
        if (static::valid_string($value) && is_scalar($value)) {
            return strtoupper(strval($value));
        } else if ($default_value === null) {
            return $default_value;
        } else {
            return strtoupper($default_value);
        }
    }

    public static function safe_integer_n($object, $array, $default_value = null) {
        $value = static::get_object_value_from_key_array($object, $array);
        return (isset($value) && is_numeric($value)) ? intval($value) : $default_value;
    }

    public static function safe_integer_product_n($object, $array, $factor, $default_value = null) {
        $value = static::get_object_value_from_key_array($object, $array);
        return (isset($value) && is_numeric($value)) ? (intval($value * $factor)) : $default_value;
    }

    public static function safe_timestamp_n($object, $array, $default_value = null) {
        return static::safe_integer_product_n($object, $array, 1000, $default_value);
    }

    public static function safe_value_n($object, $array, $default_value = null) {
        $value = static::get_object_value_from_key_array($object, $array);
        return isset($value) ? $value : $default_value;
    }

    public static function get_object_value_from_key_array($object, $array) {
        foreach($array as $key) {
            if (isset($object[$key]) && $object[$key] !== '') {
                return $object[$key];
            }
        }
        return null;
    }

    public static function truncate($number, $precision = 0) {
        $decimal_precision = pow(10, $precision);
        return floor(floatval($number * $decimal_precision)) / $decimal_precision;
    }

    public static function truncate_to_string($number, $precision = 0) {
        if ($precision > 0) {
            $string = sprintf('%.' . ($precision + 1) . 'F', floatval($number));
            list($integer, $decimal) = explode('.', $string);
            $decimal = trim('.' . substr($decimal, 0, $precision), '0');
            if (strlen($decimal) < 2) {
                $decimal = '.0';
            }
            return $integer . $decimal;
        }
        return sprintf('%d', floatval($number));
    }

    public static function uuid16($length = 16) {
        return bin2hex(random_bytes(intval($length / 2)));
    }

    public static function uuid22($length = 22) {
        return bin2hex(random_bytes(intval($length / 2)));
    }

    public static function uuid() {
        return sprintf('%04x%04x-%04x-%04x-%04x-%04x%04x%04x',
            // 32 bits for "time_low"
            mt_rand(0, 0xffff), mt_rand(0, 0xffff),

            // 16 bits for "time_mid"
            mt_rand(0, 0xffff),

            // 16 bits for "time_hi_and_version",
            // four most significant bits holds version number 4
            mt_rand(0, 0x0fff) | 0x4000,

            // 16 bits, 8 bits for "clk_seq_hi_res", 8 bits for "clk_seq_low",
            // two most significant bits holds zero and one for variant DCE1.1
            mt_rand(0, 0x3fff) | 0x8000,

            // 48 bits for "node"
            mt_rand(0, 0xffff), mt_rand(0, 0xffff), mt_rand(0, 0xffff)
        );
    }

    public static function uuidv1() {
        $biasSeconds = 12219292800;  // seconds from 15th Oct 1572 to Jan 1st 1970
        $bias = $biasSeconds * 10000000;  // in hundreds of nanoseconds
        $time = static::microseconds() * 10 + $bias;
        $timeHex = dechex($time);
        $arranged = substr($timeHex, 7, 8) . substr($timeHex, 3, 4) . '1' . substr($timeHex, 0, 3);
        $clockId = '9696';
        $macAddress = 'ffffffffffff';
        return $arranged . $clockId . $macAddress;
    }

    public static function parse_timeframe($timeframe) {
        $amount = substr($timeframe, 0, -1);
        $unit = substr($timeframe, -1);
        $scale = 1;
        if ($unit === 'y') {
            $scale = 60 * 60 * 24 * 365;
        } elseif ($unit === 'M') {
            $scale = 60 * 60 * 24 * 30;
        } elseif ($unit === 'w') {
            $scale = 60 * 60 * 24 * 7;
        } elseif ($unit === 'd') {
            $scale = 60 * 60 * 24;
        } elseif ($unit === 'h') {
            $scale = 60 * 60;
        } elseif ($unit === 'm') {
            $scale = 60;
        } elseif ($unit === 's') {
            $scale = 1;
        } else {
            throw new NotSupported('timeframe unit ' . $unit . ' is not supported');
        }
        return $amount * $scale;
    }

    public static function round_timeframe($timeframe, $timestamp, $direction=ROUND_DOWN) {
        $ms = static::parse_timeframe($timeframe) * 1000;
        // Get offset based on timeframe in milliseconds
        $offset = $timestamp % $ms;
        return $timestamp - $offset + (($direction === ROUND_UP) ? $ms : 0);
    }

    public static function capitalize($string) {
        return mb_strtoupper(mb_substr($string, 0, 1)) . mb_substr($string, 1);
    }

    public static function is_associative($array) {
        return is_array($array) && (count(array_filter(array_keys($array), 'is_string')) > 0);
    }

    public static function omit($array, $keys) {
        if (static::is_associative($array)) {
            $result = $array;
            if (is_array($keys)) {
                foreach ($keys as $key) {
                    unset($result[$key]);
                }
            } else {
                unset($result[$keys]);
            }
            return $result;
        }
        return $array;
    }

    public static function unique($array) {
        return array_unique($array);
    }

    public static function pluck($array, $key) {
        $result = array();
        foreach ($array as $element) {
            if (isset($key, $element)) {
                $result[] = $element[$key];
            }
        }
        return $result;
    }

    public function filter_by($array, $key, $value = null) {
        $result = array();
        foreach ($array as $element) {
            if (isset($key, $element) && ($element[$key] == $value)) {
                $result[] = $element;
            }
        }
        return $result;
    }

    public static function group_by($array, $key) {
        $result = array();
        foreach ($array as $element) {
            if (isset($element[$key]) && !is_null($element[$key])) {
                if (!isset($result[$element[$key]])) {
                    $result[$element[$key]] = array();
                }
                $result[$element[$key]][] = $element;
            }
        }
        return $result;
    }

    public static function index_by($array, $key) {
        $result = array();
        foreach ($array as $element) {
            if (isset($element[$key])) {
                $result[$element[$key]] = $element;
            }
        }
        return $result;
    }

    public static function sort_by($arrayOfArrays, $key, $descending = false, $default = 0) {
        $descending = $descending ? -1 : 1;
        usort($arrayOfArrays, function ($a, $b) use ($key, $descending, $default) {
            $first = isset($a[$key]) ? $a[$key] : $default;
            $second = isset($b[$key]) ? $b[$key] : $default;
            if ($first == $second) {
                return 0;
            }
            return $first < $second ? -$descending : $descending;
        });
        return $arrayOfArrays;
    }

    public static function sort_by_2($arrayOfArrays, $key1, $key2, $descending = false) {
        $descending = $descending ? -1 : 1;
        usort($arrayOfArrays, function ($a, $b) use ($key1, $key2, $descending) {
            if ($a[$key1] == $b[$key1]) {
                if ($a[$key2] == $b[$key2]) {
                    return 0;
                }
                return $a[$key2] < $b[$key2] ? -$descending : $descending;
            }
            return $a[$key1] < $b[$key1] ? -$descending : $descending;
        });
        return $arrayOfArrays;
    }

    public static function flatten($array) {
        return array_reduce($array, function ($acc, $item) {
            return array_merge($acc, is_array($item) ? static::flatten($item) : array($item));
        }, array());
    }

    public static function array_concat() {
        return call_user_func_array('array_merge', array_filter(func_get_args(), 'is_array'));
    }

    public static function in_array($needle, $haystack) {
        return in_array($needle, $haystack);
    }

    public static function to_array($object) {
        if ($object instanceof \JsonSerializable) {
            $object = $object->jsonSerialize();
        }
        return array_values($object);
    }

    public static function is_empty($object) {
        return empty($object) || count($object) === 0;
    }

    public static function keysort($array) {
        $result = $array;
        ksort($result);
        return $result;
    }

    public static function extract_params($string) {
        if (preg_match_all('/{([\w-]+)}/u', $string, $matches)) {
            return $matches[1];
        }
    }

    public static function implode_params($string, $params) {
        if (static::is_associative($params)) {
            foreach ($params as $key => $value) {
                if (gettype($value) !== 'array') {
                    $string = implode($value, mb_split('{' . preg_quote($key) . '}', $string));
                }
            }
        }
        return $string;
    }

    public static function deep_extend() {
        //
        //     extend associative dictionaries only, replace everything else
        //
        $out = null;
        $args = func_get_args();
        foreach ($args as $arg) {
            if (static::is_associative($arg) || (is_array($arg) && (count($arg) === 0))) {
                if (!static::is_associative($out)) {
                    $out = array();
                }
                foreach ($arg as $k => $v) {
                    $out[$k] = static::deep_extend(isset($out[$k]) ? $out[$k] : array(), $v);
                }
            } else {
                $out = $arg;
            }
        }
        return $out;
    }

    public static function sum() {
        return array_sum(array_filter(func_get_args(), function ($x) {
            return isset($x) ? $x : 0;
        }));
    }

    public static function ordered($array) { // for Python OrderedDicts, does nothing in PHP and JS
        return $array;
    }

    public function aggregate($bidasks) {
        $result = array();

        foreach ($bidasks as $bidask) {
            if ($bidask[1] > 0) {
                $price = (string) $bidask[0];
                $result[$price] = array_key_exists($price, $result) ? $result[$price] : 0;
                $result[$price] += $bidask[1];
            }
        }

        $output = array();

        foreach ($result as $key => $value) {
            $output[] = array(floatval($key), floatval($value));
        }

        return $output;
    }

    public static function urlencodeBase64($string) {
        return preg_replace(array('#[=]+$#u', '#\+#u', '#\\/#'), array('', '-', '_'), \base64_encode($string));
    }

    public function urlencode($array) {
        foreach ($array as $key => $value) {
            if (is_bool($value)) {
                $array[$key] = var_export($value, true);
            }
        }
        return http_build_query($array, '', $this->urlencode_glue);
    }

    public function urlencode_nested($array) {
        // we don't have to implement this method in PHP
        // https://github.com/ccxt/ccxt/issues/12872
        // https://github.com/ccxt/ccxt/issues/12900
        return $this->urlencode($array);
    }

    public function urlencode_with_array_repeat($array) {
        return preg_replace('/%5B\d*%5D/', '', $this->urlencode($array));
    }

    public function rawencode($array) {
        return urldecode($this->urlencode($array));
    }

    public static function encode_uri_component($string) {
        return urlencode($string);
    }

    public static function url($path, $params = array()) {
        $result = static::implode_params($path, $params);
        $query = static::omit($params, static::extract_params($path));
        if ($query) {
            $result .= '?' . static::urlencode($query);
        }
        return $result;
    }

    public static function seconds() {
        return time();
    }

    public static function milliseconds() {
        if (PHP_INT_SIZE == 4) {
            return static::milliseconds32();
        } else {
            return static::milliseconds64();
        }
    }

    public static function milliseconds32() {
        list($msec, $sec) = explode(' ', microtime());
        // raspbian 32-bit integer workaround
        // https://github.com/ccxt/ccxt/issues/5978
        // return (int) ($sec . substr($msec, 2, 3));
        return $sec . substr($msec, 2, 3);
    }

    public static function milliseconds64() {
        list($msec, $sec) = explode(' ', microtime());
        // this method will not work on 32-bit raspbian
        return (int) ($sec . substr($msec, 2, 3));
    }

    public static function microseconds() {
        list($msec, $sec) = explode(' ', microtime());
        return $sec . str_pad(substr($msec, 2, 6), 6, '0');
    }

    public static function iso8601($timestamp = null) {
        if (!isset($timestamp)) {
            return null;
        }
        if (!is_numeric($timestamp) || intval($timestamp) != $timestamp) {
            return null;
        }
        $timestamp = (int) $timestamp;
        if ($timestamp < 0) {
            return null;
        }
        $result = gmdate('c', (int) floor($timestamp / 1000));
        $msec = (int) $timestamp % 1000;
        $result = str_replace('+00:00', sprintf('.%03dZ', $msec), $result);
        return $result;
    }

    public static function parse_date($timestamp) {
        return static::parse8601($timestamp);
    }

    public static function parse8601($timestamp = null) {
        if (!isset($timestamp)) {
            return null;
        }
        if (!$timestamp || !is_string($timestamp)) {
            return null;
        }
        $timedata = date_parse($timestamp);
        if (!$timedata || $timedata['error_count'] > 0 || $timedata['warning_count'] > 0 || (isset($timedata['relative']) && count($timedata['relative']) > 0)) {
            return null;
        }
        if (($timedata['hour'] === false) ||
            ($timedata['minute'] === false) ||
            ($timedata['second'] === false) ||
            ($timedata['year'] === false) ||
            ($timedata['month'] === false) ||
            ($timedata['day'] === false)) {
            return null;
        }
        $time = strtotime($timestamp);
        if ($time === false) {
            return null;
        }
        $time *= 1000;
        if (preg_match('/\.(?<milliseconds>[0-9]{1,3})/', $timestamp, $match)) {
            $time += (int) str_pad($match['milliseconds'], 3, '0', STR_PAD_RIGHT);
        }
        return $time;
    }

    public static function rfc2616($timestamp) {
        if (!$timestamp) {
            $timestamp = static::milliseconds();
        }
        return gmdate('D, d M Y H:i:s T', (int) round($timestamp / 1000));
    }

    public static function dmy($timestamp, $infix = '-') {
        return gmdate('m' . $infix . 'd' . $infix . 'Y', (int) round($timestamp / 1000));
    }

    public static function ymd($timestamp, $infix = '-', $fullYear = true) {
        $yearFormat = $fullYear ? 'Y' : 'y';
        return gmdate($yearFormat . $infix . 'm' . $infix . 'd', (int) round($timestamp / 1000));
    }

    public static function yymmdd($timestamp, $infix = '') {
        return static::ymd($timestamp, $infix, false);
    }

    public static function yyyymmdd($timestamp, $infix = '-') {
        return static::ymd($timestamp, $infix, true);
    }

    public static function ymdhms($timestamp, $infix = ' ') {
        return gmdate('Y-m-d\\' . $infix . 'H:i:s', (int) round($timestamp / 1000));
    }

    public static function binary_concat() {
        return implode('', func_get_args());
    }

    public static function binary_concat_array($arr) {
        return implode('', $arr);
    }

    public static function binary_to_base64($binary) {
        return \base64_encode($binary);
    }

    public static function base16_to_binary($data) {
        return hex2bin($data);
    }

    public static function json($data, $params = array()) {
        $options = array(
            'convertArraysToObjects' => JSON_FORCE_OBJECT,
            // other flags if needed...
        );
        $flags = JSON_UNESCAPED_SLASHES;
        foreach ($options as $key => $value) {
            if (array_key_exists($key, $params) && $params[$key]) {
                $flags |= $options[$key];
            }
        }
        return json_encode($data, $flags);
    }

    public static function is_json_encoded_object($input) {
        return ('string' === gettype($input)) &&
                (strlen($input) >= 2) &&
                (('{' === $input[0]) || ('[' === $input[0]));
    }

    public static function encode($input) {
        return $input;
    }

    public static function decode($input) {
        return $input;
    }

    public function check_address($address) {
        if (empty($address) || !is_string($address)) {
            throw new InvalidAddress($this->id . ' address is null');
        }

        if ((count(array_unique(str_split($address))) === 1) ||
            (strlen($address) < $this->minFundingAddressLength) ||
            (strpos($address, ' ') !== false)) {
            throw new InvalidAddress($this->id . ' address is invalid or has less than ' . strval($this->minFundingAddressLength) . ' characters: "' . strval($address) . '"');
        }

        return $address;
    }

    public function describe() {
        return array();
    }

    public function __construct($options = array()) {

        // todo auto-camelcasing for methods in PHP
        // $method_names = get_class_methods ($this);
        // foreach ($method_names as $method_name) {
        //     if ($method_name) {
        //         if (($method_name[0] != '_') && ($method_name[-1] != '_') && (mb_strpos ($method_name, '_') !== false)) {
        //             $parts = explode ('_', $method_name);
        //             $camelcase = $parts[0];
        //             for ($i = 1; $i < count ($parts); $i++) {
        //                 $camelcase .= static::capitalize ($parts[$i]);
        //             }
        //             // $this->$camelcase = $this->$method_name;
        //             // echo $method_name . " " . method_exists ($this, $method_name) . " " . $camelcase . " " . method_exists ($this, $camelcase) . "\n";
        //         }
        //     }
        // }

        $this->options = $this->get_default_options();

        $this->urlencode_glue = ini_get('arg_separator.output'); // can be overrided by exchange constructor params

        $options = array_replace_recursive($this->describe(), $options);
        if ($options) {
            foreach ($options as $key => $value) {
                $this->{$key} =
                    (property_exists($this, $key) && is_array($this->{$key}) && is_array($value)) ?
                        array_replace_recursive($this->{$key}, $value) :
                        $value;
            }
        }

        $this->tokenBucket = array(
            'delay' => 0.001,
            'capacity' => 1.0,
            'cost' => 1.0,
            'maxCapacity' => 1000,
            'refillRate' => ($this->rateLimit > 0) ? 1.0 / $this->rateLimit : PHP_INT_MAX,
        );

        if ($this->urlencode_glue !== '&') {
            if ($this->urlencode_glue_warning) {
                throw new ExchangeError($this->id . ' warning! The glue symbol for HTTP queries ' .
                    ' is changed from its default value & to ' . $this->urlencode_glue . ' in php.ini' .
                    ' (arg_separator.output) or with a call to ini_set prior to this message. If that' .
                    ' was the intent, you can acknowledge this warning and silence it by setting' .
                    " 'urlencode_glue_warning' => false or 'urlencode_glue' => '&' with exchange constructor params");
            }
        }

        if ($this->markets) {
            $this->set_markets($this->markets);
        }

        $this->after_construct();
    }

    public static function underscore($camelcase) {
        // conversion fooBar10OHLCV2Candles → foo_bar10_ohlcv2_candles
        $underscore = preg_replace_callback('/[a-z0-9][A-Z]/m', function ($x) {
            return $x[0][0] . '_' . $x[0][1];
        }, $camelcase);
        return strtolower($underscore);
    }

    public function camelcase($underscore) {
        // todo: write conversion foo_bar10_ohlcv2_candles → fooBar10OHLCV2Candles
        throw new NotSupported($this->id . ' camelcase() is not supported yet');
    }

    public static function hash($request, $type = 'md5', $digest = 'hex') {
        $base64 = ('base64' === $digest);
        $binary = ('binary' === $digest);
        $raw_output = ($binary || $base64) ? true : false;
        if ($type === 'keccak') {
            $hash = Keccak::hash($request, 256, $raw_output);
        } else {
            $hash = \hash($type, $request, $raw_output);
        }
        if ($base64) {
            $hash = \base64_encode($hash);
        }
        return $hash;
    }

    public static function hmac($request, $secret, $type = 'sha256', $digest = 'hex') {
        $base64 = ('base64' === $digest);
        $binary = ('binary' === $digest);
        $hmac = \hash_hmac($type, $request, $secret, ($binary || $base64) ? true : false);
        if ($base64) {
            $hmac = \base64_encode($hmac);
        }
        return $hmac;
    }

    public static function jwt($request, $secret, $algorithm = 'sha256', $is_rsa = false) {
        $alg = ($is_rsa ? 'RS' : 'HS') . mb_substr($algorithm, 3, 3);
        $encodedHeader = static::urlencodeBase64(json_encode(array('alg' => $alg, 'typ' => 'JWT')));
        $encodedData = static::urlencodeBase64(json_encode($request, JSON_UNESCAPED_SLASHES));
        $token = $encodedHeader . '.' . $encodedData;
        if ($is_rsa) {
            $signature = \base64_decode(static::rsa($token, $secret, $algorithm));
        } else {
            $signature =  static::hmac($token, $secret, $algorithm, 'binary');
        }
        return $token . '.' . static::urlencodeBase64($signature);
    }

    public static function rsa($request, $secret, $alg = 'sha256') {
        $algorithms = array(
            'sha256' => \OPENSSL_ALGO_SHA256,
            'sha384' => \OPENSSL_ALGO_SHA384,
            'sha512' => \OPENSSL_ALGO_SHA512,
        );
        if (!array_key_exists($alg, $algorithms)) {
            throw new ExchangeError($alg . ' is not a supported rsa signing algorithm.');
        }
        $algName = $algorithms[$alg];
        $signature = null;
        \openssl_sign($request, $signature, $secret, $algName);
        return \base64_encode($signature);
    }

    public static function ecdsa($request, $secret, $algorithm = 'p256', $hash = null, $fixedLength = false) {
        $digest = $request;
        if ($hash !== null) {
            $digest = static::hash($request, $hash, 'hex');
        }
        $ec = new EC(strtolower($algorithm));
        $key = $ec->keyFromPrivate(ltrim($secret, '0x'));
        $ellipticSignature = $key->sign($digest, 'hex', array('canonical' => true));
        $count = new BN('0');
        $minimumSize = (new BN('1'))->shln(8 * 31)->sub(new BN('1'));
        while ($fixedLength && ($ellipticSignature->r->gt($ec->nh) || $ellipticSignature->r->lte($minimumSize) || $ellipticSignature->s->lte($minimumSize))) {
            $ellipticSignature = $key->sign($digest, 'hex', array('canonical' => true, 'extraEntropy' => $count->toArray('le', 32)));
            $count = $count->add(new BN('1'));
        }
        $signature = array(
            'r' =>  $ellipticSignature->r->bi->toHex(),
            's' => $ellipticSignature->s->bi->toHex(),
            'v' => $ellipticSignature->recoveryParam,
        );
        return $signature;
    }

    public static function axolotl($request, $secret, $algorithm = 'ed25519') {
        // this method is experimental ( ͡° ͜ʖ ͡°)
        $curve = new EdDSA($algorithm);
        $signature = $curve->signModified($request, $secret);
        return static::binary_to_base58(static::base16_to_binary($signature->toHex()));
    }

    public static function eddsa($request, $secret, $algorithm = 'ed25519') {
        $curve = new EdDSA($algorithm);
        preg_match('/^-----BEGIN PRIVATE KEY-----\s(\S{64})\s-----END PRIVATE KEY-----$/', $secret, $match);
        // trim pem header from 48 bytes -> 32 bytes
        // in hex so 96 chars -> 64 chars
        $hex_secret = substr(bin2hex(base64_decode($match[1])), 32);
        $signature = $curve->sign(bin2hex(static::encode($request)), $hex_secret);
        return static::binary_to_base64(static::base16_to_binary($signature->toHex()));
    }

    public function throttle($cost = null) {
        // TODO: use a token bucket here
        $now = $this->milliseconds();
        $elapsed = $now - $this->lastRestRequestTimestamp;
        $cost = ($cost === null) ? 1 : $cost;
        $sleep_time = $this->rateLimit * $cost;
        if ($elapsed < $sleep_time) {
            $delay = $sleep_time - $elapsed;
            usleep((int) ($delay * 1000.0));
        }
    }

    public function parse_json($json_string, $as_associative_array = true) {
        return json_decode($this->on_json_response($json_string), $as_associative_array);
    }

    public function log() {
        $args = func_get_args();
        if (is_array($args)) {
            $array = array();
            foreach ($args as $arg) {
                $array[] = is_string($arg) ? $arg : json_encode($arg, JSON_PRETTY_PRINT);
            }
            echo implode(' ', $array), "\n";
        }
    }

    public function on_rest_response($code, $reason, $url, $method, $response_headers, $response_body, $request_headers, $request_body) {
        return is_string($response_body) ? trim($response_body) : $response_body;
    }

    public function on_json_response($response_body) {
        return (is_string($response_body) && $this->quoteJsonNumbers) ? preg_replace('/":([+.0-9eE-]+)([,}])/', '":"$1"$2', $response_body) : $response_body;
    }

    public function setProxyAgents($httpProxy, $httpsProxy, $socksProxy) {
        if ($httpProxy) {
            curl_setopt($this->curl, CURLOPT_PROXY, $httpProxy);
            curl_setopt($this->curl, CURLOPT_PROXYTYPE, CURLPROXY_HTTP);
        }  else if ($httpsProxy) {
            curl_setopt($this->curl, CURLOPT_PROXY, $httpsProxy);
            curl_setopt($this->curl, CURLOPT_PROXYTYPE, CURLPROXY_HTTPS);
            // atm we don't make as tunnel
            // curl_setopt($this->curl, CURLOPT_TUNNEL, 1);
            // curl_setopt($this->curl, CURLOPT_SUPPRESS_CONNECT_HEADERS, 1);
        } else if ($socksProxy) {
            curl_setopt($this->curl, CURLOPT_PROXY, $socksProxy);
            curl_setopt($this->curl, CURLOPT_PROXYTYPE, CURLPROXY_SOCKS5);
        }
    }

    public function fetch($url, $method = 'GET', $headers = null, $body = null) {

        // https://github.com/ccxt/ccxt/issues/5914
        if ($this->curl) {
            if ($this->curl_close) {
                curl_close($this->curl); // we properly close the curl channel here to save cookies
                $this->curl = curl_init();
            } elseif ($this->curl_reset) {
                curl_reset($this->curl); // this is the default
            }
        } else {
            $this->curl = curl_init();
        }

<<<<<<< HEAD
=======
        $this->last_request_headers = $headers;
>>>>>>> 44687707
        // ##### PROXY & HEADERS #####
        $headers = array_merge($this->headers, $headers ? $headers : array());
        // proxy-url
        $proxyUrl = $this->check_proxy_url_settings($url, $method, $headers, $body);
        if ($proxyUrl !== null) {
            $headers['Origin'] = $this->origin;
            $url = $proxyUrl . $url;
        }
        // proxy agents
        [ $httpProxy, $httpsProxy, $socksProxy ] = $this->check_proxy_settings($url, $method, $headers, $body);
        $this->checkConflictingProxies ($httpProxy || $httpsProxy || $socksProxy, $proxyUrl);
        $this->setProxyAgents($httpProxy, $httpsProxy, $socksProxy);
        // user-agent
        $userAgent = ($this->userAgent !== null) ? $this->userAgent : $this->user_agent;
        if ($userAgent) {
            if (gettype($userAgent) == 'string') {
                curl_setopt($this->curl, CURLOPT_USERAGENT, $userAgent);
                $headers = $this->extend(['User-Agent' => $userAgent], $headers);
            } elseif ((gettype($userAgent) == 'array') && array_key_exists('User-Agent', $userAgent)) {
                curl_setopt($this->curl, CURLOPT_USERAGENT, $userAgent['User-Agent']);
                $headers = $this->extend($userAgent, $headers);
            }
        }
        // set final headers
        $headers = $this->set_headers($headers);
        // log
        if ($this->verbose) {
            print_r(array('fetch Request:', $this->id, $method, $url, 'RequestHeaders:', $headers, 'RequestBody:', $body));
        }
        // end of proxies & headers

        // reorganize headers for curl
        if (is_array($headers)) {
            $tmp = $headers;
            $headers = array();
            foreach ($tmp as $key => $value) {
                $headers[] = $key . ': ' . $value;
            }
        }

        if ($this->timeout) {
            curl_setopt($this->curl, CURLOPT_CONNECTTIMEOUT_MS, (int) ($this->timeout));
            curl_setopt($this->curl, CURLOPT_TIMEOUT_MS, (int) ($this->timeout));
        }

        curl_setopt($this->curl, CURLOPT_RETURNTRANSFER, true);
        if (!$this->validateClientSsl) {
            curl_setopt($this->curl, CURLOPT_SSL_VERIFYPEER, false);
        }
        if (!$this->validateServerSsl) {
            curl_setopt($this->curl, CURLOPT_SSL_VERIFYHOST, false);
        }

        curl_setopt($this->curl, CURLOPT_ENCODING, '');

        if ($method == 'GET') {
            curl_setopt($this->curl, CURLOPT_HTTPGET, true);
        } elseif ($method == 'POST') {
            curl_setopt($this->curl, CURLOPT_POST, true);
            curl_setopt($this->curl, CURLOPT_POSTFIELDS, $body);
        } elseif ($method == 'PUT') {
            curl_setopt($this->curl, CURLOPT_CUSTOMREQUEST, 'PUT');
            curl_setopt($this->curl, CURLOPT_POSTFIELDS, $body);
            $headers[] = 'X-HTTP-Method-Override: PUT';
        } elseif ($method == 'PATCH') {
            curl_setopt($this->curl, CURLOPT_CUSTOMREQUEST, 'PATCH');
            curl_setopt($this->curl, CURLOPT_POSTFIELDS, $body);
        } elseif ($method === 'DELETE') {
            curl_setopt($this->curl, CURLOPT_CUSTOMREQUEST, 'DELETE');
            curl_setopt($this->curl, CURLOPT_POSTFIELDS, $body);

            $headers[] = 'X-HTTP-Method-Override: DELETE';
        }

        if ($headers) {
            curl_setopt($this->curl, CURLOPT_HTTPHEADER, $headers);
        }

        if ($this->verbose) {
            print_r(array('fetch Request:', $this->id, $method, $url, 'RequestHeaders:', $headers, 'RequestBody:', $body));
        }

        // we probably only need to set it once on startup
        if ($this->curlopt_interface) {
            curl_setopt($this->curl, CURLOPT_INTERFACE, $this->curlopt_interface);
        }

        curl_setopt($this->curl, CURLOPT_URL, $url);
        // end of proxy settings

        curl_setopt($this->curl, CURLOPT_FOLLOWLOCATION, true);
        curl_setopt($this->curl, CURLOPT_FAILONERROR, false);

        curl_setopt($this->curl, CURLOPT_HEADER, 1);
        // match the same http version as python and js
        curl_setopt($this->curl, CURLOPT_HTTP_VERSION, CURL_HTTP_VERSION_1_1);

        // user-defined cURL options (if any)
        if (!empty($this->curl_options)) {
            curl_setopt_array($this->curl, $this->curl_options);
        }

        $response_headers = array();

        $response = curl_exec($this->curl);

        $headers_length = curl_getinfo($this->curl, CURLINFO_HEADER_SIZE);

        $raw_headers = mb_substr($response, 0, $headers_length);

        $raw_headers_array = explode("\r\n", trim($raw_headers));
        $status_line = $raw_headers_array[0];
        $parts = explode(' ', $status_line);
        $http_status_text = count($parts) === 3 ? $parts[2] : null;
        $raw_headers = array_slice($raw_headers_array, 1);
        foreach ($raw_headers as $raw_header) {
            if (strlen($raw_header)) {
                $exploded = explode(': ', $raw_header);
                if (count($exploded) > 1) {
                    list($key, $value) = $exploded;
                    // don't overwrite headers
                    // https://stackoverflow.com/a/4371395/4802441
                    if (array_key_exists($key, $response_headers)) {
                        $response_headers[$key] = $response_headers[$key] . ', ' . $value;
                    } else {
                        $response_headers[$key] = $value;
                    }
                }
            }
        }
        $result = mb_substr($response, $headers_length);

        $curl_errno = curl_errno($this->curl);
        $curl_error = curl_error($this->curl);
        $http_status_code = curl_getinfo($this->curl, CURLINFO_HTTP_CODE);

        $result = $this->on_rest_response($http_status_code, $http_status_text, $url, $method, $response_headers, $result, $headers, $body);

        $this->lastRestRequestTimestamp = $this->milliseconds();

        if ($this->enableLastHttpResponse) {
            $this->last_http_response = $result;
        }

        if ($this->enableLastResponseHeaders) {
            $this->last_response_headers = $response_headers;
        }

        $json_response = null;
        $is_json_encoded_response = $this->is_json_encoded_object($result);

        if ($is_json_encoded_response) {
            $json_response = $this->parse_json($result);
            if ($this->enableLastJsonResponse) {
                $this->last_json_response = $json_response;
            }
        }

        if ($this->verbose) {
            print_r(array('fetch Response:', $this->id, $method, $url, $http_status_code, $curl_error, 'ResponseHeaders:', $response_headers, 'ResponseBody:', $result));
        }

        if ($result === false) {
            if ($curl_errno == 28) { // CURLE_OPERATION_TIMEDOUT
                throw new RequestTimeout($this->id . ' ' . implode(' ', array($url, $method, $curl_errno, $curl_error)));
            }

            // all sorts of SSL problems, accessibility
            throw new ExchangeNotAvailable($this->id . ' ' . implode(' ', array($url, $method, $curl_errno, $curl_error)));
        }

        $skip_further_error_handling = $this->handle_errors($http_status_code, $http_status_text, $url, $method, $response_headers, $result ? $result : null, $json_response, $headers, $body);
        if (!$skip_further_error_handling) {
            $this->handle_http_status_code($http_status_code, $http_status_text, $url, $method, $result);
        }
        // check if $curl_errno is not zero
        if ($curl_errno) {
            throw new NetworkError($this->id . ' unknown error: ' . strval($curl_errno) . ' ' . $curl_error);
        }

        return isset($json_response) ? $json_response : $result;
    }

    public function load_markets($reload = false, $params = array()) {
        if (!$reload && $this->markets) {
            if (!$this->markets_by_id) {
                return $this->set_markets($this->markets);
            }
            return $this->markets;
        }
        $currencies = null;
        if (array_key_exists('fetchCurrencies', $this->has) && $this->has['fetchCurrencies'] === true) {
            $currencies = $this->fetch_currencies();
        }
        $markets = $this->fetch_markets($params);
        return $this->set_markets($markets, $currencies);
    }

    public function number($n) {
        return call_user_func($this->number, $n);
    }

    public function fetch_markets($params = array()) {
        // markets are returned as a list
        // currencies are returned as a dict
        // this is for historical reasons
        // and may be changed for consistency later
        return $this->markets ? array_values($this->markets) : array();
    }

    public function fetch_currencies($params = array()) {
        // markets are returned as a list
        // currencies are returned as a dict
        // this is for historical reasons
        // and may be changed for consistency later
        return $this->currencies ? $this->currencies : array();
    }

    public function precision_from_string($str) {
        // support string formats like '1e-4'
        if (strpos($str, 'e') > -1) {
            $numStr = preg_replace ('/\de/', '', $str);
            return ((int)$numStr) * -1;
        }
        // support integer formats (without dot) like '1', '10' etc [Note: bug in decimalToPrecision, so this should not be used atm]
        // if (strpos($str, '.') === -1) {
        //     return strlen(str) * -1;
        // }
        // default strings like '0.0001'
        $parts = explode('.', preg_replace('/0+$/', '', $str));
        return (count($parts) > 1) ? strlen($parts[1]) : 0;
    }

    public function __call($function, $params) {
        // support camelCase & snake_case functions
        if (!preg_match('/^[A-Z0-9_]+$/', $function)) {
            $underscore = static::underscore($function);
            if (method_exists($this, $underscore)) {
                return call_user_func_array(array($this, $underscore), $params);
            }
        }
        /* handle errors */
        throw new ExchangeError($function . ' method not found, try underscore_notation instead of camelCase for the method being called');
    }

    public function add_method($function_name, $callback) {
        $function_name = strtolower($function_name);
        $this->overriden_methods[$function_name] = $callback;
    }

    public function call_method($function_name, $params = []) {
        $function_name = strtolower($function_name);
        if (is_callable($this->overriden_methods[$function_name])) {
            return call_user_func_array($this->overriden_methods[$function_name], $params);
        }
    }

    public function __sleep() {
        $return = array_keys(array_filter(get_object_vars($this), function ($var) {
            return !(is_object($var) || is_resource($var) || is_callable($var));
        }));
        return $return;
    }

    public function __wakeup() {
        $this->curl = curl_init();
        if ($this->api) {
            $this->define_rest_api($this->api, 'request');
        }
    }

    public function __destruct() {
        if ($this->curl !== null) {
            curl_close($this->curl);
        }
    }

    public function has($feature = null) {
        if (!$feature) {
            return $this->has;
        }
        $feature = strtolower($feature);
        $new_feature_map = array_change_key_case($this->has, CASE_LOWER);
        if (array_key_exists($feature, $new_feature_map)) {
            return $new_feature_map[$feature];
        }

        // PHP 5.6+ only:
        // $old_feature_map = array_change_key_case (array_filter (get_object_vars ($this), function ($key) {
        //     return strpos($key, 'has') !== false && $key !== 'has';
        // }, ARRAY_FILTER_USE_KEY), CASE_LOWER);

        // the above rewritten for PHP 5.4+
        $nonfiltered = get_object_vars($this);
        $filtered = array();
        foreach ($nonfiltered as $key => $value) {
            if ((strpos($key, 'has') !== false) && ($key !== 'has')) {
                $filtered[$key] = $value;
            }
        }
        $old_feature_map = array_change_key_case($filtered, CASE_LOWER);

        $old_feature = "has{$feature}";
        return array_key_exists($old_feature, $old_feature_map) ? $old_feature_map[$old_feature] : false;
    }

    public static function precisionFromString($x) {
        $parts = explode('.', preg_replace('/0+$/', '', $x));
        if (count($parts) > 1) {
            return strlen($parts[1]);
        } else {
            return 0;
        }
    }

    public static function decimal_to_precision($x, $roundingMode = ROUND, $numPrecisionDigits = null, $countingMode = DECIMAL_PLACES, $paddingMode = NO_PADDING) {
        if ($countingMode === TICK_SIZE) {
            if (!(is_float($numPrecisionDigits) || is_int($numPrecisionDigits) || is_string($numPrecisionDigits) ))
                throw new BaseError('Precision must be an integer or float or string for TICK_SIZE');
        } else {
            if (!is_int($numPrecisionDigits)) {
                throw new BaseError('Precision must be an integer');
            }
        }

        if (is_string($numPrecisionDigits)) {
            $numPrecisionDigits = (float) $numPrecisionDigits;
        }

        if (!is_numeric($x)) {
            throw new BaseError('Invalid number');
        }

        assert(($roundingMode === ROUND) || ($roundingMode === TRUNCATE));

        $result = '';

        // Special handling for negative precision
        if ($numPrecisionDigits < 0) {
            if ($countingMode === TICK_SIZE) {
                throw new BaseError('TICK_SIZE cant be used with negative numPrecisionDigits');
            }
            $toNearest = pow(10, abs($numPrecisionDigits));
            if ($roundingMode === ROUND) {
                $result = (string) ($toNearest * static::decimal_to_precision($x / $toNearest, $roundingMode, 0, DECIMAL_PLACES, $paddingMode));
            }
            if ($roundingMode === TRUNCATE) {
                $result = static::decimal_to_precision($x - ( (int) $x % $toNearest), $roundingMode, 0, DECIMAL_PLACES, $paddingMode);
            }
            return $result;
        }

        if ($countingMode === TICK_SIZE) {
            $precisionDigitsString = static::decimal_to_precision($numPrecisionDigits, ROUND, 100, DECIMAL_PLACES, NO_PADDING);
            $newNumPrecisionDigits = static::precisionFromString($precisionDigitsString);
            $missing = fmod($x, $numPrecisionDigits);
            $missing = floatval(static::decimal_to_precision($missing, ROUND, 8, DECIMAL_PLACES, NO_PADDING));
            // See: https://github.com/ccxt/ccxt/pull/6486
            $fpError = static::decimal_to_precision($missing / $numPrecisionDigits, ROUND, max($newNumPrecisionDigits, 8), DECIMAL_PLACES, NO_PADDING);
            if(static::precisionFromString($fpError) !== 0) {
                if ($roundingMode === ROUND) {
                    if ($x > 0) {
                        if ($missing >= $numPrecisionDigits / 2) {
                            $x = $x - $missing + $numPrecisionDigits;
                        } else {
                            $x = $x - $missing;
                        }
                    } else {
                        if ($missing >= $numPrecisionDigits / 2) {
                            $x = $x - $missing;
                        } else {
                            $x = $x - $missing - $numPrecisionDigits;
                        }
                    }
                } elseif (TRUNCATE === $roundingMode) {
                    $x = $x - $missing;
                }
            }
            return static::decimal_to_precision($x, ROUND, $newNumPrecisionDigits, DECIMAL_PLACES, $paddingMode);
        }


        if ($roundingMode === ROUND) {
            if ($countingMode === DECIMAL_PLACES) {
                // Requested precision of 100 digits was truncated to PHP maximum of 53 digits
                $numPrecisionDigits = min(14, $numPrecisionDigits);
                $result = number_format(round($x, $numPrecisionDigits, PHP_ROUND_HALF_UP), $numPrecisionDigits, '.', '');
            } elseif ($countingMode === SIGNIFICANT_DIGITS) {
                $significantPosition = ((int) log( abs($x), 10)) % 10;
                if ($significantPosition > 0) {
                    ++$significantPosition;
                }
                $result = static::number_to_string(round($x, $numPrecisionDigits - $significantPosition, PHP_ROUND_HALF_UP));
            }
        } elseif ($roundingMode === TRUNCATE) {
            $dotIndex = strpos($x, '.');
            $dotPosition = $dotIndex ?: strlen($x);
            if ($countingMode === DECIMAL_PLACES) {
                if ($dotIndex) {
                    list($before, $after) = explode('.', static::number_to_string($x));
                    $result = $before . '.' . substr($after, 0, $numPrecisionDigits);
                } else {
                    $result = $x;
                }
            } elseif ($countingMode === SIGNIFICANT_DIGITS) {
                if ($numPrecisionDigits === 0) {
                    return '0';
                }
                $significantPosition = (int) log(abs($x), 10);
                $start = $dotPosition - $significantPosition;
                $end = $start + $numPrecisionDigits;
                if ($dotPosition >= $end) {
                    --$end;
                }
                if ($numPrecisionDigits >= (strlen($x) - ($dotPosition ? 1 : 0))) {
                    $result = (string) $x;
                } else {
                    if ($significantPosition < 0) {
                        ++$end;
                    }
                    $result = str_pad(substr($x, 0, $end), $dotPosition, '0');
                }
            }
            $result = rtrim($result, '.');
        }

        $hasDot = (false !== strpos($result, '.'));
        if ($paddingMode === NO_PADDING) {
            if (($result === '')  && ($numPrecisionDigits === 0)) {
                return '0';
            }
            if ($hasDot) {
                $result = rtrim($result, '0');
                $result = rtrim($result, '.');
            }
        } elseif ($paddingMode === PAD_WITH_ZERO) {
            if ($hasDot) {
                if ($countingMode === DECIMAL_PLACES) {
                    list($before, $after) = explode('.', $result, 2);
                    $result = $before . '.' . str_pad($after, $numPrecisionDigits, '0');
                } elseif ($countingMode === SIGNIFICANT_DIGITS) {
                    if ($result < 1) {
                        $result = str_pad($result, strcspn($result, '123456789') + $numPrecisionDigits, '0');
                    }
                }
            } else {
                if ($countingMode === DECIMAL_PLACES) {
                    if ($numPrecisionDigits > 0) {
                        $result = $result . '.' . str_repeat('0', $numPrecisionDigits);
                    }
                } elseif ($countingMode === SIGNIFICANT_DIGITS) {
                    if ($numPrecisionDigits > strlen($result)) {
                        $result = $result . '.' . str_repeat('0', ($numPrecisionDigits - strlen($result)));
                    }
                }
            }
        }
        if (($result === '-0') || ($result === '-0.' . str_repeat('0', max(strlen($result) - 3, 0)))) {
            $result = substr($result, 1);
        }
        return $result;
    }

    public static function number_to_string($x) {
        // avoids scientific notation for too large and too small numbers
        if ($x === null) {
            return null;
        }
        $type = gettype($x);
        $s = (string) $x;
        if (($type !== 'integer') && ($type !== 'double')) {
            return $s;
        }
        if (strpos($x, 'E') === false) {
            return $s;
        }
        $splitted = explode('E', $s);
        $number = rtrim(rtrim($splitted[0], '0'), '.');
        $exp = (int) $splitted[1];
        $len_after_dot = 0;
        if (strpos($number, '.') !== false) {
            $splitted = explode('.', $number);
            $len_after_dot = strlen($splitted[1]);
        }
        $number = str_replace(array('.', '-'), '', $number);
        $sign = ($x < 0) ? '-' : '';
        if ($exp > 0) {
            $zeros = str_repeat('0', abs($exp) - $len_after_dot);
            $s = $sign . $number . $zeros;
        } else {
            $zeros = str_repeat('0', abs($exp) - 1);
            $s = $sign . '0.' . $zeros . $number;
        }
        return $s;
    }

    public function vwap($baseVolume, $quoteVolume) {
        return (($quoteVolume !== null) && ($baseVolume !== null) && ($baseVolume > 0)) ? ($quoteVolume / $baseVolume) : null;
    }

    // ------------------------------------------------------------------------
    // web3 / 0x methods

    public static function has_web3() {
        // PHP version of this function does nothing, as most of its
        // dependencies are lightweight and don't eat a lot
        return true;
    }

    public static function check_required_version($required_version, $error = true) {
        global $version;
        $result = true;
        $required = explode('.', $required_version);
        $current = explode('.', $version);
        $intMajor1 = intval($required[0]);
        $intMinor1 = intval($required[1]);
        $intPatch1 = intval($required[2]);
        $intMajor2 = intval($current[0]);
        $intMinor2 = intval($current[1]);
        $intPatch2 = intval($current[2]);
        if ($intMajor1 > $intMajor2) {
            $result = false;
        }
        if ($intMajor1 === $intMajor2) {
            if ($intMinor1 > $intMinor2) {
                $result = false;
            } elseif ($intMinor1 === $intMinor2 && $intPatch1 > $intPatch2) {
                $result = false;
            }
        }
        if (!$result) {
            if ($error) {
                throw new NotSupported('Your current version of CCXT is ' . $version . ', a newer version ' . $required_version . ' is required, please, upgrade your version of CCXT');
            } else {
                return $error;
            }
        }
        return $result;
    }

    public function check_required_dependencies() {
        if (!static::has_web3()) {
            throw new ExchangeError($this->id . ' requires web3 dependencies');
        }
    }

    public static function hashMessage($message) {
        $trimmed = ltrim($message, '0x');
        $buffer = unpack('C*', hex2bin($trimmed));
        $prefix = bin2hex("\u{0019}Ethereum Signed Message:\n" . sizeof($buffer));
        return '0x' . Keccak::hash(hex2bin($prefix . $trimmed), 256);
    }

    public static function signHash($hash, $privateKey) {
        $signature = static::ecdsa($hash, $privateKey, 'secp256k1', null);
        return array(
            'r' => '0x' . $signature['r'],
            's' => '0x' . $signature['s'],
            'v' => 27 + $signature['v'],
        );
    }

    public static function signMessage($message, $privateKey) {
        return static::signHash(static::hashMessage($message), $privateKey);
    }

    public function sign_message_string($message, $privateKey) {
        $signature = static::signMessage($message, $privateKey);
        return $signature['r'] . $this->remove0x_prefix($signature['s']) . dechex($signature['v']);
    }

    public static function base32_decode($s) {
        static $alphabet = 'ABCDEFGHIJKLMNOPQRSTUVWXYZ234567';
        $tmp = '';
        foreach (str_split($s) as $c) {
            if (($v = strpos($alphabet, $c)) === false) {
                $v = 0;
            }
            $tmp .= sprintf('%05b', $v);
        }
        $args = array_map('bindec', str_split($tmp, 8));
        array_unshift($args, 'C*');
        return rtrim(call_user_func_array('pack', $args), "\0");
    }

    public static function totp($key) {
        $noSpaceKey = str_replace(' ', '', $key);
        $encodedKey = static::base32_decode($noSpaceKey);
        $epoch = floor(time() / 30);
        $encodedEpoch = pack('J', $epoch);
        $hmacResult = static::hmac($encodedEpoch, $encodedKey, 'sha1', 'hex');
        $hmac = [];
        foreach (str_split($hmacResult, 2) as $hex) {
            $hmac[] = hexdec($hex);
        }
        $offset = $hmac[count($hmac) - 1] & 0xF;
        $code = ($hmac[$offset + 0] & 0x7F) << 24 | ($hmac[$offset + 1] & 0xFF) << 16 | ($hmac[$offset + 2] & 0xFF) << 8 | ($hmac[$offset + 3] & 0xFF);
        $otp = $code % pow(10, 6);
        return str_pad((string) $otp, 6, '0', STR_PAD_LEFT);
    }

    public static function number_to_be($n, $padding) {
        $n = new BN($n);
        return array_reduce(array_map('chr', $n->toArray('be', $padding)), 'static::binary_concat');
    }

    public static function number_to_le($n, $padding) {
        $n = new BN($n);
        return array_reduce(array_map('chr', $n->toArray('le', $padding)), 'static::binary_concat');
    }

    public static function base58_to_binary($s) {
        if (!self::$base58_decoder) {
            self::$base58_decoder = array();
            self::$base58_encoder = array();
            for ($i = 0; $i < strlen(self::$base58_alphabet); $i++) {
                $bigNum = new BN($i);
                self::$base58_decoder[self::$base58_alphabet[$i]] = $bigNum;
                self::$base58_encoder[$i] = self::$base58_alphabet[$i];
            }
        }
        $result = new BN(0);
        $base = new BN(58);
        for ($i = 0; $i < strlen($s); $i++) {
            $result->imul($base);
            $result->iadd(self::$base58_decoder[$s[$i]]);
        }
        return static::number_to_be($result, 0);
    }

    public static function binary_to_base58($b) {
        if (!self::$base58_encoder) {
            self::$base58_decoder = array();
            self::$base58_encoder = array();
            for ($i = 0; $i < strlen(self::$base58_alphabet); $i++) {
                $bigNum = new BN($i);
                self::$base58_decoder[self::$base58_alphabet[$i]] = $bigNum;
                self::$base58_encoder[$i] = self::$base58_alphabet[$i];
            }
        }
        // convert binary to decimal
        $result = new BN(0);
        $fromBase = new BN(0x100);
        $string = array();
        foreach (str_split($b) as $c) {
            $result->imul($fromBase);
            $result->iadd(new BN(ord($c)));
        }
        while (!$result->isZero()) {
            $next_character = $result->modn(58);
            $result->idivn(58);
            $string[] = self::$base58_encoder[$next_character];
        }
        return implode('', array_reverse($string));
    }

    public function remove0x_prefix($string) {
        return (substr($string, 0, 2) === '0x') ? substr($string, 2) : $string;
    }

    public function parse_number($value, $default = null) {
        if ($value === null) {
            return $default;
        } else {
            try {
                return $this->number($value);
            } catch (Exception $e) {
                return $default;
            }
        }
    }

    public function omit_zero($string_number) {
        if ($string_number === null || $string_number === '') {
            return null;
        }
        if (floatval($string_number) === 0.0) {
            return null;
        }
        return $string_number;
    }

    public function sleep($milliseconds) {
        sleep($milliseconds / 1000);
    }

    public function check_order_arguments ($market, $type, $side, $amount, $price, $params) {
        if ($price === null) {
            if ($type === 'limit') {
                  throw new ArgumentsRequired ($this->id + ' create_order() requires a price argument for a limit order');
             }
        }
        if ($amount <= 0) {
            throw new ArgumentsRequired ($this->id + ' create_order() amount should be above 0');
        }
    }

    public function handle_http_status_code($http_status_code, $status_text, $url, $method, $body) {
        $string_code = (string) $http_status_code;
        if (array_key_exists($string_code, $this->httpExceptions)) {
            $error_class = $this->httpExceptions[$string_code];
            if (substr($error_class, 0, 6) !== '\\ccxt\\') {
                $error_class = '\\ccxt\\' . $error_class;
            }
            throw new $error_class($this->id . ' ' . implode(' ', array($this->id, $url, $method, $http_status_code, $body)));
        }
    }

    public static function crc32($string, $signed = false) {
        $unsigned = \crc32($string);
        if ($signed && ($unsigned >= 0x80000000)) {
            return $unsigned - 0x100000000;
        } else {
            return $unsigned;
        }
    }

    function clone($obj) {
        return is_array($obj) ? $obj : $this->extend($obj);
    }

    function parse_to_big_int($value) {
        return intval($value);
    }

    public function string_to_chars_array ($value) {
        return str_split($value);
    }

    function valueIsDefined($value){
        return isset($value) && !is_null($value);
    }

    function arraySlice($array, $first, $second = null){
        if ($second === null) {
            return array_slice($array, $first);
        } else {
            return array_slice($array, $first, $second);
        }
    }

    function get_property($obj, $property, $defaultValue = null){
        return (property_exists($obj, $property) ? $obj->$property : $defaultValue);
    }

    function set_property($obj, $property, $defaultValue = null){
        $obj->$property = $defaultValue;
    }

    function un_camel_case($str){
        return self::underscore($str);
    }

    // ########################################################################
    // ########################################################################
    // ########################################################################
    // ########################################################################
    // ########                        ########                        ########
    // ########                        ########                        ########
    // ########                        ########                        ########
    // ########                        ########                        ########
    // ########        ########################        ########################
    // ########        ########################        ########################
    // ########        ########################        ########################
    // ########        ########################        ########################
    // ########                        ########                        ########
    // ########                        ########                        ########
    // ########                        ########                        ########
    // ########                        ########                        ########
    // ########################################################################
    // ########################################################################
    // ########################################################################
    // ########################################################################
    // ########        ########        ########                        ########
    // ########        ########        ########                        ########
    // ########        ########        ########                        ########
    // ########        ########        ########                        ########
    // ################        ########################        ################
    // ################        ########################        ################
    // ################        ########################        ################
    // ################        ########################        ################
    // ########        ########        ################        ################
    // ########        ########        ################        ################
    // ########        ########        ################        ################
    // ########        ########        ################        ################
    // ########################################################################
    // ########################################################################
    // ########################################################################
    // ########################################################################

    // METHODS BELOW THIS LINE ARE TRANSPILED FROM JAVASCRIPT TO PYTHON AND PHP

    public function handle_deltas($orderbook, $deltas) {
        for ($i = 0; $i < count($deltas); $i++) {
            $this->handle_delta($orderbook, $deltas[$i]);
        }
    }

    public function handle_delta($bookside, $delta) {
        throw new NotSupported($this->id . ' handleDelta not supported yet');
    }

    public function get_cache_index($orderbook, $deltas) {
        // return the first index of the cache that can be applied to the $orderbook or -1 if not possible
        return -1;
    }

    public function find_timeframe($timeframe, $timeframes = null) {
        if ($timeframes === null) {
            $timeframes = $this->timeframes;
        }
        $keys = is_array($timeframes) ? array_keys($timeframes) : array();
        for ($i = 0; $i < count($keys); $i++) {
            $key = $keys[$i];
            if ($timeframes[$key] === $timeframe) {
                return $key;
            }
        }
        return null;
    }

    public function check_proxy_url_settings($url = null, $method = null, $headers = null, $body = null) {
        $proxyUrl = ($this->proxyUrl !== null) ? $this->proxyUrl : $this->proxy_url;
        $proxyUrlCallback = ($this->proxyUrlCallback !== null) ? $this->proxyUrlCallback : $this->proxy_url_callback;
        if ($proxyUrlCallback !== null) {
            $proxyUrl = $proxyUrlCallback ($url, $method, $headers, $body);
        }
        // backwards-compatibility
        if ($this->proxy !== null) {
            if (is_callable($this->proxy)) {
                $proxyUrl = $this->proxy ($url, $method, $headers, $body);
            } else {
                $proxyUrl = $this->proxy;
            }
        }
        $val = 0;
        if ($proxyUrl !== null) {
            $val = $val + 1;
        }
        if ($proxyUrlCallback !== null) {
            $val = $val + 1;
        }
        if ($val > 1) {
            throw new ExchangeError($this->id . ' you have multiple conflicting proxy settings, please use only one from : $proxyUrl, httpProxy, httpsProxy, socksProxy');
        }
        return $proxyUrl;
    }

    public function check_proxy_settings($url = null, $method = null, $headers = null, $body = null) {
        $httpProxy = ($this->httpProxy !== null) ? $this->httpProxy : $this->http_proxy;
        $httpProxyCallback = ($this->httpProxyCallback !== null) ? $this->httpProxyCallback : $this->http_proxy_callback;
        if ($httpProxyCallback !== null) {
            $httpProxy = $httpProxyCallback ($url, $method, $headers, $body);
        }
        $httpsProxy = ($this->httpsProxy !== null) ? $this->httpsProxy : $this->https_proxy;
        $httpsProxyCallback = ($this->httpsProxyCallback !== null) ? $this->httpsProxyCallback : $this->https_proxy_callback;
        if ($httpsProxyCallback !== null) {
            $httpsProxy = $httpsProxyCallback ($url, $method, $headers, $body);
        }
        $socksProxy = ($this->socksProxy !== null) ? $this->socksProxy : $this->socks_proxy;
        $socksProxyCallback = ($this->socksProxyCallback !== null) ? $this->socksProxyCallback : $this->socks_proxy_callback;
        if ($socksProxyCallback !== null) {
            $socksProxy = $socksProxyCallback ($url, $method, $headers, $body);
        }
        $val = 0;
        if ($httpProxy !== null) {
            $val = $val + 1;
        }
        if ($httpProxyCallback !== null) {
            $val = $val + 1;
        }
        if ($httpsProxy !== null) {
            $val = $val + 1;
        }
        if ($httpsProxyCallback !== null) {
            $val = $val + 1;
        }
        if ($socksProxy !== null) {
            $val = $val + 1;
        }
        if ($socksProxyCallback !== null) {
            $val = $val + 1;
        }
        if ($val > 1) {
            throw new ExchangeError($this->id . ' you have multiple conflicting proxy settings, please use only one from : proxyUrl, $httpProxy, $httpsProxy, socksProxy');
        }
        return array( $httpProxy, $httpsProxy, $socksProxy );
    }

    public function check_conflicting_proxies($proxyAgentSet, $proxyUrlSet) {
        if ($proxyAgentSet && $proxyUrlSet) {
            throw new ExchangeError($this->id . ' you have multiple conflicting proxy settings, please use only one from : proxyUrl, httpProxy, httpsProxy, socksProxy');
        }
    }

    public function find_message_hashes($client, string $element) {
        $result = array();
        $messageHashes = is_array($client->futures) ? array_keys($client->futures) : array();
        for ($i = 0; $i < count($messageHashes); $i++) {
            $messageHash = $messageHashes[$i];
            if (mb_strpos($messageHash, $element) !== false) {
                $result[] = $messageHash;
            }
        }
        return $result;
    }

    public function filter_by_limit(mixed $array, ?int $limit = null, int|string $key = 'timestamp') {
        if ($this->valueIsDefined ($limit)) {
            $arrayLength = count($array);
            if ($arrayLength > 0) {
                $ascending = true;
                if ((is_array($array[0]) && array_key_exists($key, $array[0]))) {
                    $first = $array[0][$key];
                    $last = $array[$arrayLength - 1][$key];
                    if ($first !== null && $last !== null) {
                        $ascending = $first <= $last;  // true if $array is sorted in $ascending order based on 'timestamp'
                    }
                }
                $array = $ascending ? $this->arraySlice ($array, -$limit) : $this->arraySlice ($array, 0, $limit);
            }
        }
        return $array;
    }

    public function filter_by_since_limit(mixed $array, ?int $since = null, ?int $limit = null, int|string $key = 'timestamp', $tail = false) {
        $sinceIsDefined = $this->valueIsDefined ($since);
        $parsedArray = $this->to_array($array);
        $result = $parsedArray;
        if ($sinceIsDefined) {
            $result = [ ];
            for ($i = 0; $i < count($parsedArray); $i++) {
                $entry = $parsedArray[$i];
                $value = $this->safe_value($entry, $key);
                if ($value && ($value >= $since)) {
                    $result[] = $entry;
                }
            }
        }
        if ($tail && $limit !== null) {
            return $this->arraySlice ($result, -$limit);
        }
        return $this->filter_by_limit($result, $limit, $key);
    }

    public function filter_by_value_since_limit(mixed $array, int|string $field, $value = null, ?int $since = null, ?int $limit = null, $key = 'timestamp', $tail = false) {
        $valueIsDefined = $this->valueIsDefined ($value);
        $sinceIsDefined = $this->valueIsDefined ($since);
        $parsedArray = $this->to_array($array);
        $result = $parsedArray;
        // single-pass filter for both symbol and $since
        if ($valueIsDefined || $sinceIsDefined) {
            $result = [ ];
            for ($i = 0; $i < count($parsedArray); $i++) {
                $entry = $parsedArray[$i];
                $entryFiledEqualValue = $entry[$field] === $value;
                $firstCondition = $valueIsDefined ? $entryFiledEqualValue : true;
                $entryKeyValue = $this->safe_value($entry, $key);
                $entryKeyGESince = ($entryKeyValue) && $since && ($entryKeyValue >= $since);
                $secondCondition = $sinceIsDefined ? $entryKeyGESince : true;
                if ($firstCondition && $secondCondition) {
                    $result[] = $entry;
                }
            }
        }
        if ($tail && $limit !== null) {
            return $this->arraySlice ($result, -$limit);
        }
        return $this->filter_by_limit($result, $limit, $key);
    }

    public function set_sandbox_mode($enabled) {
        if ($enabled) {
            if (is_array($this->urls) && array_key_exists('test', $this->urls)) {
                if (gettype($this->urls['api']) === 'string') {
                    $this->urls['apiBackup'] = $this->urls['api'];
                    $this->urls['api'] = $this->urls['test'];
                } else {
                    $this->urls['apiBackup'] = $this->clone ($this->urls['api']);
                    $this->urls['api'] = $this->clone ($this->urls['test']);
                }
            } else {
                throw new NotSupported($this->id . ' does not have a sandbox URL');
            }
        } elseif (is_array($this->urls) && array_key_exists('apiBackup', $this->urls)) {
            if (gettype($this->urls['api']) === 'string') {
                $this->urls['api'] = $this->urls['apiBackup'];
            } else {
                $this->urls['api'] = $this->clone ($this->urls['apiBackup']);
            }
            $newUrls = $this->omit ($this->urls, 'apiBackup');
            $this->urls = $newUrls;
        }
    }

    public function sign($path, mixed $api = 'public', $method = 'GET', $params = array (), mixed $headers = null, mixed $body = null) {
        return array();
    }

    public function fetch_accounts($params = array ()) {
        throw new NotSupported($this->id . ' fetchAccounts() is not supported yet');
    }

    public function fetch_trades(string $symbol, ?int $since = null, ?int $limit = null, $params = array ()) {
        throw new NotSupported($this->id . ' fetchTrades() is not supported yet');
    }

    public function fetch_trades_ws(string $symbol, ?int $since = null, ?int $limit = null, $params = array ()) {
        throw new NotSupported($this->id . ' fetchTradesWs() is not supported yet');
    }

    public function watch_trades(string $symbol, ?int $since = null, ?int $limit = null, $params = array ()) {
        throw new NotSupported($this->id . ' watchTrades() is not supported yet');
    }

    public function watch_trades_for_symbols(array $symbols, ?int $since = null, ?int $limit = null, $params = array ()) {
        throw new NotSupported($this->id . ' watchTradesForSymbols() is not supported yet');
    }

    public function watch_my_trades_for_symbols(array $symbols, ?int $since = null, ?int $limit = null, $params = array ()) {
        throw new NotSupported($this->id . ' watchMyTradesForSymbols() is not supported yet');
    }

    public function watch_orders_for_symbols(array $symbols, ?int $since = null, ?int $limit = null, $params = array ()) {
        throw new NotSupported($this->id . ' watchOrdersForSymbols() is not supported yet');
    }

    public function watch_ohlcv_for_symbols(array $symbolsAndTimeframes, ?int $since = null, ?int $limit = null, $params = array ()) {
        throw new NotSupported($this->id . ' watchOHLCVForSymbols() is not supported yet');
    }

    public function watch_order_book_for_symbols(array $symbols, ?int $limit = null, $params = array ()) {
        throw new NotSupported($this->id . ' watchOrderBookForSymbols() is not supported yet');
    }

    public function fetch_deposit_addresses(?array $codes = null, $params = array ()) {
        throw new NotSupported($this->id . ' fetchDepositAddresses() is not supported yet');
    }

    public function fetch_order_book(string $symbol, ?int $limit = null, $params = array ()) {
        throw new NotSupported($this->id . ' fetchOrderBook() is not supported yet');
    }

    public function fetch_rest_order_book_safe($symbol, $limit = null, $params = array ()) {
        $fetchSnapshotMaxRetries = $this->handleOption ('watchOrderBook', 'maxRetries', 3);
        for ($i = 0; $i < $fetchSnapshotMaxRetries; $i++) {
            try {
                $orderBook = $this->fetch_order_book($symbol, $limit, $params);
                return $orderBook;
            } catch (Exception $e) {
                if (($i + 1) === $fetchSnapshotMaxRetries) {
                    throw $e;
                }
            }
        }
        return null;
    }

    public function watch_order_book(string $symbol, ?int $limit = null, $params = array ()) {
        throw new NotSupported($this->id . ' watchOrderBook() is not supported yet');
    }

    public function fetch_time($params = array ()) {
        throw new NotSupported($this->id . ' fetchTime() is not supported yet');
    }

    public function fetch_trading_limits(?array $symbols = null, $params = array ()) {
        throw new NotSupported($this->id . ' fetchTradingLimits() is not supported yet');
    }

    public function parse_ticker(array $ticker, $market = null) {
        throw new NotSupported($this->id . ' parseTicker() is not supported yet');
    }

    public function parse_deposit_address($depositAddress, $currency = null) {
        throw new NotSupported($this->id . ' parseDepositAddress() is not supported yet');
    }

    public function parse_trade(array $trade, $market = null) {
        throw new NotSupported($this->id . ' parseTrade() is not supported yet');
    }

    public function parse_transaction($transaction, $currency = null) {
        throw new NotSupported($this->id . ' parseTransaction() is not supported yet');
    }

    public function parse_transfer($transfer, $currency = null) {
        throw new NotSupported($this->id . ' parseTransfer() is not supported yet');
    }

    public function parse_account($account) {
        throw new NotSupported($this->id . ' parseAccount() is not supported yet');
    }

    public function parse_ledger_entry($item, $currency = null) {
        throw new NotSupported($this->id . ' parseLedgerEntry() is not supported yet');
    }

    public function parse_order($order, $market = null) {
        throw new NotSupported($this->id . ' parseOrder() is not supported yet');
    }

    public function fetch_borrow_rates($params = array ()) {
        throw new NotSupported($this->id . ' fetchBorrowRates() is not supported yet');
    }

    public function parse_market_leverage_tiers($info, $market = null) {
        throw new NotSupported($this->id . ' parseMarketLeverageTiers() is not supported yet');
    }

    public function fetch_leverage_tiers(?array $symbols = null, $params = array ()) {
        throw new NotSupported($this->id . ' fetchLeverageTiers() is not supported yet');
    }

    public function parse_position($position, $market = null) {
        throw new NotSupported($this->id . ' parsePosition() is not supported yet');
    }

    public function parse_funding_rate_history($info, $market = null) {
        throw new NotSupported($this->id . ' parseFundingRateHistory() is not supported yet');
    }

    public function parse_borrow_interest($info, $market = null) {
        throw new NotSupported($this->id . ' parseBorrowInterest() is not supported yet');
    }

    public function parse_ws_trade($trade, $market = null) {
        throw new NotSupported($this->id . ' parseWsTrade() is not supported yet');
    }

    public function parse_ws_order($order, $market = null) {
        throw new NotSupported($this->id . ' parseWsOrder() is not supported yet');
    }

    public function parse_ws_order_trade($trade, $market = null) {
        throw new NotSupported($this->id . ' parseWsOrderTrade() is not supported yet');
    }

    public function parse_ws_ohlcv($ohlcv, $market = null) {
        return $this->parse_ohlcv($ohlcv, $market);
    }

    public function fetch_funding_rates(?array $symbols = null, $params = array ()) {
        throw new NotSupported($this->id . ' fetchFundingRates() is not supported yet');
    }

    public function transfer(string $code, $amount, $fromAccount, $toAccount, $params = array ()) {
        throw new NotSupported($this->id . ' transfer() is not supported yet');
    }

    public function withdraw(string $code, $amount, $address, $tag = null, $params = array ()) {
        throw new NotSupported($this->id . ' withdraw() is not supported yet');
    }

    public function create_deposit_address(string $code, $params = array ()) {
        throw new NotSupported($this->id . ' createDepositAddress() is not supported yet');
    }

    public function set_leverage($leverage, ?string $symbol = null, $params = array ()) {
        throw new NotSupported($this->id . ' setLeverage() is not supported yet');
    }

    public function parse_to_int($number) {
        // Solve Common intvalmisuse ex => intval((since / (string) 1000))
        // using a $number which is not valid in ts
        $stringifiedNumber = (string) $number;
        $convertedNumber = floatval($stringifiedNumber);
        return intval($convertedNumber);
    }

    public function after_construct() {
        $this->create_networks_by_id_object();
    }

    public function create_networks_by_id_object() {
        // automatically generate network-id-to-code mappings
        $networkIdsToCodesGenerated = $this->invert_flat_string_dictionary($this->safe_value($this->options, 'networks', array())); // invert defined networks dictionary
        $this->options['networksById'] = array_merge($networkIdsToCodesGenerated, $this->safe_value($this->options, 'networksById', array())); // support manually overriden "networksById" dictionary too
    }

    public function get_default_options() {
        return array(
            'defaultNetworkCodeReplacements' => array(
                'ETH' => array( 'ERC20' => 'ETH' ),
                'TRX' => array( 'TRC20' => 'TRX' ),
                'CRO' => array( 'CRC20' => 'CRONOS' ),
            ),
        );
    }

    public function safe_ledger_entry(array $entry, ?array $currency = null) {
        $currency = $this->safe_currency(null, $currency);
        $direction = $this->safe_string($entry, 'direction');
        $before = $this->safe_string($entry, 'before');
        $after = $this->safe_string($entry, 'after');
        $amount = $this->safe_string($entry, 'amount');
        if ($amount !== null) {
            if ($before === null && $after !== null) {
                $before = Precise::string_sub($after, $amount);
            } elseif ($before !== null && $after === null) {
                $after = Precise::string_add($before, $amount);
            }
        }
        if ($before !== null && $after !== null) {
            if ($direction === null) {
                if (Precise::string_gt($before, $after)) {
                    $direction = 'out';
                }
                if (Precise::string_gt($after, $before)) {
                    $direction = 'in';
                }
            }
        }
        $fee = $this->safe_value($entry, 'fee');
        if ($fee !== null) {
            $fee['cost'] = $this->safe_number($fee, 'cost');
        }
        $timestamp = $this->safe_integer($entry, 'timestamp');
        return array(
            'id' => $this->safe_string($entry, 'id'),
            'timestamp' => $timestamp,
            'datetime' => $this->iso8601 ($timestamp),
            'direction' => $direction,
            'account' => $this->safe_string($entry, 'account'),
            'referenceId' => $this->safe_string($entry, 'referenceId'),
            'referenceAccount' => $this->safe_string($entry, 'referenceAccount'),
            'type' => $this->safe_string($entry, 'type'),
            'currency' => $currency['code'],
            'amount' => $this->parse_number($amount),
            'before' => $this->parse_number($before),
            'after' => $this->parse_number($after),
            'status' => $this->safe_string($entry, 'status'),
            'fee' => $fee,
            'info' => $entry,
        );
    }

    public function safe_currency_structure(array $currency) {
        return array_merge(array(
            'info' => null,
            'id' => null,
            'numericId' => null,
            'code' => null,
            'precision' => null,
            'type' => null,
            'name' => null,
            'active' => null,
            'deposit' => null,
            'withdraw' => null,
            'fee' => null,
            'fees' => array(),
            'networks' => array(),
            'limits' => array(
                'deposit' => array(
                    'min' => null,
                    'max' => null,
                ),
                'withdraw' => array(
                    'min' => null,
                    'max' => null,
                ),
            ),
        ), $currency);
    }

    public function safe_market_structure(?array $market = null) {
        $cleanStructure = array(
            'id' => null,
            'lowercaseId' => null,
            'symbol' => null,
            'base' => null,
            'quote' => null,
            'settle' => null,
            'baseId' => null,
            'quoteId' => null,
            'settleId' => null,
            'type' => null,
            'spot' => null,
            'margin' => null,
            'swap' => null,
            'future' => null,
            'option' => null,
            'index' => null,
            'active' => null,
            'contract' => null,
            'linear' => null,
            'inverse' => null,
            'taker' => null,
            'maker' => null,
            'contractSize' => null,
            'expiry' => null,
            'expiryDatetime' => null,
            'strike' => null,
            'optionType' => null,
            'precision' => array(
                'amount' => null,
                'price' => null,
                'cost' => null,
                'base' => null,
                'quote' => null,
            ),
            'limits' => array(
                'leverage' => array(
                    'min' => null,
                    'max' => null,
                ),
                'amount' => array(
                    'min' => null,
                    'max' => null,
                ),
                'price' => array(
                    'min' => null,
                    'max' => null,
                ),
                'cost' => array(
                    'min' => null,
                    'max' => null,
                ),
            ),
            'created' => null,
            'info' => null,
        );
        if ($market !== null) {
            $result = array_merge($cleanStructure, $market);
            // set null swap/future/etc
            if ($result['spot']) {
                if ($result['contract'] === null) {
                    $result['contract'] = false;
                }
                if ($result['swap'] === null) {
                    $result['swap'] = false;
                }
                if ($result['future'] === null) {
                    $result['future'] = false;
                }
                if ($result['option'] === null) {
                    $result['option'] = false;
                }
                if ($result['index'] === null) {
                    $result['index'] = false;
                }
            }
            return $result;
        }
        return $cleanStructure;
    }

    public function set_markets($markets, $currencies = null) {
        $values = array();
        $this->markets_by_id = array();
        // handle marketId conflicts
        // we insert spot $markets first
        $marketValues = $this->sort_by($this->to_array($markets), 'spot', true, true);
        for ($i = 0; $i < count($marketValues); $i++) {
            $value = $marketValues[$i];
            if (is_array($this->markets_by_id) && array_key_exists($value['id'], $this->markets_by_id)) {
                ($this->markets_by_id[$value['id']])[] = $value;
            } else {
                $this->markets_by_id[$value['id']] = array( $value );
            }
            $market = $this->deep_extend($this->safe_market(), array(
                'precision' => $this->precision,
                'limits' => $this->limits,
            ), $this->fees['trading'], $value);
            $values[] = $market;
        }
        $this->markets = $this->index_by($values, 'symbol');
        $marketsSortedBySymbol = $this->keysort ($this->markets);
        $marketsSortedById = $this->keysort ($this->markets_by_id);
        $this->symbols = is_array($marketsSortedBySymbol) ? array_keys($marketsSortedBySymbol) : array();
        $this->ids = is_array($marketsSortedById) ? array_keys($marketsSortedById) : array();
        if ($currencies !== null) {
            // $currencies is always null when called in constructor but not when called from loadMarkets
            $this->currencies = $this->deep_extend($this->currencies, $currencies);
        } else {
            $baseCurrencies = array();
            $quoteCurrencies = array();
            for ($i = 0; $i < count($values); $i++) {
                $market = $values[$i];
                $defaultCurrencyPrecision = ($this->precisionMode === DECIMAL_PLACES) ? 8 : $this->parse_number('1e-8');
                $marketPrecision = $this->safe_value($market, 'precision', array());
                if (is_array($market) && array_key_exists('base', $market)) {
                    $currency = $this->safe_currency_structure(array(
                        'id' => $this->safe_string_2($market, 'baseId', 'base'),
                        'numericId' => $this->safe_integer($market, 'baseNumericId'),
                        'code' => $this->safe_string($market, 'base'),
                        'precision' => $this->safe_value_2($marketPrecision, 'base', 'amount', $defaultCurrencyPrecision),
                    ));
                    $baseCurrencies[] = $currency;
                }
                if (is_array($market) && array_key_exists('quote', $market)) {
                    $currency = $this->safe_currency_structure(array(
                        'id' => $this->safe_string_2($market, 'quoteId', 'quote'),
                        'numericId' => $this->safe_integer($market, 'quoteNumericId'),
                        'code' => $this->safe_string($market, 'quote'),
                        'precision' => $this->safe_value_2($marketPrecision, 'quote', 'price', $defaultCurrencyPrecision),
                    ));
                    $quoteCurrencies[] = $currency;
                }
            }
            $baseCurrencies = $this->sort_by($baseCurrencies, 'code', false, '');
            $quoteCurrencies = $this->sort_by($quoteCurrencies, 'code', false, '');
            $this->baseCurrencies = $this->index_by($baseCurrencies, 'code');
            $this->quoteCurrencies = $this->index_by($quoteCurrencies, 'code');
            $allCurrencies = $this->array_concat($baseCurrencies, $quoteCurrencies);
            $groupedCurrencies = $this->group_by($allCurrencies, 'code');
            $codes = is_array($groupedCurrencies) ? array_keys($groupedCurrencies) : array();
            $resultingCurrencies = array();
            for ($i = 0; $i < count($codes); $i++) {
                $code = $codes[$i];
                $groupedCurrenciesCode = $this->safe_value($groupedCurrencies, $code, array());
                $highestPrecisionCurrency = $this->safe_value($groupedCurrenciesCode, 0);
                for ($j = 1; $j < count($groupedCurrenciesCode); $j++) {
                    $currentCurrency = $groupedCurrenciesCode[$j];
                    if ($this->precisionMode === TICK_SIZE) {
                        $highestPrecisionCurrency = ($currentCurrency['precision'] < $highestPrecisionCurrency['precision']) ? $currentCurrency : $highestPrecisionCurrency;
                    } else {
                        $highestPrecisionCurrency = ($currentCurrency['precision'] > $highestPrecisionCurrency['precision']) ? $currentCurrency : $highestPrecisionCurrency;
                    }
                }
                $resultingCurrencies[] = $highestPrecisionCurrency;
            }
            $sortedCurrencies = $this->sort_by($resultingCurrencies, 'code');
            $this->currencies = $this->deep_extend($this->currencies, $this->index_by($sortedCurrencies, 'code'));
        }
        $this->currencies_by_id = $this->index_by($this->currencies, 'id');
        $currenciesSortedByCode = $this->keysort ($this->currencies);
        $this->codes = is_array($currenciesSortedByCode) ? array_keys($currenciesSortedByCode) : array();
        return $this->markets;
    }

    public function safe_balance(array $balance) {
        $balances = $this->omit ($balance, array( 'info', 'timestamp', 'datetime', 'free', 'used', 'total' ));
        $codes = is_array($balances) ? array_keys($balances) : array();
        $balance['free'] = array();
        $balance['used'] = array();
        $balance['total'] = array();
        $debtBalance = array();
        for ($i = 0; $i < count($codes); $i++) {
            $code = $codes[$i];
            $total = $this->safe_string($balance[$code], 'total');
            $free = $this->safe_string($balance[$code], 'free');
            $used = $this->safe_string($balance[$code], 'used');
            $debt = $this->safe_string($balance[$code], 'debt');
            if (($total === null) && ($free !== null) && ($used !== null)) {
                $total = Precise::string_add($free, $used);
            }
            if (($free === null) && ($total !== null) && ($used !== null)) {
                $free = Precise::string_sub($total, $used);
            }
            if (($used === null) && ($total !== null) && ($free !== null)) {
                $used = Precise::string_sub($total, $free);
            }
            $balance[$code]['free'] = $this->parse_number($free);
            $balance[$code]['used'] = $this->parse_number($used);
            $balance[$code]['total'] = $this->parse_number($total);
            $balance['free'][$code] = $balance[$code]['free'];
            $balance['used'][$code] = $balance[$code]['used'];
            $balance['total'][$code] = $balance[$code]['total'];
            if ($debt !== null) {
                $balance[$code]['debt'] = $this->parse_number($debt);
                $debtBalance[$code] = $balance[$code]['debt'];
            }
        }
        $debtBalanceArray = is_array($debtBalance) ? array_keys($debtBalance) : array();
        $length = count($debtBalanceArray);
        if ($length) {
            $balance['debt'] = $debtBalance;
        }
        return $balance;
    }

    public function safe_order(array $order, ?array $market = null) {
        // parses numbers
        // * it is important pass the $trades $rawTrades
        $amount = $this->omit_zero($this->safe_string($order, 'amount'));
        $remaining = $this->safe_string($order, 'remaining');
        $filled = $this->safe_string($order, 'filled');
        $cost = $this->safe_string($order, 'cost');
        $average = $this->omit_zero($this->safe_string($order, 'average'));
        $price = $this->omit_zero($this->safe_string($order, 'price'));
        $lastTradeTimeTimestamp = $this->safe_integer($order, 'lastTradeTimestamp');
        $symbol = $this->safe_string($order, 'symbol');
        $side = $this->safe_string($order, 'side');
        $status = $this->safe_string($order, 'status');
        $parseFilled = ($filled === null);
        $parseCost = ($cost === null);
        $parseLastTradeTimeTimestamp = ($lastTradeTimeTimestamp === null);
        $fee = $this->safe_value($order, 'fee');
        $parseFee = ($fee === null);
        $parseFees = $this->safe_value($order, 'fees') === null;
        $parseSymbol = $symbol === null;
        $parseSide = $side === null;
        $shouldParseFees = $parseFee || $parseFees;
        $fees = $this->safe_value($order, 'fees', array());
        $trades = array();
        if ($parseFilled || $parseCost || $shouldParseFees) {
            $rawTrades = $this->safe_value($order, 'trades', $trades);
            $oldNumber = $this->number;
            // we parse $trades here!
            $this->number = 'strval';
            $firstTrade = $this->safe_value($rawTrades, 0);
            // parse $trades if they haven't already been parsed
            $tradesAreParsed = (($firstTrade !== null) && (is_array($firstTrade) && array_key_exists('info', $firstTrade)) && (is_array($firstTrade) && array_key_exists('id', $firstTrade)));
            if (!$tradesAreParsed) {
                $trades = $this->parse_trades($rawTrades, $market);
            } else {
                $trades = $rawTrades;
            }
            $this->number = $oldNumber;
            $tradesLength = 0;
            $isArray = gettype($trades) === 'array' && array_keys($trades) === array_keys(array_keys($trades));
            if ($isArray) {
                $tradesLength = count($trades);
            }
            if ($isArray && ($tradesLength > 0)) {
                // move properties that are defined in $trades up into the $order
                if ($order['symbol'] === null) {
                    $order['symbol'] = $trades[0]['symbol'];
                }
                if ($order['side'] === null) {
                    $order['side'] = $trades[0]['side'];
                }
                if ($order['type'] === null) {
                    $order['type'] = $trades[0]['type'];
                }
                if ($order['id'] === null) {
                    $order['id'] = $trades[0]['order'];
                }
                if ($parseFilled) {
                    $filled = '0';
                }
                if ($parseCost) {
                    $cost = '0';
                }
                for ($i = 0; $i < count($trades); $i++) {
                    $trade = $trades[$i];
                    $tradeAmount = $this->safe_string($trade, 'amount');
                    if ($parseFilled && ($tradeAmount !== null)) {
                        $filled = Precise::string_add($filled, $tradeAmount);
                    }
                    $tradeCost = $this->safe_string($trade, 'cost');
                    if ($parseCost && ($tradeCost !== null)) {
                        $cost = Precise::string_add($cost, $tradeCost);
                    }
                    if ($parseSymbol) {
                        $symbol = $this->safe_string($trade, 'symbol');
                    }
                    if ($parseSide) {
                        $side = $this->safe_string($trade, 'side');
                    }
                    $tradeTimestamp = $this->safe_value($trade, 'timestamp');
                    if ($parseLastTradeTimeTimestamp && ($tradeTimestamp !== null)) {
                        if ($lastTradeTimeTimestamp === null) {
                            $lastTradeTimeTimestamp = $tradeTimestamp;
                        } else {
                            $lastTradeTimeTimestamp = max ($lastTradeTimeTimestamp, $tradeTimestamp);
                        }
                    }
                    if ($shouldParseFees) {
                        $tradeFees = $this->safe_value($trade, 'fees');
                        if ($tradeFees !== null) {
                            for ($j = 0; $j < count($tradeFees); $j++) {
                                $tradeFee = $tradeFees[$j];
                                $fees[] = array_merge(array(), $tradeFee);
                            }
                        } else {
                            $tradeFee = $this->safe_value($trade, 'fee');
                            if ($tradeFee !== null) {
                                $fees[] = array_merge(array(), $tradeFee);
                            }
                        }
                    }
                }
            }
        }
        if ($shouldParseFees) {
            $reducedFees = $this->reduceFees ? $this->reduce_fees_by_currency($fees) : $fees;
            $reducedLength = count($reducedFees);
            for ($i = 0; $i < $reducedLength; $i++) {
                $reducedFees[$i]['cost'] = $this->safe_number($reducedFees[$i], 'cost');
                if (is_array($reducedFees[$i]) && array_key_exists('rate', $reducedFees[$i])) {
                    $reducedFees[$i]['rate'] = $this->safe_number($reducedFees[$i], 'rate');
                }
            }
            if (!$parseFee && ($reducedLength === 0)) {
                $fee['cost'] = $this->safe_number($fee, 'cost');
                if (is_array($fee) && array_key_exists('rate', $fee)) {
                    $fee['rate'] = $this->safe_number($fee, 'rate');
                }
                $reducedFees[] = $fee;
            }
            $order['fees'] = $reducedFees;
            if ($parseFee && ($reducedLength === 1)) {
                $order['fee'] = $reducedFees[0];
            }
        }
        if ($amount === null) {
            // ensure $amount = $filled . $remaining
            if ($filled !== null && $remaining !== null) {
                $amount = Precise::string_add($filled, $remaining);
            } elseif ($status === 'closed') {
                $amount = $filled;
            }
        }
        if ($filled === null) {
            if ($amount !== null && $remaining !== null) {
                $filled = Precise::string_sub($amount, $remaining);
            } elseif ($status === 'closed' && $amount !== null) {
                $filled = $amount;
            }
        }
        if ($remaining === null) {
            if ($amount !== null && $filled !== null) {
                $remaining = Precise::string_sub($amount, $filled);
            } elseif ($status === 'closed') {
                $remaining = '0';
            }
        }
        // ensure that the $average field is calculated correctly
        $inverse = $this->safe_value($market, 'inverse', false);
        $contractSize = $this->number_to_string($this->safe_value($market, 'contractSize', 1));
        // $inverse
        // $price = $filled * contract size / $cost
        //
        // linear
        // $price = $cost / ($filled * contract size)
        if ($average === null) {
            if (($filled !== null) && ($cost !== null) && Precise::string_gt($filled, '0')) {
                $filledTimesContractSize = Precise::string_mul($filled, $contractSize);
                if ($inverse) {
                    $average = Precise::string_div($filledTimesContractSize, $cost);
                } else {
                    $average = Precise::string_div($cost, $filledTimesContractSize);
                }
            }
        }
        // similarly
        // $inverse
        // $cost = $filled * contract size / $price
        //
        // linear
        // $cost = $filled * contract size * $price
        $costPriceExists = ($average !== null) || ($price !== null);
        if ($parseCost && ($filled !== null) && $costPriceExists) {
            $multiplyPrice = null;
            if ($average === null) {
                $multiplyPrice = $price;
            } else {
                $multiplyPrice = $average;
            }
            // contract trading
            $filledTimesContractSize = Precise::string_mul($filled, $contractSize);
            if ($inverse) {
                $cost = Precise::string_div($filledTimesContractSize, $multiplyPrice);
            } else {
                $cost = Precise::string_mul($filledTimesContractSize, $multiplyPrice);
            }
        }
        // support for $market orders
        $orderType = $this->safe_value($order, 'type');
        $emptyPrice = ($price === null) || Precise::string_equals($price, '0');
        if ($emptyPrice && ($orderType === 'market')) {
            $price = $average;
        }
        // we have $trades with string values at this point so we will mutate them
        for ($i = 0; $i < count($trades); $i++) {
            $entry = $trades[$i];
            $entry['amount'] = $this->safe_number($entry, 'amount');
            $entry['price'] = $this->safe_number($entry, 'price');
            $entry['cost'] = $this->safe_number($entry, 'cost');
            $tradeFee = $this->safe_value($entry, 'fee', array());
            $tradeFee['cost'] = $this->safe_number($tradeFee, 'cost');
            if (is_array($tradeFee) && array_key_exists('rate', $tradeFee)) {
                $tradeFee['rate'] = $this->safe_number($tradeFee, 'rate');
            }
            $entry['fee'] = $tradeFee;
        }
        $timeInForce = $this->safe_string($order, 'timeInForce');
        $postOnly = $this->safe_value($order, 'postOnly');
        // timeInForceHandling
        if ($timeInForce === null) {
            if ($this->safe_string($order, 'type') === 'market') {
                $timeInForce = 'IOC';
            }
            // allow $postOnly override
            if ($postOnly) {
                $timeInForce = 'PO';
            }
        } elseif ($postOnly === null) {
            // $timeInForce is not null here
            $postOnly = $timeInForce === 'PO';
        }
        $timestamp = $this->safe_integer($order, 'timestamp');
        $lastUpdateTimestamp = $this->safe_integer($order, 'lastUpdateTimestamp');
        $datetime = $this->safe_string($order, 'datetime');
        if ($datetime === null) {
            $datetime = $this->iso8601 ($timestamp);
        }
        $triggerPrice = $this->parse_number($this->safe_string_2($order, 'triggerPrice', 'stopPrice'));
        $takeProfitPrice = $this->parse_number($this->safe_string($order, 'takeProfitPrice'));
        $stopLossPrice = $this->parse_number($this->safe_string($order, 'stopLossPrice'));
        return array_merge($order, array(
            'id' => $this->safe_string($order, 'id'),
            'clientOrderId' => $this->safe_string($order, 'clientOrderId'),
            'timestamp' => $timestamp,
            'datetime' => $datetime,
            'symbol' => $symbol,
            'type' => $this->safe_string($order, 'type'),
            'side' => $side,
            'lastTradeTimestamp' => $lastTradeTimeTimestamp,
            'lastUpdateTimestamp' => $lastUpdateTimestamp,
            'price' => $this->parse_number($price),
            'amount' => $this->parse_number($amount),
            'cost' => $this->parse_number($cost),
            'average' => $this->parse_number($average),
            'filled' => $this->parse_number($filled),
            'remaining' => $this->parse_number($remaining),
            'timeInForce' => $timeInForce,
            'postOnly' => $postOnly,
            'trades' => $trades,
            'reduceOnly' => $this->safe_value($order, 'reduceOnly'),
            'stopPrice' => $triggerPrice,  // ! deprecated, use $triggerPrice instead
            'triggerPrice' => $triggerPrice,
            'takeProfitPrice' => $takeProfitPrice,
            'stopLossPrice' => $stopLossPrice,
            'status' => $status,
            'fee' => $this->safe_value($order, 'fee'),
        ));
    }

    public function parse_orders(array $orders, ?array $market = null, ?int $since = null, ?int $limit = null, $params = array ()) {
        //
        // the value of $orders is either a dict or a list
        //
        // dict
        //
        //     {
        //         'id1' => array( ... ),
        //         'id2' => array( ... ),
        //         'id3' => array( ... ),
        //         ...
        //     }
        //
        // list
        //
        //     array(
        //         array( 'id' => 'id1', ... ),
        //         array( 'id' => 'id2', ... ),
        //         array( 'id' => 'id3', ... ),
        //         ...
        //     )
        //
        $results = array();
        if (gettype($orders) === 'array' && array_keys($orders) === array_keys(array_keys($orders))) {
            for ($i = 0; $i < count($orders); $i++) {
                $order = array_merge($this->parse_order($orders[$i], $market), $params);
                $results[] = $order;
            }
        } else {
            $ids = is_array($orders) ? array_keys($orders) : array();
            for ($i = 0; $i < count($ids); $i++) {
                $id = $ids[$i];
                $order = array_merge($this->parse_order(array_merge(array( 'id' => $id ), $orders[$id]), $market), $params);
                $results[] = $order;
            }
        }
        $results = $this->sort_by($results, 'timestamp');
        $symbol = ($market !== null) ? $market['symbol'] : null;
        return $this->filter_by_symbol_since_limit($results, $symbol, $since, $limit);
    }

    public function calculate_fee(string $symbol, string $type, string $side, float $amount, float $price, $takerOrMaker = 'taker', $params = array ()) {
        if ($type === 'market' && $takerOrMaker === 'maker') {
            throw new ArgumentsRequired($this->id . ' calculateFee() - you have provided incompatible arguments - "market" $type order can not be "maker". Change either the "type" or the "takerOrMaker" argument to calculate the fee.');
        }
        $market = $this->markets[$symbol];
        $feeSide = $this->safe_string($market, 'feeSide', 'quote');
        $useQuote = null;
        if ($feeSide === 'get') {
            // the fee is always in the currency you get
            $useQuote = $side === 'sell';
        } elseif ($feeSide === 'give') {
            // the fee is always in the currency you give
            $useQuote = $side === 'buy';
        } else {
            // the fee is always in $feeSide currency
            $useQuote = $feeSide === 'quote';
        }
        $cost = $this->number_to_string($amount);
        $key = null;
        if ($useQuote) {
            $priceString = $this->number_to_string($price);
            $cost = Precise::string_mul($cost, $priceString);
            $key = 'quote';
        } else {
            $key = 'base';
        }
        // for derivatives, the fee is in 'settle' currency
        if (!$market['spot']) {
            $key = 'settle';
        }
        // even if `$takerOrMaker` argument was set to 'maker', for 'market' orders we should forcefully override it to 'taker'
        if ($type === 'market') {
            $takerOrMaker = 'taker';
        }
        $rate = $this->safe_string($market, $takerOrMaker);
        $cost = Precise::string_mul($cost, $rate);
        return array(
            'type' => $takerOrMaker,
            'currency' => $market[$key],
            'rate' => $this->parse_number($rate),
            'cost' => $this->parse_number($cost),
        );
    }

    public function safe_liquidation(array $liquidation, ?array $market = null) {
        $contracts = $this->safe_string($liquidation, 'contracts');
        $contractSize = $this->safe_string($market, 'contractSize');
        $price = $this->safe_string($liquidation, 'price');
        $baseValue = $this->safe_string($liquidation, 'baseValue');
        $quoteValue = $this->safe_string($liquidation, 'quoteValue');
        if (($baseValue === null) && ($contracts !== null) && ($contractSize !== null) && ($price !== null)) {
            $baseValue = Precise::string_mul($contracts, $contractSize);
        }
        if (($quoteValue === null) && ($baseValue !== null) && ($price !== null)) {
            $quoteValue = Precise::string_mul($baseValue, $price);
        }
        $liquidation['contracts'] = $this->parse_number($contracts);
        $liquidation['contractSize'] = $this->parse_number($contractSize);
        $liquidation['price'] = $this->parse_number($price);
        $liquidation['baseValue'] = $this->parse_number($baseValue);
        $liquidation['quoteValue'] = $this->parse_number($quoteValue);
        return $liquidation;
    }

    public function safe_trade(array $trade, ?array $market = null) {
        $amount = $this->safe_string($trade, 'amount');
        $price = $this->safe_string($trade, 'price');
        $cost = $this->safe_string($trade, 'cost');
        if ($cost === null) {
            // contract trading
            $contractSize = $this->safe_string($market, 'contractSize');
            $multiplyPrice = $price;
            if ($contractSize !== null) {
                $inverse = $this->safe_value($market, 'inverse', false);
                if ($inverse) {
                    $multiplyPrice = Precise::string_div('1', $price);
                }
                $multiplyPrice = Precise::string_mul($multiplyPrice, $contractSize);
            }
            $cost = Precise::string_mul($multiplyPrice, $amount);
        }
        $parseFee = $this->safe_value($trade, 'fee') === null;
        $parseFees = $this->safe_value($trade, 'fees') === null;
        $shouldParseFees = $parseFee || $parseFees;
        $fees = array();
        $fee = $this->safe_value($trade, 'fee');
        if ($shouldParseFees) {
            $reducedFees = $this->reduceFees ? $this->reduce_fees_by_currency($fees) : $fees;
            $reducedLength = count($reducedFees);
            for ($i = 0; $i < $reducedLength; $i++) {
                $reducedFees[$i]['cost'] = $this->safe_number($reducedFees[$i], 'cost');
                if (is_array($reducedFees[$i]) && array_key_exists('rate', $reducedFees[$i])) {
                    $reducedFees[$i]['rate'] = $this->safe_number($reducedFees[$i], 'rate');
                }
            }
            if (!$parseFee && ($reducedLength === 0)) {
                $fee['cost'] = $this->safe_number($fee, 'cost');
                if (is_array($fee) && array_key_exists('rate', $fee)) {
                    $fee['rate'] = $this->safe_number($fee, 'rate');
                }
                $reducedFees[] = $fee;
            }
            if ($parseFees) {
                $trade['fees'] = $reducedFees;
            }
            if ($parseFee && ($reducedLength === 1)) {
                $trade['fee'] = $reducedFees[0];
            }
            $tradeFee = $this->safe_value($trade, 'fee');
            if ($tradeFee !== null) {
                $tradeFee['cost'] = $this->safe_number($tradeFee, 'cost');
                if (is_array($tradeFee) && array_key_exists('rate', $tradeFee)) {
                    $tradeFee['rate'] = $this->safe_number($tradeFee, 'rate');
                }
                $trade['fee'] = $tradeFee;
            }
        }
        $trade['amount'] = $this->parse_number($amount);
        $trade['price'] = $this->parse_number($price);
        $trade['cost'] = $this->parse_number($cost);
        return $trade;
    }

    public function invert_flat_string_dictionary($dict) {
        $reversed = array();
        $keys = is_array($dict) ? array_keys($dict) : array();
        for ($i = 0; $i < count($keys); $i++) {
            $key = $keys[$i];
            $value = $dict[$key];
            if (gettype($value) === 'string') {
                $reversed[$value] = $key;
            }
        }
        return $reversed;
    }

    public function reduce_fees_by_currency($fees) {
        //
        // this function takes a list of $fee structures having the following format
        //
        //     string = true
        //
        //     array(
        //         array( 'currency' => 'BTC', 'cost' => '0.1' ),
        //         array( 'currency' => 'BTC', 'cost' => '0.2'  ),
        //         array( 'currency' => 'BTC', 'cost' => '0.2', 'rate' => '0.00123' ),
        //         array( 'currency' => 'BTC', 'cost' => '0.4', 'rate' => '0.00123' ),
        //         array( 'currency' => 'BTC', 'cost' => '0.5', 'rate' => '0.00456' ),
        //         array( 'currency' => 'USDT', 'cost' => '12.3456' ),
        //     )
        //
        //     string = false
        //
        //     array(
        //         array( 'currency' => 'BTC', 'cost' => 0.1 ),
        //         array( 'currency' => 'BTC', 'cost' => 0.2 ),
        //         array( 'currency' => 'BTC', 'cost' => 0.2, 'rate' => 0.00123 ),
        //         array( 'currency' => 'BTC', 'cost' => 0.4, 'rate' => 0.00123 ),
        //         array( 'currency' => 'BTC', 'cost' => 0.5, 'rate' => 0.00456 ),
        //         array( 'currency' => 'USDT', 'cost' => 12.3456 ),
        //     )
        //
        // and returns a $reduced $fee list, where $fees are summed per currency and $rate (if any)
        //
        //     string = true
        //
        //     array(
        //         array( 'currency' => 'BTC', 'cost' => '0.4'  ),
        //         array( 'currency' => 'BTC', 'cost' => '0.6', 'rate' => '0.00123' ),
        //         array( 'currency' => 'BTC', 'cost' => '0.5', 'rate' => '0.00456' ),
        //         array( 'currency' => 'USDT', 'cost' => '12.3456' ),
        //     )
        //
        //     string  = false
        //
        //     array(
        //         array( 'currency' => 'BTC', 'cost' => 0.3  ),
        //         array( 'currency' => 'BTC', 'cost' => 0.6, 'rate' => 0.00123 ),
        //         array( 'currency' => 'BTC', 'cost' => 0.5, 'rate' => 0.00456 ),
        //         array( 'currency' => 'USDT', 'cost' => 12.3456 ),
        //     )
        //
        $reduced = array();
        for ($i = 0; $i < count($fees); $i++) {
            $fee = $fees[$i];
            $feeCurrencyCode = $this->safe_string($fee, 'currency');
            if ($feeCurrencyCode !== null) {
                $rate = $this->safe_string($fee, 'rate');
                $cost = $this->safe_value($fee, 'cost');
                if (Precise::string_eq($cost, '0')) {
                    // omit zero $cost $fees
                    continue;
                }
                if (!(is_array($reduced) && array_key_exists($feeCurrencyCode, $reduced))) {
                    $reduced[$feeCurrencyCode] = array();
                }
                $rateKey = ($rate === null) ? '' : $rate;
                if (is_array($reduced[$feeCurrencyCode]) && array_key_exists($rateKey, $reduced[$feeCurrencyCode])) {
                    $reduced[$feeCurrencyCode][$rateKey]['cost'] = Precise::string_add($reduced[$feeCurrencyCode][$rateKey]['cost'], $cost);
                } else {
                    $reduced[$feeCurrencyCode][$rateKey] = array(
                        'currency' => $feeCurrencyCode,
                        'cost' => $cost,
                    );
                    if ($rate !== null) {
                        $reduced[$feeCurrencyCode][$rateKey]['rate'] = $rate;
                    }
                }
            }
        }
        $result = array();
        $feeValues = is_array($reduced) ? array_values($reduced) : array();
        for ($i = 0; $i < count($feeValues); $i++) {
            $reducedFeeValues = is_array($feeValues[$i]) ? array_values($feeValues[$i]) : array();
            $result = $this->array_concat($result, $reducedFeeValues);
        }
        return $result;
    }

    public function safe_ticker(array $ticker, $market = null) {
        $open = $this->safe_value($ticker, 'open');
        $close = $this->safe_value($ticker, 'close');
        $last = $this->safe_value($ticker, 'last');
        $change = $this->safe_value($ticker, 'change');
        $percentage = $this->safe_value($ticker, 'percentage');
        $average = $this->safe_value($ticker, 'average');
        $vwap = $this->safe_value($ticker, 'vwap');
        $baseVolume = $this->safe_string($ticker, 'baseVolume');
        $quoteVolume = $this->safe_string($ticker, 'quoteVolume');
        if ($vwap === null) {
            $vwap = Precise::string_div($quoteVolume, $baseVolume);
        }
        if (($last !== null) && ($close === null)) {
            $close = $last;
        } elseif (($last === null) && ($close !== null)) {
            $last = $close;
        }
        if (($last !== null) && ($open !== null)) {
            if ($change === null) {
                $change = Precise::string_sub($last, $open);
            }
            if ($average === null) {
                $average = Precise::string_div(Precise::string_add($last, $open), '2');
            }
        }
        if (($percentage === null) && ($change !== null) && ($open !== null) && Precise::string_gt($open, '0')) {
            $percentage = Precise::string_mul(Precise::string_div($change, $open), '100');
        }
        if (($change === null) && ($percentage !== null) && ($open !== null)) {
            $change = Precise::string_div(Precise::string_mul($percentage, $open), '100');
        }
        if (($open === null) && ($last !== null) && ($change !== null)) {
            $open = Precise::string_sub($last, $change);
        }
        // timestamp and symbol operations don't belong in safeTicker
        // they should be done in the derived classes
        return array_merge($ticker, array(
            'bid' => $this->omit_zero($this->safe_number($ticker, 'bid')),
            'bidVolume' => $this->safe_number($ticker, 'bidVolume'),
            'ask' => $this->omit_zero($this->safe_number($ticker, 'ask')),
            'askVolume' => $this->safe_number($ticker, 'askVolume'),
            'high' => $this->omit_zero($this->safe_number($ticker, 'high')),
            'low' => $this->omit_zero($this->safe_number($ticker, 'low')),
            'open' => $this->omit_zero($this->parse_number($open)),
            'close' => $this->omit_zero($this->parse_number($close)),
            'last' => $this->omit_zero($this->parse_number($last)),
            'change' => $this->parse_number($change),
            'percentage' => $this->parse_number($percentage),
            'average' => $this->omit_zero($this->parse_number($average)),
            'vwap' => $this->omit_zero($this->parse_number($vwap)),
            'baseVolume' => $this->parse_number($baseVolume),
            'quoteVolume' => $this->parse_number($quoteVolume),
            'previousClose' => $this->safe_number($ticker, 'previousClose'),
        ));
    }

    public function fetch_ohlcv(string $symbol, $timeframe = '1m', ?int $since = null, ?int $limit = null, $params = array ()) {
        $message = '';
        if ($this->has['fetchTrades']) {
            $message = '. If you want to build OHLCV candles from trade executions data, visit https://github.com/ccxt/ccxt/tree/master/examples/ and see "build-ohlcv-bars" file';
        }
        throw new NotSupported($this->id . ' fetchOHLCV() is not supported yet' . $message);
    }

    public function watch_ohlcv(string $symbol, $timeframe = '1m', ?int $since = null, ?int $limit = null, $params = array ()) {
        throw new NotSupported($this->id . ' watchOHLCV() is not supported yet');
    }

    public function convert_trading_view_to_ohlcv($ohlcvs, $timestamp = 't', $open = 'o', $high = 'h', $low = 'l', $close = 'c', $volume = 'v', $ms = false) {
        $result = array();
        $timestamps = $this->safe_value($ohlcvs, $timestamp, array());
        $opens = $this->safe_value($ohlcvs, $open, array());
        $highs = $this->safe_value($ohlcvs, $high, array());
        $lows = $this->safe_value($ohlcvs, $low, array());
        $closes = $this->safe_value($ohlcvs, $close, array());
        $volumes = $this->safe_value($ohlcvs, $volume, array());
        for ($i = 0; $i < count($timestamps); $i++) {
            $result[] = array(
                $ms ? $this->safe_integer($timestamps, $i) : $this->safe_timestamp($timestamps, $i),
                $this->safe_value($opens, $i),
                $this->safe_value($highs, $i),
                $this->safe_value($lows, $i),
                $this->safe_value($closes, $i),
                $this->safe_value($volumes, $i),
            );
        }
        return $result;
    }

    public function convert_ohlcv_to_trading_view($ohlcvs, $timestamp = 't', $open = 'o', $high = 'h', $low = 'l', $close = 'c', $volume = 'v', $ms = false) {
        $result = array();
        $result[$timestamp] = array();
        $result[$open] = array();
        $result[$high] = array();
        $result[$low] = array();
        $result[$close] = array();
        $result[$volume] = array();
        for ($i = 0; $i < count($ohlcvs); $i++) {
            $ts = $ms ? $ohlcvs[$i][0] : $this->parseToInt ($ohlcvs[$i][0] / 1000);
            $result[$timestamp][] = $ts;
            $result[$open][] = $ohlcvs[$i][1];
            $result[$high][] = $ohlcvs[$i][2];
            $result[$low][] = $ohlcvs[$i][3];
            $result[$close][] = $ohlcvs[$i][4];
            $result[$volume][] = $ohlcvs[$i][5];
        }
        return $result;
    }

    public function fetch_web_endpoint($method, $endpointMethod, $returnAsJson, $startRegex = null, $endRegex = null) {
        $errorMessage = '';
        $options = $this->safe_value($this->options, $method, array());
        $muteOnFailure = $this->safe_value($options, 'webApiMuteFailure', true);
        try {
            // if it was not explicitly disabled, then don't fetch
            if ($this->safe_value($options, 'webApiEnable', true) !== true) {
                return null;
            }
            $maxRetries = $this->safe_value($options, 'webApiRetries', 10);
            $response = null;
            $retry = 0;
            while ($retry < $maxRetries) {
                try {
                    $response = $this->$endpointMethod (array());
                    break;
                } catch (Exception $e) {
                    $retry = $retry + 1;
                    if ($retry === $maxRetries) {
                        throw $e;
                    }
                }
            }
            $content = $response;
            if ($startRegex !== null) {
                $splitted_by_start = explode($startRegex, $content);
                $content = $splitted_by_start[1]; // we need second part after start
            }
            if ($endRegex !== null) {
                $splitted_by_end = explode($endRegex, $content);
                $content = $splitted_by_end[0]; // we need first part after start
            }
            if ($returnAsJson && (gettype($content) === 'string')) {
                $jsoned = $this->parse_json(trim($content)); // $content should be trimmed before json parsing
                if ($jsoned) {
                    return $jsoned; // if parsing was not successfull, exception should be thrown
                } else {
                    throw new BadResponse('could not parse the $response into json');
                }
            } else {
                return $content;
            }
        } catch (Exception $e) {
            $errorMessage = $this->id . ' ' . $method . '() failed to fetch correct data from website. Probably webpage markup has been changed, breaking the page custom parser.';
        }
        if ($muteOnFailure) {
            return null;
        } else {
            throw new BadResponse($errorMessage);
        }
    }

    public function market_ids($symbols) {
        if ($symbols === null) {
            return $symbols;
        }
        $result = array();
        for ($i = 0; $i < count($symbols); $i++) {
            $result[] = $this->market_id($symbols[$i]);
        }
        return $result;
    }

    public function market_symbols($symbols, ?string $type = null, $allowEmpty = true, $sameTypeOnly = false, $sameSubTypeOnly = false) {
        if ($symbols === null) {
            if (!$allowEmpty) {
                throw new ArgumentsRequired($this->id . ' empty list of $symbols is not supported');
            }
            return $symbols;
        }
        $symbolsLength = count($symbols);
        if ($symbolsLength === 0) {
            if (!$allowEmpty) {
                throw new ArgumentsRequired($this->id . ' empty list of $symbols is not supported');
            }
            return $symbols;
        }
        $result = array();
        $marketType = null;
        $isLinearSubType = null;
        for ($i = 0; $i < count($symbols); $i++) {
            $market = $this->market ($symbols[$i]);
            if ($sameTypeOnly && ($marketType !== null)) {
                if ($market['type'] !== $marketType) {
                    throw new BadRequest($this->id . ' $symbols must be of the same $type, either ' . $marketType . ' or ' . $market['type'] . '.');
                }
            }
            if ($sameSubTypeOnly && ($isLinearSubType !== null)) {
                if ($market['linear'] !== $isLinearSubType) {
                    throw new BadRequest($this->id . ' $symbols must be of the same subType, either linear or inverse.');
                }
            }
            if ($type !== null && $market['type'] !== $type) {
                throw new BadRequest($this->id . ' $symbols must be of the same $type ' . $type . '. If the $type is incorrect you can change it in options or the params of the request');
            }
            $marketType = $market['type'];
            if (!$market['spot']) {
                $isLinearSubType = $market['linear'];
            }
            $symbol = $this->safe_string($market, 'symbol', $symbols[$i]);
            $result[] = $symbol;
        }
        return $result;
    }

    public function market_codes($codes) {
        if ($codes === null) {
            return $codes;
        }
        $result = array();
        for ($i = 0; $i < count($codes); $i++) {
            $result[] = $this->common_currency_code($codes[$i]);
        }
        return $result;
    }

    public function parse_bids_asks($bidasks, int|string $priceKey = 0, int|string $amountKey = 1) {
        $bidasks = $this->to_array($bidasks);
        $result = array();
        for ($i = 0; $i < count($bidasks); $i++) {
            $result[] = $this->parse_bid_ask($bidasks[$i], $priceKey, $amountKey);
        }
        return $result;
    }

    public function fetch_l2_order_book(string $symbol, ?int $limit = null, $params = array ()) {
        $orderbook = $this->fetch_order_book($symbol, $limit, $params);
        return array_merge($orderbook, array(
            'asks' => $this->sort_by($this->aggregate ($orderbook['asks']), 0),
            'bids' => $this->sort_by($this->aggregate ($orderbook['bids']), 0, true),
        ));
    }

    public function filter_by_symbol($objects, ?string $symbol = null) {
        if ($symbol === null) {
            return $objects;
        }
        $result = array();
        for ($i = 0; $i < count($objects); $i++) {
            $objectSymbol = $this->safe_string($objects[$i], 'symbol');
            if ($objectSymbol === $symbol) {
                $result[] = $objects[$i];
            }
        }
        return $result;
    }

    public function parse_ohlcv($ohlcv, $market = null): array {
        if (gettype($ohlcv) === 'array' && array_keys($ohlcv) === array_keys(array_keys($ohlcv))) {
            return array(
                $this->safe_integer($ohlcv, 0), // timestamp
                $this->safe_number($ohlcv, 1), // open
                $this->safe_number($ohlcv, 2), // high
                $this->safe_number($ohlcv, 3), // low
                $this->safe_number($ohlcv, 4), // close
                $this->safe_number($ohlcv, 5), // volume
            );
        }
        return $ohlcv;
    }

    public function network_code_to_id($networkCode, $currencyCode = null) {
        /**
         * @ignore
         * tries to convert the provided $networkCode (which is expected to be an unified network code) to a network id. In order to achieve this, derived class needs to have 'options->networks' defined.
         * @param {string} $networkCode unified network code
         * @param {string} $currencyCode unified currency code, but this argument is not required by default, unless there is an exchange (like huobi) that needs an override of the method to be able to pass $currencyCode argument additionally
         * @return {string|null} exchange-specific network id
         */
        $networkIdsByCodes = $this->safe_value($this->options, 'networks', array());
        $networkId = $this->safe_string($networkIdsByCodes, $networkCode);
        // for example, if 'ETH' is passed for $networkCode, but 'ETH' $key not defined in `options->networks` object
        if ($networkId === null) {
            if ($currencyCode === null) {
                // if $currencyCode was not provided, then we just set passed $value to $networkId
                $networkId = $networkCode;
            } else {
                // if $currencyCode was provided, then we try to find if that $currencyCode has a replacement ($i->e. ERC20 for ETH)
                $defaultNetworkCodeReplacements = $this->safe_value($this->options, 'defaultNetworkCodeReplacements', array());
                if (is_array($defaultNetworkCodeReplacements) && array_key_exists($currencyCode, $defaultNetworkCodeReplacements)) {
                    // if there is a replacement for the passed $networkCode, then we use it to find network-id in `options->networks` object
                    $replacementObject = $defaultNetworkCodeReplacements[$currencyCode]; // $i->e. array( 'ERC20' => 'ETH' )
                    $keys = is_array($replacementObject) ? array_keys($replacementObject) : array();
                    for ($i = 0; $i < count($keys); $i++) {
                        $key = $keys[$i];
                        $value = $replacementObject[$key];
                        // if $value matches to provided unified $networkCode, then we use it's $key to find network-id in `options->networks` object
                        if ($value === $networkCode) {
                            $networkId = $this->safe_string($networkIdsByCodes, $key);
                            break;
                        }
                    }
                }
                // if it wasn't found, we just set the provided $value to network-id
                if ($networkId === null) {
                    $networkId = $networkCode;
                }
            }
        }
        return $networkId;
    }

    public function network_id_to_code($networkId, $currencyCode = null) {
        /**
         * @ignore
         * tries to convert the provided exchange-specific $networkId to an unified network Code. In order to achieve this, derived class needs to have "options['networksById']" defined.
         * @param {string} $networkId exchange specific network id/title, like => TRON, Trc-20, usdt-erc20, etc
         * @param {string|null} $currencyCode unified currency code, but this argument is not required by default, unless there is an exchange (like huobi) that needs an override of the method to be able to pass $currencyCode argument additionally
         * @return {string|null} unified network code
         */
        $networkCodesByIds = $this->safe_value($this->options, 'networksById', array());
        $networkCode = $this->safe_string($networkCodesByIds, $networkId, $networkId);
        // replace mainnet network-codes (i.e. ERC20->ETH)
        if ($currencyCode !== null) {
            $defaultNetworkCodeReplacements = $this->safe_value($this->options, 'defaultNetworkCodeReplacements', array());
            if (is_array($defaultNetworkCodeReplacements) && array_key_exists($currencyCode, $defaultNetworkCodeReplacements)) {
                $replacementObject = $this->safe_value($defaultNetworkCodeReplacements, $currencyCode, array());
                $networkCode = $this->safe_string($replacementObject, $networkCode, $networkCode);
            }
        }
        return $networkCode;
    }

    public function handle_network_code_and_params($params) {
        $networkCodeInParams = $this->safe_string_2($params, 'networkCode', 'network');
        if ($networkCodeInParams !== null) {
            $params = $this->omit ($params, array( 'networkCode', 'network' ));
        }
        // if it was not defined by user, we should not set it from 'defaultNetworks', because handleNetworkCodeAndParams is for only request-side and thus we do not fill it with anything. We can only use 'defaultNetworks' after parsing response-side
        return array( $networkCodeInParams, $params );
    }

    public function default_network_code($currencyCode) {
        $defaultNetworkCode = null;
        $defaultNetworks = $this->safe_value($this->options, 'defaultNetworks', array());
        if (is_array($defaultNetworks) && array_key_exists($currencyCode, $defaultNetworks)) {
            // if currency had set its network in "defaultNetworks", use it
            $defaultNetworkCode = $defaultNetworks[$currencyCode];
        } else {
            // otherwise, try to use the global-scope 'defaultNetwork' value (even if that network is not supported by currency, it doesn't make any problem, this will be just used "at first" if currency supports this network at all)
            $defaultNetwork = $this->safe_value($this->options, 'defaultNetwork');
            if ($defaultNetwork !== null) {
                $defaultNetworkCode = $defaultNetwork;
            }
        }
        return $defaultNetworkCode;
    }

    public function select_network_code_from_unified_networks($currencyCode, $networkCode, $indexedNetworkEntries) {
        return $this->select_network_key_from_networks($currencyCode, $networkCode, $indexedNetworkEntries, true);
    }

    public function select_network_id_from_raw_networks($currencyCode, $networkCode, $indexedNetworkEntries) {
        return $this->select_network_key_from_networks($currencyCode, $networkCode, $indexedNetworkEntries, false);
    }

    public function select_network_key_from_networks($currencyCode, $networkCode, $indexedNetworkEntries, $isIndexedByUnifiedNetworkCode = false) {
        // this method is used against raw & unparse network entries, which are just indexed by network id
        $chosenNetworkId = null;
        $availableNetworkIds = is_array($indexedNetworkEntries) ? array_keys($indexedNetworkEntries) : array();
        $responseNetworksLength = count($availableNetworkIds);
        if ($networkCode !== null) {
            if ($responseNetworksLength === 0) {
                throw new NotSupported($this->id . ' - ' . $networkCode . ' network did not return any result for ' . $currencyCode);
            } else {
                // if $networkCode was provided by user, we should check it after response, referenced exchange doesn't support network-code during request
                $networkId = $isIndexedByUnifiedNetworkCode ? $networkCode : $this->network_code_to_id($networkCode, $currencyCode);
                if (is_array($indexedNetworkEntries) && array_key_exists($networkId, $indexedNetworkEntries)) {
                    $chosenNetworkId = $networkId;
                } else {
                    throw new NotSupported($this->id . ' - ' . $networkId . ' network was not found for ' . $currencyCode . ', use one of ' . implode(', ', $availableNetworkIds));
                }
            }
        } else {
            if ($responseNetworksLength === 0) {
                throw new NotSupported($this->id . ' - no networks were returned for ' . $currencyCode);
            } else {
                // if $networkCode was not provided by user, then we try to use the default network (if it was defined in "defaultNetworks"), otherwise, we just return the first network entry
                $defaultNetworkCode = $this->default_network_code($currencyCode);
                $defaultNetworkId = $isIndexedByUnifiedNetworkCode ? $defaultNetworkCode : $this->network_code_to_id($defaultNetworkCode, $currencyCode);
                $chosenNetworkId = (is_array($indexedNetworkEntries) && array_key_exists($defaultNetworkId, $indexedNetworkEntries)) ? $defaultNetworkId : $availableNetworkIds[0];
            }
        }
        return $chosenNetworkId;
    }

    public function safe_number_2($dictionary, $key1, $key2, $d = null) {
        $value = $this->safe_string_2($dictionary, $key1, $key2);
        return $this->parse_number($value, $d);
    }

    public function parse_order_book(array $orderbook, string $symbol, ?int $timestamp = null, $bidsKey = 'bids', $asksKey = 'asks', int|string $priceKey = 0, int|string $amountKey = 1) {
        $bids = $this->parse_bids_asks($this->safe_value($orderbook, $bidsKey, array()), $priceKey, $amountKey);
        $asks = $this->parse_bids_asks($this->safe_value($orderbook, $asksKey, array()), $priceKey, $amountKey);
        return array(
            'symbol' => $symbol,
            'bids' => $this->sort_by($bids, 0, true),
            'asks' => $this->sort_by($asks, 0),
            'timestamp' => $timestamp,
            'datetime' => $this->iso8601 ($timestamp),
            'nonce' => null,
        );
    }

    public function parse_ohlcvs(mixed $ohlcvs, mixed $market = null, string $timeframe = '1m', ?int $since = null, ?int $limit = null) {
        $results = array();
        for ($i = 0; $i < count($ohlcvs); $i++) {
            $results[] = $this->parse_ohlcv($ohlcvs[$i], $market);
        }
        $sorted = $this->sort_by($results, 0);
        return $this->filter_by_since_limit($sorted, $since, $limit, 0);
    }

    public function parse_leverage_tiers($response, ?array $symbols = null, $marketIdKey = null) {
        // $marketIdKey should only be null when $response is a dictionary
        $symbols = $this->market_symbols($symbols);
        $tiers = array();
        for ($i = 0; $i < count($response); $i++) {
            $item = $response[$i];
            $id = $this->safe_string($item, $marketIdKey);
            $market = $this->safe_market($id, null, null, $this->safe_string($this->options, 'defaultType'));
            $symbol = $market['symbol'];
            $contract = $this->safe_value($market, 'contract', false);
            if ($contract && (($symbols === null) || $this->in_array($symbol, $symbols))) {
                $tiers[$symbol] = $this->parse_market_leverage_tiers($item, $market);
            }
        }
        return $tiers;
    }

    public function load_trading_limits(?array $symbols = null, $reload = false, $params = array ()) {
        if ($this->has['fetchTradingLimits']) {
            if ($reload || !(is_array($this->options) && array_key_exists('limitsLoaded', $this->options))) {
                $response = $this->fetch_trading_limits($symbols);
                for ($i = 0; $i < count($symbols); $i++) {
                    $symbol = $symbols[$i];
                    $this->markets[$symbol] = $this->deep_extend($this->markets[$symbol], $response[$symbol]);
                }
                $this->options['limitsLoaded'] = $this->milliseconds ();
            }
        }
        return $this->markets;
    }

    public function safe_position($position) {
        // simplified version of => /pull/12765/
        $unrealizedPnlString = $this->safe_string($position, 'unrealisedPnl');
        $initialMarginString = $this->safe_string($position, 'initialMargin');
        //
        // PERCENTAGE
        //
        $percentage = $this->safe_value($position, 'percentage');
        if (($percentage === null) && ($unrealizedPnlString !== null) && ($initialMarginString !== null)) {
            // was done in all implementations ( aax, btcex, bybit, deribit, ftx, gate, kucoinfutures, phemex )
            $percentageString = Precise::string_mul(Precise::string_div($unrealizedPnlString, $initialMarginString, 4), '100');
            $position['percentage'] = $this->parse_number($percentageString);
        }
        // if $contractSize is null get from $market
        $contractSize = $this->safe_number($position, 'contractSize');
        $symbol = $this->safe_string($position, 'symbol');
        $market = null;
        if ($symbol !== null) {
            $market = $this->market ($symbol);
        }
        if ($contractSize === null && $market !== null) {
            $contractSize = $this->safe_number($market, 'contractSize');
            $position['contractSize'] = $contractSize;
        }
        return $position;
    }

    public function parse_positions($positions, ?array $symbols = null, $params = array ()) {
        $symbols = $this->market_symbols($symbols);
        $positions = $this->to_array($positions);
        $result = array();
        for ($i = 0; $i < count($positions); $i++) {
            $position = array_merge($this->parse_position($positions[$i], null), $params);
            $result[] = $position;
        }
        return $this->filter_by_array_positions($result, 'symbol', $symbols, false);
    }

    public function parse_accounts($accounts, $params = array ()) {
        $accounts = $this->to_array($accounts);
        $result = array();
        for ($i = 0; $i < count($accounts); $i++) {
            $account = array_merge($this->parse_account($accounts[$i]), $params);
            $result[] = $account;
        }
        return $result;
    }

    public function parse_trades($trades, ?array $market = null, ?int $since = null, ?int $limit = null, $params = array ()) {
        $trades = $this->to_array($trades);
        $result = array();
        for ($i = 0; $i < count($trades); $i++) {
            $trade = array_merge($this->parse_trade($trades[$i], $market), $params);
            $result[] = $trade;
        }
        $result = $this->sort_by_2($result, 'timestamp', 'id');
        $symbol = ($market !== null) ? $market['symbol'] : null;
        return $this->filter_by_symbol_since_limit($result, $symbol, $since, $limit);
    }

    public function parse_transactions($transactions, ?array $currency = null, ?int $since = null, ?int $limit = null, $params = array ()) {
        $transactions = $this->to_array($transactions);
        $result = array();
        for ($i = 0; $i < count($transactions); $i++) {
            $transaction = array_merge($this->parse_transaction($transactions[$i], $currency), $params);
            $result[] = $transaction;
        }
        $result = $this->sort_by($result, 'timestamp');
        $code = ($currency !== null) ? $currency['code'] : null;
        return $this->filter_by_currency_since_limit($result, $code, $since, $limit);
    }

    public function parse_transfers($transfers, ?array $currency = null, ?int $since = null, ?int $limit = null, $params = array ()) {
        $transfers = $this->to_array($transfers);
        $result = array();
        for ($i = 0; $i < count($transfers); $i++) {
            $transfer = array_merge($this->parse_transfer($transfers[$i], $currency), $params);
            $result[] = $transfer;
        }
        $result = $this->sort_by($result, 'timestamp');
        $code = ($currency !== null) ? $currency['code'] : null;
        return $this->filter_by_currency_since_limit($result, $code, $since, $limit);
    }

    public function parse_ledger($data, ?array $currency = null, ?int $since = null, ?int $limit = null, $params = array ()) {
        $result = array();
        $arrayData = $this->to_array($data);
        for ($i = 0; $i < count($arrayData); $i++) {
            $itemOrItems = $this->parse_ledger_entry($arrayData[$i], $currency);
            if (gettype($itemOrItems) === 'array' && array_keys($itemOrItems) === array_keys(array_keys($itemOrItems))) {
                for ($j = 0; $j < count($itemOrItems); $j++) {
                    $result[] = array_merge($itemOrItems[$j], $params);
                }
            } else {
                $result[] = array_merge($itemOrItems, $params);
            }
        }
        $result = $this->sort_by($result, 'timestamp');
        $code = ($currency !== null) ? $currency['code'] : null;
        return $this->filter_by_currency_since_limit($result, $code, $since, $limit);
    }

    public function nonce() {
        return $this->seconds ();
    }

    public function set_headers($headers) {
        return $headers;
    }

    public function market_id(string $symbol) {
        $market = $this->market ($symbol);
        if ($market !== null) {
            return $market['id'];
        }
        return $symbol;
    }

    public function symbol(string $symbol) {
        $market = $this->market ($symbol);
        return $this->safe_string($market, 'symbol', $symbol);
    }

    public function resolve_path($path, $params) {
        return array(
            $this->implode_params($path, $params),
            $this->omit ($params, $this->extract_params($path)),
        );
    }

    public function filter_by_array($objects, int|string $key, $values = null, $indexed = true) {
        $objects = $this->to_array($objects);
        // return all of them if no $values were passed
        if ($values === null || !$values) {
            return $indexed ? $this->index_by($objects, $key) : $objects;
        }
        $results = array();
        for ($i = 0; $i < count($objects); $i++) {
            if ($this->in_array($objects[$i][$key], $values)) {
                $results[] = $objects[$i];
            }
        }
        return $indexed ? $this->index_by($results, $key) : $results;
    }

    public function fetch2($path, mixed $api = 'public', $method = 'GET', $params = array (), mixed $headers = null, mixed $body = null, $config = array ()) {
        if ($this->enableRateLimit) {
            $cost = $this->calculate_rate_limiter_cost($api, $method, $path, $params, $config);
            $this->throttle ($cost);
        }
        $this->lastRestRequestTimestamp = $this->milliseconds ();
        $request = $this->sign ($path, $api, $method, $params, $headers, $body);
        $this->last_request_headers = $request['headers'];
        $this->last_request_body = $request['body'];
        $this->last_request_url = $request['url'];
        return $this->fetch ($request['url'], $request['method'], $request['headers'], $request['body']);
    }

    public function request($path, mixed $api = 'public', $method = 'GET', $params = array (), mixed $headers = null, mixed $body = null, $config = array ()) {
        return $this->fetch2 ($path, $api, $method, $params, $headers, $body, $config);
    }

    public function load_accounts($reload = false, $params = array ()) {
        if ($reload) {
            $this->accounts = $this->fetch_accounts($params);
        } else {
            if ($this->accounts) {
                return $this->accounts;
            } else {
                $this->accounts = $this->fetch_accounts($params);
            }
        }
        $this->accountsById = $this->index_by($this->accounts, 'id');
        return $this->accounts;
    }

    public function build_ohlcvc(array $trades, string $timeframe = '1m', float $since = 0, float $limit = 2147483647) {
        // given a sorted arrays of $trades (recent last) and a $timeframe builds an array of OHLCV candles
        // note, default $limit value (2147483647) is max int32 value
        $ms = $this->parse_timeframe($timeframe) * 1000;
        $ohlcvs = array();
        $i_timestamp = 0;
        // $open = 1;
        $i_high = 2;
        $i_low = 3;
        $i_close = 4;
        $i_volume = 5;
        $i_count = 6;
        $tradesLength = count($trades);
        $oldest = min ($tradesLength, $limit);
        for ($i = 0; $i < $oldest; $i++) {
            $trade = $trades[$i];
            $ts = $trade['timestamp'];
            if ($ts < $since) {
                continue;
            }
            $openingTime = (int) floor($ts / $ms) * $ms; // shift to the edge of m/h/d (but not M)
            if ($openingTime < $since) { // we don't need bars, that have opening time earlier than requested
                continue;
            }
            $ohlcv_length = count($ohlcvs);
            $candle = $ohlcv_length - 1;
            if (($candle === -1) || ($openingTime >= $this->sum ($ohlcvs[$candle][$i_timestamp], $ms))) {
                // moved to a new $timeframe -> create a new $candle from opening $trade
                $ohlcvs[] = [
                    $openingTime, // timestamp
                    $trade['price'], // O
                    $trade['price'], // H
                    $trade['price'], // L
                    $trade['price'], // C
                    $trade['amount'], // V
                    1, // count
                ];
            } else {
                // still processing the same $timeframe -> update opening $trade
                $ohlcvs[$candle][$i_high] = max ($ohlcvs[$candle][$i_high], $trade['price']);
                $ohlcvs[$candle][$i_low] = min ($ohlcvs[$candle][$i_low], $trade['price']);
                $ohlcvs[$candle][$i_close] = $trade['price'];
                $ohlcvs[$candle][$i_volume] = $this->sum ($ohlcvs[$candle][$i_volume], $trade['amount']);
                $ohlcvs[$candle][$i_count] = $this->sum ($ohlcvs[$candle][$i_count], 1);
            }
        }
        return $ohlcvs;
    }

    public function parse_trading_view_ohlcv($ohlcvs, $market = null, $timeframe = '1m', ?int $since = null, ?int $limit = null) {
        $result = $this->convert_trading_view_to_ohlcv($ohlcvs);
        return $this->parse_ohlcvs($result, $market, $timeframe, $since, $limit);
    }

    public function edit_limit_buy_order($id, $symbol, $amount, $price = null, $params = array ()) {
        return $this->edit_limit_order($id, $symbol, 'buy', $amount, $price, $params);
    }

    public function edit_limit_sell_order($id, $symbol, $amount, $price = null, $params = array ()) {
        return $this->edit_limit_order($id, $symbol, 'sell', $amount, $price, $params);
    }

    public function edit_limit_order($id, $symbol, $side, $amount, $price = null, $params = array ()) {
        return $this->edit_order($id, $symbol, 'limit', $side, $amount, $price, $params);
    }

    public function edit_order(string $id, $symbol, $type, $side, $amount = null, $price = null, $params = array ()) {
        $this->cancelOrder ($id, $symbol);
        return $this->create_order($symbol, $type, $side, $amount, $price, $params);
    }

    public function edit_order_ws(string $id, string $symbol, string $type, string $side, float $amount, ?float $price = null, $params = array ()) {
        $this->cancelOrderWs ($id, $symbol);
        return $this->createOrderWs ($symbol, $type, $side, $amount, $price, $params);
    }

    public function fetch_permissions($params = array ()) {
        throw new NotSupported($this->id . ' fetchPermissions() is not supported yet');
    }

    public function fetch_position(string $symbol, $params = array ()) {
        throw new NotSupported($this->id . ' fetchPosition() is not supported yet');
    }

    public function fetch_positions_by_symbol(string $symbol, $params = array ()) {
        /**
         * specifically fetches positions for specific $symbol, unlike fetchPositions (which can work with multiple symbols, but because of that, it might be slower & more rate-limit consuming)
         * @param {string} $symbol unified market $symbol of the market the position is held in
         * @param {array} $params extra parameters specific to the endpoint
         * @return {array[]} a list of {@link https://github.com/ccxt/ccxt/wiki/Manual#position-structure position structure} with maximum 3 items - one position for "one-way" mode, and two positions (long & short) for "two-way" (a.k.a. hedge) mode
         */
        throw new NotSupported($this->id . ' fetchPositionsBySymbol() is not supported yet');
    }

    public function fetch_positions(?array $symbols = null, $params = array ()) {
        throw new NotSupported($this->id . ' fetchPositions() is not supported yet');
    }

    public function fetch_positions_risk(?array $symbols = null, $params = array ()) {
        throw new NotSupported($this->id . ' fetchPositionsRisk() is not supported yet');
    }

    public function fetch_bids_asks(?array $symbols = null, $params = array ()) {
        throw new NotSupported($this->id . ' fetchBidsAsks() is not supported yet');
    }

    public function parse_bid_ask($bidask, int|string $priceKey = 0, int|string $amountKey = 1) {
        $price = $this->safe_number($bidask, $priceKey);
        $amount = $this->safe_number($bidask, $amountKey);
        return array( $price, $amount );
    }

    public function safe_currency(?string $currencyId, mixed $currency = null) {
        if (($currencyId === null) && ($currency !== null)) {
            return $currency;
        }
        if (($this->currencies_by_id !== null) && (is_array($this->currencies_by_id) && array_key_exists($currencyId, $this->currencies_by_id)) && ($this->currencies_by_id[$currencyId] !== null)) {
            return $this->currencies_by_id[$currencyId];
        }
        $code = $currencyId;
        if ($currencyId !== null) {
            $code = $this->common_currency_code(strtoupper($currencyId));
        }
        return array(
            'id' => $currencyId,
            'code' => $code,
        );
    }

    public function safe_market($marketId = null, $market = null, $delimiter = null, $marketType = null) {
        $result = array(
            'id' => $marketId,
            'symbol' => $marketId,
            'base' => null,
            'quote' => null,
            'baseId' => null,
            'quoteId' => null,
            'active' => null,
            'type' => null,
            'linear' => null,
            'inverse' => null,
            'spot' => false,
            'swap' => false,
            'future' => false,
            'option' => false,
            'margin' => false,
            'contract' => false,
            'contractSize' => null,
            'expiry' => null,
            'expiryDatetime' => null,
            'optionType' => null,
            'strike' => null,
            'settle' => null,
            'settleId' => null,
            'precision' => array(
                'amount' => null,
                'price' => null,
            ),
            'limits' => array(
                'amount' => array(
                    'min' => null,
                    'max' => null,
                ),
                'price' => array(
                    'min' => null,
                    'max' => null,
                ),
                'cost' => array(
                    'min' => null,
                    'max' => null,
                ),
            ),
            'info' => null,
        );
        if ($marketId !== null) {
            if (($this->markets_by_id !== null) && (is_array($this->markets_by_id) && array_key_exists($marketId, $this->markets_by_id))) {
                $markets = $this->markets_by_id[$marketId];
                $numMarkets = count($markets);
                if ($numMarkets === 1) {
                    return $markets[0];
                } else {
                    if (($marketType === null) && ($market === null)) {
                        throw new ArgumentsRequired($this->id . ' safeMarket() requires a fourth argument for ' . $marketId . ' to disambiguate between different $markets with the same $market id');
                    }
                    $inferredMarketType = ($marketType === null) ? $market['type'] : $marketType;
                    for ($i = 0; $i < count($markets); $i++) {
                        $currentMarket = $markets[$i];
                        if ($currentMarket[$inferredMarketType]) {
                            return $currentMarket;
                        }
                    }
                }
            } elseif ($delimiter !== null) {
                $parts = explode($delimiter, $marketId);
                $partsLength = count($parts);
                if ($partsLength === 2) {
                    $result['baseId'] = $this->safe_string($parts, 0);
                    $result['quoteId'] = $this->safe_string($parts, 1);
                    $result['base'] = $this->safe_currency_code($result['baseId']);
                    $result['quote'] = $this->safe_currency_code($result['quoteId']);
                    $result['symbol'] = $result['base'] . '/' . $result['quote'];
                    return $result;
                } else {
                    return $result;
                }
            }
        }
        if ($market !== null) {
            return $market;
        }
        return $result;
    }

    public function check_required_credentials($error = true) {
        $keys = is_array($this->requiredCredentials) ? array_keys($this->requiredCredentials) : array();
        for ($i = 0; $i < count($keys); $i++) {
            $key = $keys[$i];
            if ($this->requiredCredentials[$key] && !$this->$key) {
                if ($error) {
                    throw new AuthenticationError($this->id . ' requires "' . $key . '" credential');
                } else {
                    return false;
                }
            }
        }
        return true;
    }

    public function oath() {
        if ($this->twofa !== null) {
            return $this->totp($this->twofa);
        } else {
            throw new ExchangeError($this->id . ' exchange.twofa has not been set for 2FA Two-Factor Authentication');
        }
    }

    public function fetch_balance($params = array ()) {
        throw new NotSupported($this->id . ' fetchBalance() is not supported yet');
    }

    public function fetch_balance_ws($params = array ()) {
        throw new NotSupported($this->id . ' fetchBalanceWs() is not supported yet');
    }

    public function parse_balance($response) {
        throw new NotSupported($this->id . ' parseBalance() is not supported yet');
    }

    public function watch_balance($params = array ()) {
        throw new NotSupported($this->id . ' watchBalance() is not supported yet');
    }

    public function fetch_partial_balance($part, $params = array ()) {
        $balance = $this->fetch_balance($params);
        return $balance[$part];
    }

    public function fetch_free_balance($params = array ()) {
        return $this->fetch_partial_balance('free', $params);
    }

    public function fetch_used_balance($params = array ()) {
        return $this->fetch_partial_balance('used', $params);
    }

    public function fetch_total_balance($params = array ()) {
        return $this->fetch_partial_balance('total', $params);
    }

    public function fetch_status($params = array ()) {
        if ($this->has['fetchTime']) {
            $time = $this->fetch_time($params);
            $this->status = array_merge($this->status, array(
                'updated' => $time,
                'info' => $time,
            ));
        }
        if (!(is_array($this->status) && array_key_exists('info', $this->status))) {
            $this->status['info'] = null;
        }
        return $this->status;
    }

    public function fetch_funding_fee(string $code, $params = array ()) {
        $warnOnFetchFundingFee = $this->safe_value($this->options, 'warnOnFetchFundingFee', true);
        if ($warnOnFetchFundingFee) {
            throw new NotSupported($this->id . ' fetchFundingFee() method is deprecated, it will be removed in July 2022, please, use fetchTransactionFee() or set exchange.options["warnOnFetchFundingFee"] = false to suppress this warning');
        }
        return $this->fetch_transaction_fee($code, $params);
    }

    public function fetch_funding_fees(?array $codes = null, $params = array ()) {
        $warnOnFetchFundingFees = $this->safe_value($this->options, 'warnOnFetchFundingFees', true);
        if ($warnOnFetchFundingFees) {
            throw new NotSupported($this->id . ' fetchFundingFees() method is deprecated, it will be removed in July 2022. Please, use fetchTransactionFees() or set exchange.options["warnOnFetchFundingFees"] = false to suppress this warning');
        }
        return $this->fetch_transaction_fees($codes, $params);
    }

    public function fetch_transaction_fee(string $code, $params = array ()) {
        if (!$this->has['fetchTransactionFees']) {
            throw new NotSupported($this->id . ' fetchTransactionFee() is not supported yet');
        }
        return $this->fetch_transaction_fees(array( $code ), $params);
    }

    public function fetch_transaction_fees(?array $codes = null, $params = array ()) {
        throw new NotSupported($this->id . ' fetchTransactionFees() is not supported yet');
    }

    public function fetch_deposit_withdraw_fees(?array $codes = null, $params = array ()) {
        throw new NotSupported($this->id . ' fetchDepositWithdrawFees() is not supported yet');
    }

    public function fetch_deposit_withdraw_fee(string $code, $params = array ()) {
        if (!$this->has['fetchDepositWithdrawFees']) {
            throw new NotSupported($this->id . ' fetchDepositWithdrawFee() is not supported yet');
        }
        $fees = $this->fetchDepositWithdrawFees (array( $code ), $params);
        return $this->safe_value($fees, $code);
    }

    public function get_supported_mapping($key, $mapping = array ()) {
        if (is_array($mapping) && array_key_exists($key, $mapping)) {
            return $mapping[$key];
        } else {
            throw new NotSupported($this->id . ' ' . $key . ' does not have a value in mapping');
        }
    }

    public function fetch_borrow_rate(string $code, $params = array ()) {
        $this->load_markets();
        if (!$this->has['fetchBorrowRates']) {
            throw new NotSupported($this->id . ' fetchBorrowRate() is not supported yet');
        }
        $borrowRates = $this->fetch_borrow_rates($params);
        $rate = $this->safe_value($borrowRates, $code);
        if ($rate === null) {
            throw new ExchangeError($this->id . ' fetchBorrowRate() could not find the borrow $rate for currency $code ' . $code);
        }
        return $rate;
    }

    public function handle_option_and_params($params, $methodName, $optionName, $defaultValue = null) {
        // This method can be used to obtain method specific properties, i.e => $this->handle_option_and_params($params, 'fetchPosition', 'marginMode', 'isolated')
        $defaultOptionName = 'default' . $this->capitalize ($optionName); // we also need to check the 'defaultXyzWhatever'
        // check if $params contain the key
        $value = $this->safe_value_2($params, $optionName, $defaultOptionName);
        if ($value !== null) {
            $params = $this->omit ($params, array( $optionName, $defaultOptionName ));
        } else {
            // check if exchange has properties for this method
            $exchangeWideMethodOptions = $this->safe_value($this->options, $methodName);
            if ($exchangeWideMethodOptions !== null) {
                // check if the option is defined inside this method's props
                $value = $this->safe_value_2($exchangeWideMethodOptions, $optionName, $defaultOptionName);
            }
            if ($value === null) {
                // if it's still null, check if global exchange-wide option exists
                $value = $this->safe_value_2($this->options, $optionName, $defaultOptionName);
            }
            // if it's still null, use the default $value
            $value = ($value !== null) ? $value : $defaultValue;
        }
        return array( $value, $params );
    }

    public function handle_option($methodName, $optionName, $defaultValue = null) {
        // eslint-disable-next-line no-unused-vars
        list($result, $empty) = $this->handle_option_and_params(array(), $methodName, $optionName, $defaultValue);
        return $result;
    }

    public function handle_market_type_and_params($methodName, $market = null, $params = array ()) {
        $defaultType = $this->safe_string_2($this->options, 'defaultType', 'type', 'spot');
        $methodOptions = $this->safe_value($this->options, $methodName);
        $methodType = $defaultType;
        if ($methodOptions !== null) {
            if (gettype($methodOptions) === 'string') {
                $methodType = $methodOptions;
            } else {
                $methodType = $this->safe_string_2($methodOptions, 'defaultType', 'type', $methodType);
            }
        }
        $marketType = ($market === null) ? $methodType : $market['type'];
        $type = $this->safe_string_2($params, 'defaultType', 'type', $marketType);
        $params = $this->omit ($params, array( 'defaultType', 'type' ));
        return array( $type, $params );
    }

    public function handle_sub_type_and_params($methodName, $market = null, $params = array (), $defaultValue = null) {
        $subType = null;
        // if set in $params, it takes precedence
        $subTypeInParams = $this->safe_string_2($params, 'subType', 'defaultSubType');
        // avoid omitting if it's not present
        if ($subTypeInParams !== null) {
            $subType = $subTypeInParams;
            $params = $this->omit ($params, array( 'subType', 'defaultSubType' ));
        } else {
            // at first, check from $market object
            if ($market !== null) {
                if ($market['linear']) {
                    $subType = 'linear';
                } elseif ($market['inverse']) {
                    $subType = 'inverse';
                }
            }
            // if it was not defined in $market object
            if ($subType === null) {
                $values = $this->handle_option_and_params(null, $methodName, 'subType', $defaultValue); // no need to re-test $params here
                $subType = $values[0];
            }
        }
        return array( $subType, $params );
    }

    public function handle_margin_mode_and_params($methodName, $params = array (), $defaultValue = null) {
        /**
         * @ignore
         * @param {array} [$params] extra parameters specific to the exchange api endpoint
         * @return {Array} the marginMode in lowercase by $params["marginMode"], $params["defaultMarginMode"] $this->options["marginMode"] or $this->options["defaultMarginMode"]
         */
        return $this->handle_option_and_params($params, $methodName, 'marginMode', $defaultValue);
    }

    public function throw_exactly_matched_exception($exact, $string, $message) {
        if (is_array($exact) && array_key_exists($string, $exact)) {
            throw new $exact[$string]($message);
        }
    }

    public function throw_broadly_matched_exception($broad, $string, $message) {
        $broadKey = $this->find_broadly_matched_key($broad, $string);
        if ($broadKey !== null) {
            throw new $broad[$broadKey]($message);
        }
    }

    public function find_broadly_matched_key($broad, $string) {
        // a helper for matching error strings exactly vs broadly
        $keys = is_array($broad) ? array_keys($broad) : array();
        for ($i = 0; $i < count($keys); $i++) {
            $key = $keys[$i];
            if ($string !== null) { // #issues/12698
                if (mb_strpos($string, $key) !== false) {
                    return $key;
                }
            }
        }
        return null;
    }

    public function handle_errors($statusCode, $statusText, $url, $method, $responseHeaders, $responseBody, $response, $requestHeaders, $requestBody) {
        // it is a stub $method that must be overrided in the derived exchange classes
        // throw new NotSupported($this->id . ' handleErrors() not implemented yet');
        return null;
    }

    public function calculate_rate_limiter_cost($api, $method, $path, $params, $config = array ()) {
        return $this->safe_value($config, 'cost', 1);
    }

    public function fetch_ticker(string $symbol, $params = array ()) {
        if ($this->has['fetchTickers']) {
            $this->load_markets();
            $market = $this->market ($symbol);
            $symbol = $market['symbol'];
            $tickers = $this->fetch_tickers(array( $symbol ), $params);
            $ticker = $this->safe_value($tickers, $symbol);
            if ($ticker === null) {
                throw new NullResponse($this->id . ' fetchTickers() could not find a $ticker for ' . $symbol);
            } else {
                return $ticker;
            }
        } else {
            throw new NotSupported($this->id . ' fetchTicker() is not supported yet');
        }
    }

    public function watch_ticker(string $symbol, $params = array ()) {
        throw new NotSupported($this->id . ' watchTicker() is not supported yet');
    }

    public function fetch_tickers(?array $symbols = null, $params = array ()) {
        throw new NotSupported($this->id . ' fetchTickers() is not supported yet');
    }

    public function fetch_order_books(?array $symbols = null, ?int $limit = null, $params = array ()) {
        throw new NotSupported($this->id . ' fetchOrderBooks() is not supported yet');
    }

    public function watch_tickers(?array $symbols = null, $params = array ()) {
        throw new NotSupported($this->id . ' watchTickers() is not supported yet');
    }

    public function fetch_order(string $id, ?string $symbol = null, $params = array ()) {
        throw new NotSupported($this->id . ' fetchOrder() is not supported yet');
    }

    public function fetch_order_ws(string $id, ?string $symbol = null, $params = array ()) {
        throw new NotSupported($this->id . ' fetchOrderWs() is not supported yet');
    }

    public function fetch_order_status(string $id, ?string $symbol = null, $params = array ()) {
        // TODO => TypeScript => change method signature by replacing
        // Promise<string> with Promise<Order['status']>.
        $order = $this->fetch_order($id, $symbol, $params);
        return $order['status'];
    }

    public function fetch_unified_order($order, $params = array ()) {
        return $this->fetch_order($this->safe_value($order, 'id'), $this->safe_value($order, 'symbol'), $params);
    }

    public function create_order(string $symbol, string $type, string $side, $amount, $price = null, $params = array ()) {
        throw new NotSupported($this->id . ' createOrder() is not supported yet');
    }

    public function create_orders(array $orders, $params = array ()) {
        throw new NotSupported($this->id . ' createOrders() is not supported yet');
    }

    public function create_order_ws(string $symbol, string $type, string $side, float $amount, ?float $price = null, $params = array ()) {
        throw new NotSupported($this->id . ' createOrderWs() is not supported yet');
    }

    public function cancel_order(string $id, ?string $symbol = null, $params = array ()) {
        throw new NotSupported($this->id . ' cancelOrder() is not supported yet');
    }

    public function cancel_order_ws(string $id, ?string $symbol = null, $params = array ()) {
        throw new NotSupported($this->id . ' cancelOrderWs() is not supported yet');
    }

    public function cancel_orders_ws(array $ids, ?string $symbol = null, $params = array ()) {
        throw new NotSupported($this->id . ' cancelOrdersWs() is not supported yet');
    }

    public function cancel_all_orders(?string $symbol = null, $params = array ()) {
        throw new NotSupported($this->id . ' cancelAllOrders() is not supported yet');
    }

    public function cancel_all_orders_ws(?string $symbol = null, $params = array ()) {
        throw new NotSupported($this->id . ' cancelAllOrdersWs() is not supported yet');
    }

    public function cancel_unified_order($order, $params = array ()) {
        return $this->cancelOrder ($this->safe_value($order, 'id'), $this->safe_value($order, 'symbol'), $params);
    }

    public function fetch_orders(?string $symbol = null, ?int $since = null, ?int $limit = null, $params = array ()) {
        throw new NotSupported($this->id . ' fetchOrders() is not supported yet');
    }

    public function fetch_order_trades(string $id, ?string $symbol = null, ?int $since = null, ?int $limit = null, $params = array ()) {
        throw new NotSupported($this->id . ' fetchOrderTrades() is not supported yet');
    }

    public function watch_orders(?string $symbol = null, ?int $since = null, ?int $limit = null, $params = array ()) {
        throw new NotSupported($this->id . ' watchOrders() is not supported yet');
    }

    public function fetch_open_orders(?string $symbol = null, ?int $since = null, ?int $limit = null, $params = array ()) {
        throw new NotSupported($this->id . ' fetchOpenOrders() is not supported yet');
    }

    public function fetch_open_orders_ws(?string $symbol = null, ?int $since = null, ?int $limit = null, $params = array ()) {
        throw new NotSupported($this->id . ' fetchOpenOrdersWs() is not supported yet');
    }

    public function fetch_closed_orders(?string $symbol = null, ?int $since = null, ?int $limit = null, $params = array ()) {
        throw new NotSupported($this->id . ' fetchClosedOrders() is not supported yet');
    }

    public function fetch_my_trades(?string $symbol = null, ?int $since = null, ?int $limit = null, $params = array ()) {
        throw new NotSupported($this->id . ' fetchMyTrades() is not supported yet');
    }

    public function fetch_my_liquidations(?string $symbol = null, ?int $since = null, ?int $limit = null, $params = array ()) {
        throw new NotSupported($this->id . ' fetchMyLiquidations() is not supported yet');
    }

    public function fetch_liquidations(string $symbol, ?int $since = null, ?int $limit = null, $params = array ()) {
        throw new NotSupported($this->id . ' fetchLiquidations() is not supported yet');
    }

    public function fetch_my_trades_ws(?string $symbol = null, ?int $since = null, ?int $limit = null, $params = array ()) {
        throw new NotSupported($this->id . ' fetchMyTradesWs() is not supported yet');
    }

    public function watch_my_trades(?string $symbol = null, ?int $since = null, ?int $limit = null, $params = array ()) {
        throw new NotSupported($this->id . ' watchMyTrades() is not supported yet');
    }

    public function fetch_ohlcv_ws(string $symbol, string $timeframe = '1m', ?int $since = null, ?int $limit = null, $params = array ()) {
        throw new NotSupported($this->id . ' fetchOHLCVWs() is not supported yet');
    }

    public function fetch_deposits_withdrawals(?string $code = null, ?int $since = null, ?int $limit = null, $params = array ()) {
        /**
         * fetch history of deposits and withdrawals
         * @param {string} [$code] unified currency $code for the currency of the deposit/withdrawals, default is null
         * @param {int} [$since] timestamp in ms of the earliest deposit/withdrawal, default is null
         * @param {int} [$limit] max number of deposit/withdrawals to return, default is null
         * @param {array} [$params] extra parameters specific to the exchange api endpoint
         * @return {array} a list of {@link https://github.com/ccxt/ccxt/wiki/Manual#transaction-structure transaction structures}
         */
        throw new NotSupported($this->id . ' fetchDepositsWithdrawals() is not supported yet');
    }

    public function fetch_deposits(?string $symbol = null, ?int $since = null, ?int $limit = null, $params = array ()) {
        throw new NotSupported($this->id . ' fetchDeposits() is not supported yet');
    }

    public function fetch_withdrawals(?string $symbol = null, ?int $since = null, ?int $limit = null, $params = array ()) {
        throw new NotSupported($this->id . ' fetchWithdrawals() is not supported yet');
    }

    public function fetch_open_interest(string $symbol, $params = array ()) {
        throw new NotSupported($this->id . ' fetchOpenInterest() is not supported yet');
    }

    public function fetch_funding_rate_history(?string $symbol = null, ?int $since = null, ?int $limit = null, $params = array ()) {
        throw new NotSupported($this->id . ' fetchFundingRateHistory() is not supported yet');
    }

    public function fetch_funding_history(?string $symbol = null, ?int $since = null, ?int $limit = null, $params = array ()) {
        throw new NotSupported($this->id . ' fetchFundingHistory() is not supported yet');
    }

    public function parse_last_price($price, $market = null) {
        throw new NotSupported($this->id . ' parseLastPrice() is not supported yet');
    }

    public function fetch_deposit_address(string $code, $params = array ()) {
        if ($this->has['fetchDepositAddresses']) {
            $depositAddresses = $this->fetchDepositAddresses (array( $code ), $params);
            $depositAddress = $this->safe_value($depositAddresses, $code);
            if ($depositAddress === null) {
                throw new InvalidAddress($this->id . ' fetchDepositAddress() could not find a deposit address for ' . $code . ', make sure you have created a corresponding deposit address in your wallet on the exchange website');
            } else {
                return $depositAddress;
            }
        } else {
            throw new NotSupported($this->id . ' fetchDepositAddress() is not supported yet');
        }
    }

    public function account(): array {
        return array(
            'free' => null,
            'used' => null,
            'total' => null,
        );
    }

    public function common_currency_code(string $currency) {
        if (!$this->substituteCommonCurrencyCodes) {
            return $currency;
        }
        return $this->safe_string($this->commonCurrencies, $currency, $currency);
    }

    public function currency($code) {
        if ($this->currencies === null) {
            throw new ExchangeError($this->id . ' currencies not loaded');
        }
        if (gettype($code) === 'string') {
            if (is_array($this->currencies) && array_key_exists($code, $this->currencies)) {
                return $this->currencies[$code];
            } elseif (is_array($this->currencies_by_id) && array_key_exists($code, $this->currencies_by_id)) {
                return $this->currencies_by_id[$code];
            }
        }
        throw new ExchangeError($this->id . ' does not have currency $code ' . $code);
    }

    public function market(string $symbol) {
        if ($this->markets === null) {
            throw new ExchangeError($this->id . ' $markets not loaded');
        }
        if (gettype($symbol) === 'string') {
            if (is_array($this->markets) && array_key_exists($symbol, $this->markets)) {
                return $this->markets[$symbol];
            } elseif (is_array($this->markets_by_id) && array_key_exists($symbol, $this->markets_by_id)) {
                $markets = $this->markets_by_id[$symbol];
                $defaultType = $this->safe_string_2($this->options, 'defaultType', 'defaultSubType', 'spot');
                for ($i = 0; $i < count($markets); $i++) {
                    $market = $markets[$i];
                    if ($market[$defaultType]) {
                        return $market;
                    }
                }
                return $markets[0];
            }
        }
        throw new BadSymbol($this->id . ' does not have $market $symbol ' . $symbol);
    }

    public function handle_withdraw_tag_and_params($tag, $params) {
        if (gettype($tag) === 'array') {
            $params = array_merge($tag, $params);
            $tag = null;
        }
        if ($tag === null) {
            $tag = $this->safe_string($params, 'tag');
            if ($tag !== null) {
                $params = $this->omit ($params, 'tag');
            }
        }
        return array( $tag, $params );
    }

    public function create_limit_order(string $symbol, string $side, $amount, $price, $params = array ()) {
        return $this->create_order($symbol, 'limit', $side, $amount, $price, $params);
    }

    public function create_market_order(string $symbol, string $side, $amount, $price = null, $params = array ()) {
        return $this->create_order($symbol, 'market', $side, $amount, $price, $params);
    }

    public function create_limit_buy_order(string $symbol, $amount, $price, $params = array ()) {
        return $this->create_order($symbol, 'limit', 'buy', $amount, $price, $params);
    }

    public function create_limit_sell_order(string $symbol, $amount, $price, $params = array ()) {
        return $this->create_order($symbol, 'limit', 'sell', $amount, $price, $params);
    }

    public function create_market_buy_order(string $symbol, $amount, $params = array ()) {
        return $this->create_order($symbol, 'market', 'buy', $amount, null, $params);
    }

    public function create_market_sell_order(string $symbol, $amount, $params = array ()) {
        return $this->create_order($symbol, 'market', 'sell', $amount, null, $params);
    }

    public function cost_to_precision(string $symbol, $cost) {
        $market = $this->market ($symbol);
        return $this->decimal_to_precision($cost, TRUNCATE, $market['precision']['price'], $this->precisionMode, $this->paddingMode);
    }

    public function price_to_precision(string $symbol, $price) {
        $market = $this->market ($symbol);
        $result = $this->decimal_to_precision($price, ROUND, $market['precision']['price'], $this->precisionMode, $this->paddingMode);
        if ($result === '0') {
            throw new InvalidOrder($this->id . ' $price of ' . $market['symbol'] . ' must be greater than minimum $price precision of ' . $this->number_to_string($market['precision']['price']));
        }
        return $result;
    }

    public function amount_to_precision(string $symbol, $amount) {
        $market = $this->market ($symbol);
        $result = $this->decimal_to_precision($amount, TRUNCATE, $market['precision']['amount'], $this->precisionMode, $this->paddingMode);
        if ($result === '0') {
            throw new InvalidOrder($this->id . ' $amount of ' . $market['symbol'] . ' must be greater than minimum $amount precision of ' . $this->number_to_string($market['precision']['amount']));
        }
        return $result;
    }

    public function fee_to_precision(string $symbol, $fee) {
        $market = $this->market ($symbol);
        return $this->decimal_to_precision($fee, ROUND, $market['precision']['price'], $this->precisionMode, $this->paddingMode);
    }

    public function currency_to_precision(string $code, $fee, $networkCode = null) {
        $currency = $this->currencies[$code];
        $precision = $this->safe_value($currency, 'precision');
        if ($networkCode !== null) {
            $networks = $this->safe_value($currency, 'networks', array());
            $networkItem = $this->safe_value($networks, $networkCode, array());
            $precision = $this->safe_value($networkItem, 'precision', $precision);
        }
        if ($precision === null) {
            return $this->forceString ($fee);
        } else {
            return $this->decimal_to_precision($fee, ROUND, $precision, $this->precisionMode, $this->paddingMode);
        }
    }

    public function force_string($value) {
        if (gettype($value) !== 'string') {
            return $this->number_to_string($value);
        }
        return $value;
    }

    public function is_tick_precision() {
        return $this->precisionMode === TICK_SIZE;
    }

    public function is_decimal_precision() {
        return $this->precisionMode === DECIMAL_PLACES;
    }

    public function is_significant_precision() {
        return $this->precisionMode === SIGNIFICANT_DIGITS;
    }

    public function safe_number(array $obj, int|string $key, ?float $defaultNumber = null) {
        $value = $this->safe_string($obj, $key);
        return $this->parse_number($value, $defaultNumber);
    }

    public function safe_number_n(array $obj, array $arr, ?float $defaultNumber = null) {
        $value = $this->safe_string_n($obj, $arr);
        return $this->parse_number($value, $defaultNumber);
    }

    public function parse_precision(?string $precision) {
        /**
         * @ignore
         * @param {string} $precision The number of digits to the right of the decimal
         * @return {string} a string number equal to 1e-$precision
         */
        if ($precision === null) {
            return null;
        }
        $precisionNumber = intval($precision);
        if ($precisionNumber === 0) {
            return '1';
        }
        $parsedPrecision = '0.';
        for ($i = 0; $i < $precisionNumber - 1; $i++) {
            $parsedPrecision = $parsedPrecision . '0';
        }
        return $parsedPrecision . '1';
    }

    public function load_time_difference($params = array ()) {
        $serverTime = $this->fetch_time($params);
        $after = $this->milliseconds ();
        $this->options['timeDifference'] = $after - $serverTime;
        return $this->options['timeDifference'];
    }

    public function implode_hostname(string $url) {
        return $this->implode_params($url, array( 'hostname' => $this->hostname ));
    }

    public function fetch_market_leverage_tiers(string $symbol, $params = array ()) {
        if ($this->has['fetchLeverageTiers']) {
            $market = $this->market ($symbol);
            if (!$market['contract']) {
                throw new BadSymbol($this->id . ' fetchMarketLeverageTiers() supports contract markets only');
            }
            $tiers = $this->fetch_leverage_tiers(array( $symbol ));
            return $this->safe_value($tiers, $symbol);
        } else {
            throw new NotSupported($this->id . ' fetchMarketLeverageTiers() is not supported yet');
        }
    }

    public function create_post_only_order(string $symbol, string $type, string $side, $amount, $price, $params = array ()) {
        if (!$this->has['createPostOnlyOrder']) {
            throw new NotSupported($this->id . 'createPostOnlyOrder() is not supported yet');
        }
        $query = array_merge($params, array( 'postOnly' => true ));
        return $this->create_order($symbol, $type, $side, $amount, $price, $query);
    }

    public function create_reduce_only_order(string $symbol, string $type, string $side, $amount, $price, $params = array ()) {
        if (!$this->has['createReduceOnlyOrder']) {
            throw new NotSupported($this->id . 'createReduceOnlyOrder() is not supported yet');
        }
        $query = array_merge($params, array( 'reduceOnly' => true ));
        return $this->create_order($symbol, $type, $side, $amount, $price, $query);
    }

    public function create_stop_order(string $symbol, string $type, string $side, $amount, $price = null, $stopPrice = null, $params = array ()) {
        if (!$this->has['createStopOrder']) {
            throw new NotSupported($this->id . ' createStopOrder() is not supported yet');
        }
        if ($stopPrice === null) {
            throw new ArgumentsRequired($this->id . ' create_stop_order() requires a $stopPrice argument');
        }
        $query = array_merge($params, array( 'stopPrice' => $stopPrice ));
        return $this->create_order($symbol, $type, $side, $amount, $price, $query);
    }

    public function create_stop_limit_order(string $symbol, string $side, $amount, $price, $stopPrice, $params = array ()) {
        if (!$this->has['createStopLimitOrder']) {
            throw new NotSupported($this->id . ' createStopLimitOrder() is not supported yet');
        }
        $query = array_merge($params, array( 'stopPrice' => $stopPrice ));
        return $this->create_order($symbol, 'limit', $side, $amount, $price, $query);
    }

    public function create_stop_market_order(string $symbol, string $side, $amount, $stopPrice, $params = array ()) {
        if (!$this->has['createStopMarketOrder']) {
            throw new NotSupported($this->id . ' createStopMarketOrder() is not supported yet');
        }
        $query = array_merge($params, array( 'stopPrice' => $stopPrice ));
        return $this->create_order($symbol, 'market', $side, $amount, null, $query);
    }

    public function safe_currency_code(?string $currencyId, mixed $currency = null) {
        $currency = $this->safe_currency($currencyId, $currency);
        return $currency['code'];
    }

    public function filter_by_symbol_since_limit($array, ?string $symbol = null, ?int $since = null, ?int $limit = null, $tail = false) {
        return $this->filter_by_value_since_limit($array, 'symbol', $symbol, $since, $limit, 'timestamp', $tail);
    }

    public function filter_by_currency_since_limit($array, $code = null, ?int $since = null, ?int $limit = null, $tail = false) {
        return $this->filter_by_value_since_limit($array, 'currency', $code, $since, $limit, 'timestamp', $tail);
    }

    public function filter_by_symbols_since_limit($array, ?array $symbols = null, ?int $since = null, ?int $limit = null, $tail = false) {
        $result = $this->filter_by_array($array, 'symbol', $symbols, false);
        return $this->filter_by_since_limit($result, $since, $limit, 'timestamp', $tail);
    }

    public function parse_last_prices($pricesData, ?array $symbols = null, $params = array ()) {
        //
        // the value of tickers is either a dict or a list
        //
        // dict
        //
        //     {
        //         'marketId1' => array( ... ),
        //         'marketId2' => array( ... ),
        //         ...
        //     }
        //
        // list
        //
        //     array(
        //         array( 'market' => 'marketId1', ... ),
        //         array( 'market' => 'marketId2', ... ),
        //         ...
        //     )
        //
        $results = array();
        if (gettype($pricesData) === 'array' && array_keys($pricesData) === array_keys(array_keys($pricesData))) {
            for ($i = 0; $i < count($pricesData); $i++) {
                $priceData = array_merge($this->parseLastPrice ($pricesData[$i]), $params);
                $results[] = $priceData;
            }
        } else {
            $marketIds = is_array($pricesData) ? array_keys($pricesData) : array();
            for ($i = 0; $i < count($marketIds); $i++) {
                $marketId = $marketIds[$i];
                $market = $this->safe_market($marketId);
                $priceData = array_merge($this->parseLastPrice ($pricesData[$marketId], $market), $params);
                $results[] = $priceData;
            }
        }
        $symbols = $this->market_symbols($symbols);
        return $this->filter_by_array($results, 'symbol', $symbols);
    }

    public function parse_tickers($tickers, ?array $symbols = null, $params = array ()) {
        //
        // the value of $tickers is either a dict or a list
        //
        // dict
        //
        //     {
        //         'marketId1' => array( ... ),
        //         'marketId2' => array( ... ),
        //         'marketId3' => array( ... ),
        //         ...
        //     }
        //
        // list
        //
        //     array(
        //         array( 'market' => 'marketId1', ... ),
        //         array( 'market' => 'marketId2', ... ),
        //         array( 'market' => 'marketId3', ... ),
        //         ...
        //     )
        //
        $results = array();
        if (gettype($tickers) === 'array' && array_keys($tickers) === array_keys(array_keys($tickers))) {
            for ($i = 0; $i < count($tickers); $i++) {
                $ticker = array_merge($this->parse_ticker($tickers[$i]), $params);
                $results[] = $ticker;
            }
        } else {
            $marketIds = is_array($tickers) ? array_keys($tickers) : array();
            for ($i = 0; $i < count($marketIds); $i++) {
                $marketId = $marketIds[$i];
                $market = $this->safe_market($marketId);
                $ticker = array_merge($this->parse_ticker($tickers[$marketId], $market), $params);
                $results[] = $ticker;
            }
        }
        $symbols = $this->market_symbols($symbols);
        return $this->filter_by_array($results, 'symbol', $symbols);
    }

    public function parse_deposit_addresses($addresses, ?array $codes = null, $indexed = true, $params = array ()) {
        $result = array();
        for ($i = 0; $i < count($addresses); $i++) {
            $address = array_merge($this->parse_deposit_address($addresses[$i]), $params);
            $result[] = $address;
        }
        if ($codes !== null) {
            $result = $this->filter_by_array($result, 'currency', $codes, false);
        }
        if ($indexed) {
            return $this->index_by($result, 'currency');
        }
        return $result;
    }

    public function parse_borrow_interests($response, $market = null) {
        $interests = array();
        for ($i = 0; $i < count($response); $i++) {
            $row = $response[$i];
            $interests[] = $this->parse_borrow_interest($row, $market);
        }
        return $interests;
    }

    public function parse_funding_rate_histories($response, $market = null, ?int $since = null, ?int $limit = null) {
        $rates = array();
        for ($i = 0; $i < count($response); $i++) {
            $entry = $response[$i];
            $rates[] = $this->parse_funding_rate_history($entry, $market);
        }
        $sorted = $this->sort_by($rates, 'timestamp');
        $symbol = ($market === null) ? null : $market['symbol'];
        return $this->filter_by_symbol_since_limit($sorted, $symbol, $since, $limit);
    }

    public function safe_symbol($marketId, $market = null, $delimiter = null, $marketType = null) {
        $market = $this->safe_market($marketId, $market, $delimiter, $marketType);
        return $market['symbol'];
    }

    public function parse_funding_rate(string $contract, $market = null) {
        throw new NotSupported($this->id . ' parseFundingRate() is not supported yet');
    }

    public function parse_funding_rates($response, $market = null) {
        $result = array();
        for ($i = 0; $i < count($response); $i++) {
            $parsed = $this->parse_funding_rate($response[$i], $market);
            $result[$parsed['symbol']] = $parsed;
        }
        return $result;
    }

    public function is_trigger_order($params) {
        $isTrigger = $this->safe_value_2($params, 'trigger', 'stop');
        if ($isTrigger) {
            $params = $this->omit ($params, array( 'trigger', 'stop' ));
        }
        return array( $isTrigger, $params );
    }

    public function is_post_only(bool $isMarketOrder, $exchangeSpecificParam, $params = array ()) {
        /**
         * @ignore
         * @param {string} type Order type
         * @param {boolean} $exchangeSpecificParam exchange specific $postOnly
         * @param {array} [$params] exchange specific $params
         * @return {boolean} true if a post only order, false otherwise
         */
        $timeInForce = $this->safe_string_upper($params, 'timeInForce');
        $postOnly = $this->safe_value_2($params, 'postOnly', 'post_only', false);
        // we assume $timeInForce is uppercase from safeStringUpper ($params, 'timeInForce')
        $ioc = $timeInForce === 'IOC';
        $fok = $timeInForce === 'FOK';
        $timeInForcePostOnly = $timeInForce === 'PO';
        $postOnly = $postOnly || $timeInForcePostOnly || $exchangeSpecificParam;
        if ($postOnly) {
            if ($ioc || $fok) {
                throw new InvalidOrder($this->id . ' $postOnly orders cannot have $timeInForce equal to ' . $timeInForce);
            } elseif ($isMarketOrder) {
                throw new InvalidOrder($this->id . ' market orders cannot be postOnly');
            } else {
                return true;
            }
        } else {
            return false;
        }
    }

    public function handle_post_only(bool $isMarketOrder, bool $exchangeSpecificPostOnlyOption, mixed $params = array ()) {
        /**
         * @ignore
         * @param {string} type Order type
         * @param {boolean} exchangeSpecificBoolean exchange specific $postOnly
         * @param {array} [$params] exchange specific $params
         * @return {Array}
         */
        $timeInForce = $this->safe_string_upper($params, 'timeInForce');
        $postOnly = $this->safe_value($params, 'postOnly', false);
        $ioc = $timeInForce === 'IOC';
        $fok = $timeInForce === 'FOK';
        $po = $timeInForce === 'PO';
        $postOnly = $postOnly || $po || $exchangeSpecificPostOnlyOption;
        if ($postOnly) {
            if ($ioc || $fok) {
                throw new InvalidOrder($this->id . ' $postOnly orders cannot have $timeInForce equal to ' . $timeInForce);
            } elseif ($isMarketOrder) {
                throw new InvalidOrder($this->id . ' market orders cannot be postOnly');
            } else {
                if ($po) {
                    $params = $this->omit ($params, 'timeInForce');
                }
                $params = $this->omit ($params, 'postOnly');
                return array( true, $params );
            }
        }
        return array( false, $params );
    }

    public function fetch_last_prices(?array $symbols = null, $params = array ()) {
        throw new NotSupported($this->id . ' fetchLastPrices() is not supported yet');
    }

    public function fetch_trading_fees($params = array ()) {
        throw new NotSupported($this->id . ' fetchTradingFees() is not supported yet');
    }

    public function fetch_trading_fee(string $symbol, $params = array ()) {
        if (!$this->has['fetchTradingFees']) {
            throw new NotSupported($this->id . ' fetchTradingFee() is not supported yet');
        }
        return $this->fetch_trading_fees($params);
    }

    public function parse_open_interest($interest, $market = null) {
        throw new NotSupported($this->id . ' parseOpenInterest () is not supported yet');
    }

    public function parse_open_interests($response, $market = null, ?int $since = null, ?int $limit = null) {
        $interests = array();
        for ($i = 0; $i < count($response); $i++) {
            $entry = $response[$i];
            $interest = $this->parse_open_interest($entry, $market);
            $interests[] = $interest;
        }
        $sorted = $this->sort_by($interests, 'timestamp');
        $symbol = $this->safe_string($market, 'symbol');
        return $this->filter_by_symbol_since_limit($sorted, $symbol, $since, $limit);
    }

    public function fetch_funding_rate(string $symbol, $params = array ()) {
        if ($this->has['fetchFundingRates']) {
            $this->load_markets();
            $market = $this->market ($symbol);
            $symbol = $market['symbol'];
            if (!$market['contract']) {
                throw new BadSymbol($this->id . ' fetchFundingRate() supports contract markets only');
            }
            $rates = $this->fetchFundingRates (array( $symbol ), $params);
            $rate = $this->safe_value($rates, $symbol);
            if ($rate === null) {
                throw new NullResponse($this->id . ' fetchFundingRate () returned no data for ' . $symbol);
            } else {
                return $rate;
            }
        } else {
            throw new NotSupported($this->id . ' fetchFundingRate () is not supported yet');
        }
    }

    public function fetch_mark_ohlcv($symbol, $timeframe = '1m', ?int $since = null, ?int $limit = null, $params = array ()) {
        /**
         * fetches historical mark price candlestick data containing the open, high, low, and close price of a market
         * @param {string} $symbol unified $symbol of the market to fetch OHLCV data for
         * @param {string} $timeframe the length of time each candle represents
         * @param {int} [$since] timestamp in ms of the earliest candle to fetch
         * @param {int} [$limit] the maximum amount of candles to fetch
         * @param {array} [$params] extra parameters specific to the exchange api endpoint
         * @return {float[][]} A list of candles ordered, open, high, low, close, null
         */
        if ($this->has['fetchMarkOHLCV']) {
            $request = array(
                'price' => 'mark',
            );
            return $this->fetch_ohlcv($symbol, $timeframe, $since, $limit, array_merge($request, $params));
        } else {
            throw new NotSupported($this->id . ' fetchMarkOHLCV () is not supported yet');
        }
    }

    public function fetch_index_ohlcv(string $symbol, $timeframe = '1m', ?int $since = null, ?int $limit = null, $params = array ()) {
        /**
         * fetches historical index price candlestick data containing the open, high, low, and close price of a market
         * @param {string} $symbol unified $symbol of the market to fetch OHLCV data for
         * @param {string} $timeframe the length of time each candle represents
         * @param {int} [$since] timestamp in ms of the earliest candle to fetch
         * @param {int} [$limit] the maximum amount of candles to fetch
         * @param {array} [$params] extra parameters specific to the exchange api endpoint
         * @return array() A list of candles ordered, open, high, low, close, null
         */
        if ($this->has['fetchIndexOHLCV']) {
            $request = array(
                'price' => 'index',
            );
            return $this->fetch_ohlcv($symbol, $timeframe, $since, $limit, array_merge($request, $params));
        } else {
            throw new NotSupported($this->id . ' fetchIndexOHLCV () is not supported yet');
        }
    }

    public function fetch_premium_index_ohlcv(string $symbol, $timeframe = '1m', ?int $since = null, ?int $limit = null, $params = array ()) {
        /**
         * fetches historical premium index price candlestick data containing the open, high, low, and close price of a market
         * @param {string} $symbol unified $symbol of the market to fetch OHLCV data for
         * @param {string} $timeframe the length of time each candle represents
         * @param {int} [$since] timestamp in ms of the earliest candle to fetch
         * @param {int} [$limit] the maximum amount of candles to fetch
         * @param {array} [$params] extra parameters specific to the exchange api endpoint
         * @return {float[][]} A list of candles ordered, open, high, low, close, null
         */
        if ($this->has['fetchPremiumIndexOHLCV']) {
            $request = array(
                'price' => 'premiumIndex',
            );
            return $this->fetch_ohlcv($symbol, $timeframe, $since, $limit, array_merge($request, $params));
        } else {
            throw new NotSupported($this->id . ' fetchPremiumIndexOHLCV () is not supported yet');
        }
    }

    public function handle_time_in_force($params = array ()) {
        /**
         * @ignore
         * * Must add $timeInForce to $this->options to use this method
         * @return {string} returns the exchange specific value for $timeInForce
         */
        $timeInForce = $this->safe_string_upper($params, 'timeInForce'); // supported values GTC, IOC, PO
        if ($timeInForce !== null) {
            $exchangeValue = $this->safe_string($this->options['timeInForce'], $timeInForce);
            if ($exchangeValue === null) {
                throw new ExchangeError($this->id . ' does not support $timeInForce "' . $timeInForce . '"');
            }
            return $exchangeValue;
        }
        return null;
    }

    public function convert_type_to_account($account) {
        /**
         * @ignore
         * * Must add $accountsByType to $this->options to use this method
         * @param {string} $account key for $account name in $this->options['accountsByType']
         * @return the exchange specific $account name or the isolated margin id for transfers
         */
        $accountsByType = $this->safe_value($this->options, 'accountsByType', array());
        $lowercaseAccount = strtolower($account);
        if (is_array($accountsByType) && array_key_exists($lowercaseAccount, $accountsByType)) {
            return $accountsByType[$lowercaseAccount];
        } elseif ((is_array($this->markets) && array_key_exists($account, $this->markets)) || (is_array($this->markets_by_id) && array_key_exists($account, $this->markets_by_id))) {
            $market = $this->market ($account);
            return $market['id'];
        } else {
            return $account;
        }
    }

    public function check_required_argument($methodName, $argument, $argumentName, $options = []) {
        /**
         * @ignore
         * @param {string} $methodName the name of the method that the $argument is being checked for
         * @param {string} $argument the argument's actual value provided
         * @param {string} $argumentName the name of the $argument being checked (for logging purposes)
         * @param {string[]} $options a list of $options that the $argument can be
         * @return {null}
         */
        $optionsLength = count($options);
        if (($argument === null) || (($optionsLength > 0) && (!($this->in_array($argument, $options))))) {
            $messageOptions = implode(', ', $options);
            $message = $this->id . ' ' . $methodName . '() requires a ' . $argumentName . ' argument';
            if ($messageOptions !== '') {
                $message .= ', one of ' . '(' . $messageOptions . ')';
            }
            throw new ArgumentsRequired($message);
        }
    }

    public function check_required_margin_argument(string $methodName, string $symbol, string $marginMode) {
        /**
         * @ignore
         * @param {string} $symbol unified $symbol of the market
         * @param {string} $methodName name of the method that requires a $symbol
         * @param {string} $marginMode is either 'isolated' or 'cross'
         */
        if (($marginMode === 'isolated') && ($symbol === null)) {
            throw new ArgumentsRequired($this->id . ' ' . $methodName . '() requires a $symbol argument for isolated margin');
        } elseif (($marginMode === 'cross') && ($symbol !== null)) {
            throw new ArgumentsRequired($this->id . ' ' . $methodName . '() cannot have a $symbol argument for cross margin');
        }
    }

    public function check_required_symbol(string $methodName, string $symbol) {
        /**
         * @ignore
         * @param {string} $symbol unified $symbol of the market
         * @param {string} $methodName name of the method that requires a $symbol
         */
        $this->check_required_argument($methodName, $symbol, 'symbol');
    }

    public function parse_deposit_withdraw_fees($response, ?array $codes = null, $currencyIdKey = null) {
        /**
         * @ignore
         * @param {object[]|array} $response unparsed $response from the exchange
         * @param {string[]|null} $codes the unified $currency $codes to fetch transactions fees for, returns all currencies when null
         * @param {str} $currencyIdKey *should only be null when $response is a $dictionary* the object key that corresponds to the $currency id
         * @return {array} objects with withdraw and deposit fees, indexed by $currency $codes
         */
        $depositWithdrawFees = array();
        $codes = $this->marketCodes ($codes);
        $isArray = gettype($response) === 'array' && array_keys($response) === array_keys(array_keys($response));
        $responseKeys = $response;
        if (!$isArray) {
            $responseKeys = is_array($response) ? array_keys($response) : array();
        }
        for ($i = 0; $i < count($responseKeys); $i++) {
            $entry = $responseKeys[$i];
            $dictionary = $isArray ? $entry : $response[$entry];
            $currencyId = $isArray ? $this->safe_string($dictionary, $currencyIdKey) : $entry;
            $currency = $this->safe_value($this->currencies_by_id, $currencyId);
            $code = $this->safe_string($currency, 'code', $currencyId);
            if (($codes === null) || ($this->in_array($code, $codes))) {
                $depositWithdrawFees[$code] = $this->parseDepositWithdrawFee ($dictionary, $currency);
            }
        }
        return $depositWithdrawFees;
    }

    public function parse_deposit_withdraw_fee($fee, $currency = null) {
        throw new NotSupported($this->id . ' parseDepositWithdrawFee() is not supported yet');
    }

    public function deposit_withdraw_fee($info) {
        return array(
            'info' => $info,
            'withdraw' => array(
                'fee' => null,
                'percentage' => null,
            ),
            'deposit' => array(
                'fee' => null,
                'percentage' => null,
            ),
            'networks' => array(),
        );
    }

    public function assign_default_deposit_withdraw_fees($fee, $currency = null) {
        /**
         * @ignore
         * Takes a depositWithdrawFee structure and assigns the default values for withdraw and deposit
         * @param {array} $fee A deposit withdraw $fee structure
         * @param {array} $currency A $currency structure, the response from $this->currency ()
         * @return {array} A deposit withdraw $fee structure
         */
        $networkKeys = is_array($fee['networks']) ? array_keys($fee['networks']) : array();
        $numNetworks = count($networkKeys);
        if ($numNetworks === 1) {
            $fee['withdraw'] = $fee['networks'][$networkKeys[0]]['withdraw'];
            $fee['deposit'] = $fee['networks'][$networkKeys[0]]['deposit'];
            return $fee;
        }
        $currencyCode = $this->safe_string($currency, 'code');
        for ($i = 0; $i < $numNetworks; $i++) {
            $network = $networkKeys[$i];
            if ($network === $currencyCode) {
                $fee['withdraw'] = $fee['networks'][$networkKeys[$i]]['withdraw'];
                $fee['deposit'] = $fee['networks'][$networkKeys[$i]]['deposit'];
            }
        }
        return $fee;
    }

    public function parse_income($info, $market = null) {
        throw new NotSupported($this->id . ' parseIncome () is not supported yet');
    }

    public function parse_incomes($incomes, $market = null, ?int $since = null, ?int $limit = null) {
        /**
         * @ignore
         * parses funding fee info from exchange response
         * @param {array[]} $incomes each item describes once instance of currency being received or paid
         * @param {array} $market ccxt $market
         * @param {int} [$since] when defined, the response items are filtered to only include items after this timestamp
         * @param {int} [$limit] limits the number of items in the response
         * @return {array[]} an array of {@link https://github.com/ccxt/ccxt/wiki/Manual#funding-history-structure funding history structures}
         */
        $result = array();
        for ($i = 0; $i < count($incomes); $i++) {
            $entry = $incomes[$i];
            $parsed = $this->parse_income($entry, $market);
            $result[] = $parsed;
        }
        $sorted = $this->sort_by($result, 'timestamp');
        return $this->filter_by_since_limit($sorted, $since, $limit);
    }

    public function get_market_from_symbols(?array $symbols = null) {
        if ($symbols === null) {
            return null;
        }
        $firstMarket = $this->safe_string($symbols, 0);
        $market = $this->market ($firstMarket);
        return $market;
    }

    public function parse_ws_ohlcvs(mixed $ohlcvs, mixed $market = null, string $timeframe = '1m', ?int $since = null, ?int $limit = null) {
        $results = array();
        for ($i = 0; $i < count($ohlcvs); $i++) {
            $results[] = $this->parse_ws_ohlcv($ohlcvs[$i], $market);
        }
        return $results;
    }

    public function fetch_transactions(?string $code = null, ?int $since = null, ?int $limit = null, $params = array ()) {
        /**
         * @deprecated
         * *DEPRECATED* use fetchDepositsWithdrawals instead
         * @param {string} $code unified currency $code for the currency of the deposit/withdrawals, default is null
         * @param {int} [$since] timestamp in ms of the earliest deposit/withdrawal, default is null
         * @param {int} [$limit] max number of deposit/withdrawals to return, default is null
         * @param {array} [$params] extra parameters specific to the exchange api endpoint
         * @return {array} a list of {@link https://github.com/ccxt/ccxt/wiki/Manual#transaction-structure transaction structures}
         */
        if ($this->has['fetchDepositsWithdrawals']) {
            return $this->fetchDepositsWithdrawals ($code, $since, $limit, $params);
        } else {
            throw new NotSupported($this->id . ' fetchTransactions () is not supported yet');
        }
    }

    public function filter_by_array_positions($objects, int|string $key, $values = null, $indexed = true) {
        /**
         * @ignore
         * Typed wrapper for filterByArray that returns a list of positions
         */
        return $this->filter_by_array($objects, $key, $values, $indexed);
    }

    public function filter_by_array_tickers($objects, int|string $key, $values = null, $indexed = true) {
        /**
         * @ignore
         * Typed wrapper for filterByArray that returns a dictionary of tickers
         */
        return $this->filter_by_array($objects, $key, $values, $indexed);
    }

    public function resolve_promise_if_messagehash_matches($client, string $prefix, string $symbol, $data) {
        $messageHashes = $this->findMessageHashes ($client, $prefix);
        for ($i = 0; $i < count($messageHashes); $i++) {
            $messageHash = $messageHashes[$i];
            $parts = explode('::', $messageHash);
            $symbolsString = $parts[1];
            $symbols = explode(',', $symbolsString);
            if ($this->in_array($symbol, $symbols)) {
                $client->resolve ($data, $messageHash);
            }
        }
    }

    public function resolve_multiple_ohlcv($client, string $prefix, string $symbol, string $timeframe, $data) {
        $messageHashes = $this->findMessageHashes ($client, 'multipleOHLCV::');
        for ($i = 0; $i < count($messageHashes); $i++) {
            $messageHash = $messageHashes[$i];
            $parts = explode('::', $messageHash);
            $symbolsAndTimeframes = $parts[1];
            $splitted = explode(',', $symbolsAndTimeframes);
            $id = $symbol . '#' . $timeframe;
            if ($this->in_array($id, $splitted)) {
                $client->resolve (array( $symbol, $timeframe, $data ), $messageHash);
            }
        }
    }

    public function create_ohlcv_object(string $symbol, string $timeframe, $data) {
        $res = array();
        $res[$symbol] = array();
        $res[$symbol][$timeframe] = $data;
        return $res;
    }

    public function handle_max_entries_per_request_and_params(string $method, ?int $maxEntriesPerRequest = null, $params = array ()) {
        $newMaxEntriesPerRequest = null;
        list($newMaxEntriesPerRequest, $params) = $this->handle_option_and_params($params, $method, 'maxEntriesPerRequest');
        if (($newMaxEntriesPerRequest !== null) && ($newMaxEntriesPerRequest !== $maxEntriesPerRequest)) {
            $maxEntriesPerRequest = $newMaxEntriesPerRequest;
        }
        if ($maxEntriesPerRequest === null) {
            $maxEntriesPerRequest = 1000; // default to 1000
        }
        return array( $maxEntriesPerRequest, $params );
    }

    public function fetch_paginated_call_dynamic(string $method, ?string $symbol = null, ?int $since = null, ?int $limit = null, $params = array (), ?int $maxEntriesPerRequest = null) {
        $maxCalls = null;
        list($maxCalls, $params) = $this->handle_option_and_params($params, $method, 'paginationCalls', 10);
        $maxRetries = null;
        list($maxRetries, $params) = $this->handle_option_and_params($params, $method, 'maxRetries', 3);
        $paginationDirection = null;
        list($paginationDirection, $params) = $this->handle_option_and_params($params, $method, 'paginationDirection', 'backward');
        $paginationTimestamp = null;
        $calls = 0;
        $result = array();
        $errors = 0;
        $until = $this->safe_integer_2($params, 'untill', 'till'); // do not omit it from $params here
        list($maxEntriesPerRequest, $params) = $this->handle_max_entries_per_request_and_params($method, $maxEntriesPerRequest, $params);
        if (($paginationDirection === 'forward')) {
            if ($since === null) {
                throw new ArgumentsRequired($this->id . ' pagination requires a $since argument when $paginationDirection set to forward');
            }
            $paginationTimestamp = $since;
        }
        while (($calls < $maxCalls)) {
            $calls += 1;
            try {
                if ($paginationDirection === 'backward') {
                    // do it backwards, starting from the $last
                    // UNTIL filtering is required in order to work
                    if ($paginationTimestamp !== null) {
                        $params['until'] = $paginationTimestamp - 1;
                    }
                    $response = $this->$method ($symbol, null, $maxEntriesPerRequest, $params);
                    $responseLength = count($response);
                    if ($this->verbose) {
                        $this->log ('Dynamic pagination call', $calls, 'method', $method, 'response length', $responseLength, 'timestamp', $paginationTimestamp);
                    }
                    if ($responseLength === 0) {
                        break;
                    }
                    $errors = 0;
                    $result = $this->array_concat($result, $response);
                    $firstElement = $this->safe_value($response, 0);
                    $paginationTimestamp = $this->safe_integer_2($firstElement, 'timestamp', 0);
                    if (($since !== null) && ($paginationTimestamp <= $since)) {
                        break;
                    }
                } else {
                    // do it forwards, starting from the $since
                    $response = $this->$method ($symbol, $paginationTimestamp, $maxEntriesPerRequest, $params);
                    $responseLength = count($response);
                    if ($this->verbose) {
                        $this->log ('Dynamic pagination call', $calls, 'method', $method, 'response length', $responseLength, 'timestamp', $paginationTimestamp);
                    }
                    if ($responseLength === 0) {
                        break;
                    }
                    $errors = 0;
                    $result = $this->array_concat($result, $response);
                    $last = $this->safe_value($response, $responseLength - 1);
                    $paginationTimestamp = $this->safe_integer($last, 'timestamp') - 1;
                    if (($until !== null) && ($paginationTimestamp >= $until)) {
                        break;
                    }
                }
            } catch (Exception $e) {
                $errors += 1;
                if ($errors > $maxRetries) {
                    throw $e;
                }
            }
        }
        $uniqueResults = $this->remove_repeated_elements_from_array($result);
        $key = ($method === 'fetchOHLCV') ? 0 : 'timestamp';
        return $this->filter_by_since_limit($uniqueResults, $since, $limit, $key);
    }

    public function safe_deterministic_call(string $method, ?string $symbol = null, ?int $since = null, ?int $limit = null, ?string $timeframe = null, $params = array ()) {
        $maxRetries = null;
        list($maxRetries, $params) = $this->handle_option_and_params($params, $method, 'maxRetries', 3);
        $errors = 0;
        try {
            if ($timeframe && $method !== 'fetchFundingRateHistory') {
                return $this->$method ($symbol, $timeframe, $since, $limit, $params);
            } else {
                return $this->$method ($symbol, $since, $limit, $params);
            }
        } catch (Exception $e) {
            if ($e instanceof RateLimitExceeded) {
                throw $e; // if we are rate limited, we should not retry and fail fast
            }
            $errors += 1;
            if ($errors > $maxRetries) {
                throw $e;
            }
        }
    }

    public function fetch_paginated_call_deterministic(string $method, ?string $symbol = null, ?int $since = null, ?int $limit = null, ?string $timeframe = null, $params = array (), $maxEntriesPerRequest = null) {
        $maxCalls = null;
        list($maxCalls, $params) = $this->handle_option_and_params($params, $method, 'paginationCalls', 10);
        list($maxEntriesPerRequest, $params) = $this->handle_max_entries_per_request_and_params($method, $maxEntriesPerRequest, $params);
        $current = $this->milliseconds ();
        $tasks = array();
        $time = $this->parse_timeframe($timeframe) * 1000;
        $step = $time * $maxEntriesPerRequest;
        $currentSince = $current - ($maxCalls * $step) - 1;
        if ($since !== null) {
            $currentSince = max ($currentSince, $since);
        }
        $until = $this->safe_integer_2($params, 'until', 'till'); // do not omit it here
        if ($until !== null) {
            $requiredCalls = (int) ceil(($until - $since) / $step);
            if ($requiredCalls > $maxCalls) {
                throw new BadRequest($this->id . ' the number of required calls is greater than the max number of calls allowed, either increase the paginationCalls or decrease the $since-$until gap. Current paginationCalls $limit is ' . (string) $maxCalls . ' required calls is ' . (string) $requiredCalls);
            }
        }
        for ($i = 0; $i < $maxCalls; $i++) {
            if (($until !== null) && ($currentSince >= $until)) {
                break;
            }
            $tasks[] = $this->safe_deterministic_call($method, $symbol, $currentSince, $maxEntriesPerRequest, $timeframe, $params);
            $currentSince = $this->sum ($currentSince, $step) - 1;
        }
        $results = $tasks;
        $result = array();
        for ($i = 0; $i < count($results); $i++) {
            $result = $this->array_concat($result, $results[$i]);
        }
        $uniqueResults = $this->remove_repeated_elements_from_array($result);
        $key = ($method === 'fetchOHLCV') ? 0 : 'timestamp';
        return $this->filter_by_since_limit($uniqueResults, $since, $limit, $key);
    }

    public function fetch_paginated_call_cursor(string $method, ?string $symbol = null, $since = null, $limit = null, $params = array (), $cursorReceived = null, $cursorSent = null, $cursorIncrement = null, $maxEntriesPerRequest = null) {
        $maxCalls = null;
        list($maxCalls, $params) = $this->handle_option_and_params($params, $method, 'paginationCalls', 10);
        $maxRetries = null;
        list($maxRetries, $params) = $this->handle_option_and_params($params, $method, 'maxRetries', 3);
        list($maxEntriesPerRequest, $params) = $this->handle_max_entries_per_request_and_params($method, $maxEntriesPerRequest, $params);
        $cursorValue = null;
        $i = 0;
        $errors = 0;
        $result = array();
        while ($i < $maxCalls) {
            try {
                if ($cursorValue !== null) {
                    if ($cursorIncrement !== null) {
                        $cursorValue = $this->parseToInt ($cursorValue) . $cursorIncrement;
                    }
                    $params[$cursorSent] = $cursorValue;
                }
                $response = $this->$method ($symbol, $since, $maxEntriesPerRequest, $params);
                $errors = 0;
                $responseLength = count($response);
                if ($this->verbose) {
                    $this->log ('Cursor pagination call', $i + 1, 'method', $method, 'response length', $responseLength, 'cursor', $cursorValue);
                }
                if ($responseLength === 0) {
                    break;
                }
                $result = $this->array_concat($result, $response);
                $last = $this->safe_value($response, $responseLength - 1);
                $cursorValue = $this->safe_value($last['info'], $cursorReceived);
                if ($cursorValue === null) {
                    break;
                }
            } catch (Exception $e) {
                $errors += 1;
                if ($errors > $maxRetries) {
                    throw $e;
                }
            }
            $i += 1;
        }
        $sorted = $this->sortCursorPaginatedResult ($result);
        $key = ($method === 'fetchOHLCV') ? 0 : 'timestamp';
        return $this->filter_by_since_limit($sorted, $since, $limit, $key);
    }

    public function fetch_paginated_call_incremental(string $method, ?string $symbol = null, $since = null, $limit = null, $params = array (), $pageKey = null, $maxEntriesPerRequest = null) {
        $maxCalls = null;
        list($maxCalls, $params) = $this->handle_option_and_params($params, $method, 'paginationCalls', 10);
        $maxRetries = null;
        list($maxRetries, $params) = $this->handle_option_and_params($params, $method, 'maxRetries', 3);
        list($maxEntriesPerRequest, $params) = $this->handle_max_entries_per_request_and_params($method, $maxEntriesPerRequest, $params);
        $i = 0;
        $errors = 0;
        $result = array();
        while ($i < $maxCalls) {
            try {
                $params[$pageKey] = $i + 1;
                $response = $this->$method ($symbol, $since, $maxEntriesPerRequest, $params);
                $errors = 0;
                $responseLength = count($response);
                if ($this->verbose) {
                    $this->log ('Incremental pagination call', $i + 1, 'method', $method, 'response length', $responseLength);
                }
                if ($responseLength === 0) {
                    break;
                }
                $result = $this->array_concat($result, $response);
            } catch (Exception $e) {
                $errors += 1;
                if ($errors > $maxRetries) {
                    throw $e;
                }
            }
            $i += 1;
        }
        $sorted = $this->sortCursorPaginatedResult ($result);
        $key = ($method === 'fetchOHLCV') ? 0 : 'timestamp';
        return $this->filter_by_since_limit($sorted, $since, $limit, $key);
    }

    public function sort_cursor_paginated_result($result) {
        $first = $this->safe_value($result, 0);
        if ($first !== null) {
            if (is_array($first) && array_key_exists('timestamp', $first)) {
                return $this->sort_by($result, 'timestamp');
            }
            if (is_array($first) && array_key_exists('id', $first)) {
                return $this->sort_by($result, 'id');
            }
        }
        return $result;
    }

    public function remove_repeated_elements_from_array($input) {
        $uniqueResult = array();
        for ($i = 0; $i < count($input); $i++) {
            $entry = $input[$i];
            $id = $this->safe_string($entry, 'id');
            if ($id !== null) {
                if ($this->safe_string($uniqueResult, $id) === null) {
                    $uniqueResult[$id] = $entry;
                }
            } else {
                $timestamp = $this->safe_integer_2($entry, 'timestamp', 0);
                if ($timestamp !== null) {
                    if ($this->safe_string($uniqueResult, $timestamp) === null) {
                        $uniqueResult[$timestamp] = $entry;
                    }
                }
            }
        }
        $values = is_array($uniqueResult) ? array_values($uniqueResult) : array();
        $valuesLength = count($values);
        if ($valuesLength > 0) {
            return $values;
        }
        return $input;
    }

    public function handle_until_option($key, $request, $params, $multiplier = 1) {
        $until = $this->safe_value_2($params, 'until', 'till');
        if ($until !== null) {
            $request[$key] = $this->parseToInt ($until * $multiplier);
            $params = $this->omit ($params, array( 'until', 'till' ));
        }
        return array( $request, $params );
    }

    public function safe_open_interest($interest, $market = null) {
        return array_merge($interest, array(
            'symbol' => $this->safe_string($market, 'symbol'),
            'baseVolume' => $this->safe_number($interest, 'baseVolume'), // deprecated
            'quoteVolume' => $this->safe_number($interest, 'quoteVolume'), // deprecated
            'openInterestAmount' => $this->safe_number($interest, 'openInterestAmount'),
            'openInterestValue' => $this->safe_number($interest, 'openInterestValue'),
            'timestamp' => $this->safe_integer($interest, 'timestamp'),
            'datetime' => $this->safe_string($interest, 'datetime'),
            'info' => $this->safe_value($interest, 'info'),
        ));
    }

    public function parse_liquidation($liquidation, $market = null) {
        throw new NotSupported($this->id . ' parseLiquidation () is not supported yet');
    }

    public function parse_liquidations($liquidations, $market = null, ?int $since = null, ?int $limit = null) {
        /**
         * @ignore
         * parses liquidation info from the exchange response
         * @param {array[]} $liquidations each item describes an instance of a liquidation event
         * @param {array} $market ccxt $market
         * @param {int} [$since] when defined, the response items are filtered to only include items after this timestamp
         * @param {int} [$limit] limits the number of items in the response
         * @return {array[]} an array of {@link https://github.com/ccxt/ccxt/wiki/Manual#liquidation-structure liquidation structures}
         */
        $result = array();
        for ($i = 0; $i < count($liquidations); $i++) {
            $entry = $liquidations[$i];
            $parsed = $this->parseLiquidation ($entry, $market);
            $result[] = $parsed;
        }
        $sorted = $this->sort_by($result, 'timestamp');
        $symbol = $this->safe_string($market, 'symbol');
        return $this->filter_by_symbol_since_limit($sorted, $symbol, $since, $limit);
    }
}<|MERGE_RESOLUTION|>--- conflicted
+++ resolved
@@ -1364,10 +1364,8 @@
             $this->curl = curl_init();
         }
 
-<<<<<<< HEAD
-=======
         $this->last_request_headers = $headers;
->>>>>>> 44687707
+
         // ##### PROXY & HEADERS #####
         $headers = array_merge($this->headers, $headers ? $headers : array());
         // proxy-url

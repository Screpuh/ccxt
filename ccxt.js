"use strict";

/*

MIT License

Copyright (c) 2017 Igor Kroitor

Permission is hereby granted, free of charge, to any person obtaining a copy
of this software and associated documentation files (the "Software"), to deal
in the Software without restriction, including without limitation the rights
to use, copy, modify, merge, publish, distribute, sublicense, and/or sell
copies of the Software, and to permit persons to whom the Software is
furnished to do so, subject to the following conditions:

The above copyright notice and this permission notice shall be included in all
copies or substantial portions of the Software.

THE SOFTWARE IS PROVIDED "AS IS", WITHOUT WARRANTY OF ANY KIND, EXPRESS OR
IMPLIED, INCLUDING BUT NOT LIMITED TO THE WARRANTIES OF MERCHANTABILITY,
FITNESS FOR A PARTICULAR PURPOSE AND NONINFRINGEMENT. IN NO EVENT SHALL THE
AUTHORS OR COPYRIGHT HOLDERS BE LIABLE FOR ANY CLAIM, DAMAGES OR OTHER
LIABILITY, WHETHER IN AN ACTION OF CONTRACT, TORT OR OTHERWISE, ARISING FROM,
OUT OF OR IN CONNECTION WITH THE SOFTWARE OR THE USE OR OTHER DEALINGS IN THE
SOFTWARE.

*/

//-----------------------------------------------------------------------------

const Exchange  = require ('./js/base/Exchange')
    , functions = require ('./js/base/functions')
    , errors    = require ('./js/base/errors')

//-----------------------------------------------------------------------------
// this is updated by vss.js when building

<<<<<<< HEAD
const version = '1.29.75'
=======
const version = '1.29.84'
>>>>>>> 3632b6ec

Exchange.ccxtVersion = version

//-----------------------------------------------------------------------------

const exchanges = {
    '_1btcxe':                 require ('./js/_1btcxe.js'),
    'acx':                     require ('./js/acx.js'),
    'anxpro':                  require ('./js/anxpro.js'),
    'aofex':                   require ('./js/aofex.js'),
    'bcex':                    require ('./js/bcex.js'),
    'bequant':                 require ('./js/bequant.js'),
    'bibox':                   require ('./js/bibox.js'),
    'bigone':                  require ('./js/bigone.js'),
    'binance':                 require ('./js/binance.js'),
    'binanceje':               require ('./js/binanceje.js'),
    'binanceus':               require ('./js/binanceus.js'),
    'bit2c':                   require ('./js/bit2c.js'),
    'bitbank':                 require ('./js/bitbank.js'),
    'bitbay':                  require ('./js/bitbay.js'),
    'bitfinex':                require ('./js/bitfinex.js'),
    'bitfinex2':               require ('./js/bitfinex2.js'),
    'bitflyer':                require ('./js/bitflyer.js'),
    'bitforex':                require ('./js/bitforex.js'),
    'bithumb':                 require ('./js/bithumb.js'),
    'bitkk':                   require ('./js/bitkk.js'),
    'bitmart':                 require ('./js/bitmart.js'),
    'bitmax':                  require ('./js/bitmax.js'),
    'bitmex':                  require ('./js/bitmex.js'),
    'bitso':                   require ('./js/bitso.js'),
    'bitstamp':                require ('./js/bitstamp.js'),
    'bitstamp1':               require ('./js/bitstamp1.js'),
    'bittrex':                 require ('./js/bittrex.js'),
    'bitvavo':                 require ('./js/bitvavo.js'),
    'bitz':                    require ('./js/bitz.js'),
    'bl3p':                    require ('./js/bl3p.js'),
    'bleutrade':               require ('./js/bleutrade.js'),
    'braziliex':               require ('./js/braziliex.js'),
    'btcalpha':                require ('./js/btcalpha.js'),
    'btcbox':                  require ('./js/btcbox.js'),
    'btcmarkets':              require ('./js/btcmarkets.js'),
    'btctradeim':              require ('./js/btctradeim.js'),
    'btctradeua':              require ('./js/btctradeua.js'),
    'btcturk':                 require ('./js/btcturk.js'),
    'buda':                    require ('./js/buda.js'),
    'bw':                      require ('./js/bw.js'),
    'bybit':                   require ('./js/bybit.js'),
    'bytetrade':               require ('./js/bytetrade.js'),
    'cex':                     require ('./js/cex.js'),
    'chilebit':                require ('./js/chilebit.js'),
    'coinbase':                require ('./js/coinbase.js'),
    'coinbaseprime':           require ('./js/coinbaseprime.js'),
    'coinbasepro':             require ('./js/coinbasepro.js'),
    'coincheck':               require ('./js/coincheck.js'),
    'coinegg':                 require ('./js/coinegg.js'),
    'coinex':                  require ('./js/coinex.js'),
    'coinfalcon':              require ('./js/coinfalcon.js'),
    'coinfloor':               require ('./js/coinfloor.js'),
    'coingi':                  require ('./js/coingi.js'),
    'coinmarketcap':           require ('./js/coinmarketcap.js'),
    'coinmate':                require ('./js/coinmate.js'),
    'coinone':                 require ('./js/coinone.js'),
    'coinspot':                require ('./js/coinspot.js'),
    'coolcoin':                require ('./js/coolcoin.js'),
    'coss':                    require ('./js/coss.js'),
    'crex24':                  require ('./js/crex24.js'),
    'currencycom':             require ('./js/currencycom.js'),
    'deribit':                 require ('./js/deribit.js'),
    'digifinex':               require ('./js/digifinex.js'),
    'dsx':                     require ('./js/dsx.js'),
    'eterbase':                require ('./js/eterbase.js'),
    'exmo':                    require ('./js/exmo.js'),
    'exx':                     require ('./js/exx.js'),
    'fcoin':                   require ('./js/fcoin.js'),
    'fcoinjp':                 require ('./js/fcoinjp.js'),
    'flowbtc':                 require ('./js/flowbtc.js'),
    'foxbit':                  require ('./js/foxbit.js'),
    'ftx':                     require ('./js/ftx.js'),
    'fybse':                   require ('./js/fybse.js'),
    'gateio':                  require ('./js/gateio.js'),
    'gemini':                  require ('./js/gemini.js'),
    'hbtc':                    require ('./js/hbtc.js'),
    'hitbtc':                  require ('./js/hitbtc.js'),
    'hollaex':                 require ('./js/hollaex.js'),
    'huobipro':                require ('./js/huobipro.js'),
    'huobiru':                 require ('./js/huobiru.js'),
    'ice3x':                   require ('./js/ice3x.js'),
    'idex':                    require ('./js/idex.js'),
    'independentreserve':      require ('./js/independentreserve.js'),
    'indodax':                 require ('./js/indodax.js'),
    'itbit':                   require ('./js/itbit.js'),
    'kraken':                  require ('./js/kraken.js'),
    'kucoin':                  require ('./js/kucoin.js'),
    'kuna':                    require ('./js/kuna.js'),
    'lakebtc':                 require ('./js/lakebtc.js'),
    'latoken':                 require ('./js/latoken.js'),
    'lbank':                   require ('./js/lbank.js'),
    'liquid':                  require ('./js/liquid.js'),
    'livecoin':                require ('./js/livecoin.js'),
    'luno':                    require ('./js/luno.js'),
    'lykke':                   require ('./js/lykke.js'),
    'mercado':                 require ('./js/mercado.js'),
    'mixcoins':                require ('./js/mixcoins.js'),
    'oceanex':                 require ('./js/oceanex.js'),
    'okcoin':                  require ('./js/okcoin.js'),
    'okex':                    require ('./js/okex.js'),
    'paymium':                 require ('./js/paymium.js'),
    'poloniex':                require ('./js/poloniex.js'),
    'probit':                  require ('./js/probit.js'),
    'qtrade':                  require ('./js/qtrade.js'),
    'rightbtc':                require ('./js/rightbtc.js'),
    'southxchange':            require ('./js/southxchange.js'),
    'stex':                    require ('./js/stex.js'),
    'stronghold':              require ('./js/stronghold.js'),
    'surbitcoin':              require ('./js/surbitcoin.js'),
    'theocean':                require ('./js/theocean.js'),
    'therock':                 require ('./js/therock.js'),
    'tidebit':                 require ('./js/tidebit.js'),
    'tidex':                   require ('./js/tidex.js'),
    'timex':                   require ('./js/timex.js'),
    'topq':                    require ('./js/topq.js'),
    'upbit':                   require ('./js/upbit.js'),
    'vaultoro':                require ('./js/vaultoro.js'),
    'vbtc':                    require ('./js/vbtc.js'),
    'wavesexchange':           require ('./js/wavesexchange.js'),
    'whitebit':                require ('./js/whitebit.js'),
    'xbtce':                   require ('./js/xbtce.js'),
    'yobit':                   require ('./js/yobit.js'),
    'zaif':                    require ('./js/zaif.js'),
    'zb':                      require ('./js/zb.js'),    
}

//-----------------------------------------------------------------------------

module.exports = Object.assign ({ version, Exchange, 'exchanges': Object.keys (exchanges) }, exchanges, functions, errors)

//-----------------------------------------------------------------------------<|MERGE_RESOLUTION|>--- conflicted
+++ resolved
@@ -35,11 +35,7 @@
 //-----------------------------------------------------------------------------
 // this is updated by vss.js when building
 
-<<<<<<< HEAD
-const version = '1.29.75'
-=======
 const version = '1.29.84'
->>>>>>> 3632b6ec
 
 Exchange.ccxtVersion = version
 
@@ -164,7 +160,6 @@
     'upbit':                   require ('./js/upbit.js'),
     'vaultoro':                require ('./js/vaultoro.js'),
     'vbtc':                    require ('./js/vbtc.js'),
-    'wavesexchange':           require ('./js/wavesexchange.js'),
     'whitebit':                require ('./js/whitebit.js'),
     'xbtce':                   require ('./js/xbtce.js'),
     'yobit':                   require ('./js/yobit.js'),

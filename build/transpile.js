--- conflicted
+++ resolved
@@ -17,7 +17,7 @@
 import os from 'os'
 import { fork } from 'child_process'
 import * as url from 'node:url';
-import Piscina from 'piscina'
+import Piscina from 'piscina';
 ansi.nice
 
 import { Transpiler as astTranspiler } from 'ast-transpiler';
@@ -1190,6 +1190,7 @@
         if (fs.existsSync (sync)) {
             fs.truncateSync (sync)
         }
+        fs.truncateSync (sync)
         fs.writeFileSync (sync, newContents)
     }
 
@@ -1951,7 +1952,7 @@
     // ============================================================================
 
     transpileExchangeTests () {
-        
+
         this.transpileMainTests ({
             'tsFile': './ts/src/test/test.ts',
             'pyFileAsync': './python/ccxt/test/test_async.py',
@@ -2030,7 +2031,7 @@
         existingPythonWN = existingPythonWN.replace (/(\n){4}/g, '\n\n');
         overwriteFile (files.pyFileSync, newPython);
 
-        
+
         // ########### PHP ###########
         phpAsync = phpAsync.replace (/\<\?php(.*?)namespace ccxt\\async;/sg, '');
         const existinPhpBody = fs.readFileSync (files.phpFileAsync).toString ();
@@ -2045,6 +2046,7 @@
         overwriteFile (files.phpFileSync, bodyPhpSync);
     }
 
+    
     // ============================================================================
 
     async transpileTest (tests) {
@@ -2113,7 +2115,7 @@
         log.green ('[ast-transpiler] Transpiled', tests.length, 'tests in', elapsed, 'ms');
         const flatResult = workerResult.flat();
         const replaceAsert = (str) => str.replace (/assert\((.*)\)(?!$)/g, 'assert $1');
-    
+
         for (let i = 0; i < flatResult.length; i++) {
             const result = flatResult[i];
             const test = tests[i];
@@ -2444,17 +2446,13 @@
 
         this.transpileTests ()
 
-<<<<<<< HEAD
-        // this.transpilePythonAsyncToSync ()
-=======
+        // this.transpilePythonAsyncToSync () // moved into transpileMainTests
+
+        // this.transpilePhpAsyncToSync () // moved into transpileMainTests
+
+        // this.transpilePhpBaseClassMethods ()
+
         this.transpileExamples ()
-
-        this.transpilePythonAsyncToSync ()
->>>>>>> 2718e197
-
-        // this.transpilePhpAsyncToSync ()
-
-        // this.transpilePhpBaseClassMethods ()
 
         this.addGeneratedHeaderToJs ('./js/')
 
